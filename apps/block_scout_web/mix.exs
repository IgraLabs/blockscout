--- conflicted
+++ resolved
@@ -23,20 +23,16 @@
         dialyzer: :test
       ],
       start_permanent: Mix.env() == :prod,
-<<<<<<< HEAD
-      version: "6.1.0",
+      version: "6.2.0",
       xref: [
         exclude: [
-          Explorer.Chain.Zkevm.Reader,
+          Explorer.Chain.PolygonZkevm.Reader,
+          Explorer.Chain.Beacon.Reader,
           Explorer.Chain.Cache.OptimismFinalizationPeriod,
           Explorer.Chain.OptimismOutputRoot,
           Explorer.Chain.OptimismWithdrawalEvent
         ]
       ]
-=======
-      version: "6.2.0",
-      xref: [exclude: [Explorer.Chain.PolygonZkevm.Reader, Explorer.Chain.Beacon.Reader]]
->>>>>>> c9a2d143
     ]
   end
 
