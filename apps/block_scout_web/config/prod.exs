use Mix.Config

# For production, we often load configuration from external
# sources, such as your system environment. For this reason,
# you won't find the :http configuration below, but set inside
# BlockScoutWeb.Endpoint.init/2 when load_from_system_env is
# true. Any dynamic configuration should be done there.
#
# Don't forget to configure the url host to something meaningful,
# Phoenix uses this information when generating URLs.
#
# Finally, we also include the path to a cache manifest
# containing the digested version of static files. This
# manifest is generated by the mix phx.digest task
# which you typically run after static files are built.
config :block_scout_web, BlockScoutWeb.Endpoint,
  cache_static_manifest: "priv/static/cache_manifest.json",
  force_ssl: false,
  secret_key_base: System.get_env("SECRET_KEY_BASE"),
  check_origin: false,
  http: [
    port: System.get_env("PORT"),
    protocol_options: [idle_timeout: 300_000]
  ],
  url: [
    scheme: System.get_env("BLOCKSCOUT_PROTOCOL") || "https",
    port: System.get_env("PORT"),
    host: System.get_env("BLOCKSCOUT_HOST") || "localhost",
    path: System.get_env("NETWORK_PATH") || "/",
    api_path: System.get_env("API_PATH") || "/"
  ]

config :block_scout_web, BlockScoutWeb.Tracer, env: "production", disabled?: true

config :logger, :block_scout_web,
  level: :info,
  path: Path.absname("logs/prod/block_scout_web.log"),
  rotate: %{max_bytes: 52_428_800, keep: 19}

config :logger, :api,
  level: :debug,
  path: Path.absname("logs/prod/api.log"),
  metadata_filter: [fetcher: :api],
  rotate: %{max_bytes: 52_428_800, keep: 19}

# Configures Ueberauth
config :ueberauth, Ueberauth,
  providers: [
    auth0: {
      Ueberauth.Strategy.Auth0,
<<<<<<< HEAD
      [callback_url: "https://blockscout.com/xdai/mainnet/auth/auth0/callback"]
    }
  ],
  logout_return_to_url: "https://blockscout.com/xdai/mainnet/auth/logout"
=======
      [callback_url: System.get_env("AUTH0_CALLBACK_URL")]
    }
  ],
  logout_return_to_url: System.get_env("AUTH0_LOGOUT_RETURN_URL")
>>>>>>> d7d1bd7b
<|MERGE_RESOLUTION|>--- conflicted
+++ resolved
@@ -48,14 +48,7 @@
   providers: [
     auth0: {
       Ueberauth.Strategy.Auth0,
-<<<<<<< HEAD
-      [callback_url: "https://blockscout.com/xdai/mainnet/auth/auth0/callback"]
-    }
-  ],
-  logout_return_to_url: "https://blockscout.com/xdai/mainnet/auth/logout"
-=======
       [callback_url: System.get_env("AUTH0_CALLBACK_URL")]
     }
   ],
-  logout_return_to_url: System.get_env("AUTH0_LOGOUT_RETURN_URL")
->>>>>>> d7d1bd7b
+  logout_return_to_url: System.get_env("AUTH0_LOGOUT_RETURN_URL")