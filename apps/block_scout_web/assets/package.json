{
  "repository": {
    "type": "git",
    "url": "git+https://github.com/blockscout/blockscout.git"
  },
  "private": true,
  "name": "blockscout",
  "author": "Blockscout",
  "license": "GPL-3.0",
  "engines": {
    "node": ">=16.0.0",
    "npm": ">=8.0.0"
  },
  "scripts": {
    "deploy": "webpack --mode production",
    "watch": "webpack --mode development --watch",
    "build": "webpack --mode development",
    "test": "jest",
    "eslint": "eslint js/**"
  },
  "dependencies": {
    "@fortawesome/fontawesome-free": "^6.4.0",
    "@amplitude/analytics-browser": "^1.10.3",
    "@tarekraafat/autocomplete.js": "^10.2.7",
    "@walletconnect/web3-provider": "^1.8.0",
    "assert": "^2.0.0",
    "bignumber.js": "^9.1.1",
    "bootstrap": "^4.6.0",
    "chart.js": "^4.3.0",
    "chartjs-adapter-luxon": "^1.3.1",
    "clipboard": "^2.0.11",
    "core-js": "^3.30.2",
    "crypto-browserify": "^3.12.0",
    "dropzone": "^5.9.3",
    "eth-net-props": "^1.0.41",
    "highlight.js": "^11.8.0",
    "https-browserify": "^1.0.0",
    "humps": "^2.0.1",
    "jquery": "^3.7.0",
    "js-cookie": "^3.0.5",
    "lodash.debounce": "^4.0.8",
    "lodash.differenceby": "^4.8.0",
    "lodash.find": "^4.6.0",
    "lodash.first": "^3.0.0",
    "lodash.forin": "^4.4.0",
    "lodash.get": "^4.4.2",
    "lodash.intersectionby": "^4.7.0",
    "lodash.isobject": "^3.0.2",
    "lodash.keys": "^4.2.0",
    "lodash.last": "^3.0.0",
    "lodash.map": "^4.6.0",
    "lodash.max": "^4.0.1",
    "lodash.merge": "^4.6.2",
    "lodash.min": "^4.0.1",
    "lodash.noop": "^3.0.1",
    "lodash.omit": "^4.5.0",
    "lodash.rangeright": "^4.2.0",
    "lodash.reduce": "^4.6.0",
    "luxon": "^3.3.0",
    "malihu-custom-scrollbar-plugin": "3.1.5",
    "mixpanel-browser": "^2.47.0",
    "moment": "^2.29.4",
    "nanomorph": "^5.4.0",
    "numeral": "^2.0.6",
    "os-browserify": "^0.3.0",
    "path-parser": "^6.1.0",
    "phoenix": "file:../../../deps/phoenix",
    "phoenix_html": "file:../../../deps/phoenix_html",
    "photoswipe": "^5.3.7",
    "pikaday": "^1.8.2",
    "popper.js": "^1.14.7",
    "reduce-reducers": "^1.0.4",
    "redux": "^4.2.1",
    "stream-browserify": "^3.0.0",
    "stream-http": "^3.1.1",
    "sweetalert2": "^11.7.9",
    "urijs": "^1.19.11",
    "url": "^0.11.0",
    "util": "^0.12.5",
    "viewerjs": "^1.11.3",
    "web3": "^1.10.0",
    "web3modal": "^1.9.12",
    "xss": "^1.0.14"
  },
  "devDependencies": {
    "@babel/core": "^7.22.1",
<<<<<<< HEAD
    "@babel/preset-env": "^7.22.2",
=======
    "@babel/preset-env": "^7.22.4",
>>>>>>> ca6d7f17
    "autoprefixer": "^10.4.14",
    "babel-loader": "^9.1.2",
    "copy-webpack-plugin": "^11.0.0",
    "css-loader": "^5.2.7",
    "css-minimizer-webpack-plugin": "^5.0.0",
    "eslint": "^8.41.0",
    "eslint-config-standard": "^17.1.0",
    "eslint-plugin-import": "^2.27.5",
    "eslint-plugin-node": "^11.1.0",
    "eslint-plugin-promise": "^6.1.1",
    "file-loader": "^6.2.0",
    "jest": "^29.5.0",
    "jest-environment-jsdom": "^29.5.0",
    "mini-css-extract-plugin": "^2.7.6",
<<<<<<< HEAD
    "postcss": "^8.4.23",
    "postcss-loader": "^7.3.1",
=======
    "postcss": "^8.4.24",
    "postcss-loader": "^7.3.2",
>>>>>>> ca6d7f17
    "sass": "^1.62.1",
    "sass-loader": "^13.3.1",
    "style-loader": "^3.3.3",
    "webpack": "^5.84.1",
    "webpack-cli": "^5.1.1"
  },
  "jest": {
    "moduleNameMapper": {
      "/css/app.scss": "<rootDir>/__mocks__/css/app.scss.js"
    }
  }
}<|MERGE_RESOLUTION|>--- conflicted
+++ resolved
@@ -84,11 +84,7 @@
   },
   "devDependencies": {
     "@babel/core": "^7.22.1",
-<<<<<<< HEAD
-    "@babel/preset-env": "^7.22.2",
-=======
     "@babel/preset-env": "^7.22.4",
->>>>>>> ca6d7f17
     "autoprefixer": "^10.4.14",
     "babel-loader": "^9.1.2",
     "copy-webpack-plugin": "^11.0.0",
@@ -103,13 +99,8 @@
     "jest": "^29.5.0",
     "jest-environment-jsdom": "^29.5.0",
     "mini-css-extract-plugin": "^2.7.6",
-<<<<<<< HEAD
-    "postcss": "^8.4.23",
-    "postcss-loader": "^7.3.1",
-=======
     "postcss": "^8.4.24",
     "postcss-loader": "^7.3.2",
->>>>>>> ca6d7f17
     "sass": "^1.62.1",
     "sass-loader": "^13.3.1",
     "style-loader": "^3.3.3",
