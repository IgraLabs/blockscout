--- conflicted
+++ resolved
@@ -1,14 +1,10 @@
 import $ from 'jquery'
-<<<<<<< HEAD
-import { omit, last, min, max, keys, rangeRight } from 'lodash-core'
-=======
 import omit from 'lodash.omit'
 import last from 'lodash.last'
 import min from 'lodash.min'
 import max from 'lodash.max'
 import keys from 'lodash.keys'
 import rangeRight from 'lodash.rangeright'
->>>>>>> 0aa4d250
 import humps from 'humps'
 import socket from '../socket'
 import { connectElements } from '../lib/redux_helpers.js'
