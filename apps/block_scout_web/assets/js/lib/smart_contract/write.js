--- conflicted
+++ resolved
@@ -106,13 +106,9 @@
         methodToCall
           .on('error', function (error) {
             var titleAndError = formatTitleAndError(error)
-<<<<<<< HEAD
-            openErrorModal(titleAndError.title.length ? titleAndError.title : `Error in sending transaction for method "${functionName}"`, titleAndError.message, false)
-            Sentry.captureException(error)
-=======
             var message = titleAndError.message + (titleAndError.txHash ? `<br><a href="/tx/${titleAndError.txHash}">More info</a>` : '')
             openErrorModal(titleAndError.title.length ? titleAndError.title : `Error in sending transaction for method "${functionName}"`, message, false)
->>>>>>> d603e64b
+            Sentry.captureException(error)
           })
           .on('transactionHash', function (txHash) {
             onTransactionHash(txHash, $element, functionName)
