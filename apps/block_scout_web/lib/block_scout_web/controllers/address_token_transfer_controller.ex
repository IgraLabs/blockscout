--- conflicted
+++ resolved
@@ -6,7 +6,6 @@
   alias Explorer.ExchangeRates.Token
   alias Explorer.{Chain, Market}
   alias Explorer.Chain.Address
-  alias Explorer.Tags.AddressToTag
   alias Indexer.Fetcher.CoinBalanceOnDemand
   alias Phoenix.View
 
@@ -103,14 +102,8 @@
          {:ok, address} <- Chain.hash_to_address(address_hash),
          {:ok, token} <- Chain.token_from_address_hash(token_hash),
          {:ok, false} <- AccessHelpers.restricted_access?(address_hash_string, params) do
-<<<<<<< HEAD
-      tags = AddressToTag.get_tags_on_address(address_hash)
-      current_user = AuthController.current_user(conn)
-      private_tags = AddressToTag.get_private_tags_on_address(address_hash, current_user)
-=======
       current_user = AuthController.current_user(conn)
       tags = GetAddressTags.call(address_hash, current_user)
->>>>>>> 170b3982
 
       render(
         conn,
@@ -121,12 +114,7 @@
         current_path: Controller.current_full_path(conn),
         token: token,
         counters_path: address_path(conn, :address_counters, %{"id" => Address.checksum(address_hash)}),
-<<<<<<< HEAD
-        tags: tags,
-        private_tags: private_tags
-=======
         tags: tags
->>>>>>> 170b3982
       )
     else
       {:restricted_access, _} ->
@@ -209,14 +197,8 @@
     with {:ok, address_hash} <- Chain.string_to_address_hash(address_hash_string),
          {:ok, address} <- Chain.hash_to_address(address_hash),
          {:ok, false} <- AccessHelpers.restricted_access?(address_hash_string, params) do
-<<<<<<< HEAD
-      tags = AddressToTag.get_tags_on_address(address_hash)
-      current_user = AuthController.current_user(conn)
-      private_tags = AddressToTag.get_private_tags_on_address(address_hash, current_user)
-=======
       current_user = AuthController.current_user(conn)
       tags = GetAddressTags.call(address_hash, current_user)
->>>>>>> 170b3982
 
       render(
         conn,
@@ -227,12 +209,7 @@
         filter: params["filter"],
         current_path: Controller.current_full_path(conn),
         counters_path: address_path(conn, :address_counters, %{"id" => Address.checksum(address_hash)}),
-<<<<<<< HEAD
-        tags: tags,
-        private_tags: private_tags
-=======
         tags: tags
->>>>>>> 170b3982
       )
     else
       {:restricted_access, _} ->
