--- conflicted
+++ resolved
@@ -86,17 +86,7 @@
          {:ok, address} <- Chain.hash_to_address(address_hash) do
       {transaction_count, token_transfer_count, validation_count, crc_total_worth} = address_counters(address)
 
-<<<<<<< HEAD
-      address_gas_usage_count_from_cache = gas_usage_count || 0
       address_gas_usage_from_db = address.gas_used || 0
-
-      gas_usage_count_formatted =
-        if address_gas_usage_count_from_cache > 0,
-          do: address_gas_usage_count_from_cache,
-          else: address_gas_usage_from_db
-=======
-      address_gas_usage_from_db = address.gas_used || 0
->>>>>>> 2e358857
 
       json(conn, %{
         transaction_count: transaction_count,
