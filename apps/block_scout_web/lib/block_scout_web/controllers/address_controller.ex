--- conflicted
+++ resolved
@@ -147,12 +147,8 @@
   def address_counters(conn, %{"id" => address_hash_string}) do
     with {:ok, address_hash} <- Chain.string_to_address_hash(address_hash_string),
          {:ok, address} <- Chain.hash_to_address(address_hash) do
-<<<<<<< HEAD
       # {validation_count, crc_total_worth} = Chain.address_counters(address)
-      {validation_count} = Chain.address_counters(address)
-=======
       {validation_count} = Counters.address_counters(address)
->>>>>>> 4df2be6c
 
       transactions_from_db = address.transactions_count || 0
       token_transfers_from_db = address.token_transfers_count || 0
