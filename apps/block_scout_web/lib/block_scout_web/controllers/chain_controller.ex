--- conflicted
+++ resolved
@@ -10,12 +10,7 @@
   alias Explorer.Chain.Cache.Block, as: BlockCache
   # alias Explorer.Chain.Cache.GasUsage
   alias Explorer.Chain.Cache.Transaction, as: TransactionCache
-<<<<<<< HEAD
   alias Explorer.Chain.Supply.{RSK, TokenBridge}
-  alias Explorer.Chain.Transaction.History.TransactionStats
-=======
-  alias Explorer.Chain.Supply.RSK
->>>>>>> d8d272f7
   alias Explorer.Counters.AverageBlockTime
   alias Explorer.ExchangeRates.Token
   alias Explorer.Market
