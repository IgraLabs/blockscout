defmodule BlockScoutWeb.ChainController do
  use BlockScoutWeb, :controller

  alias BlockScoutWeb.ChainView
  alias Explorer.{Chain, PagingOptions, Repo}
  alias Explorer.Chain.{Address, Block, Transaction}
  alias Explorer.Counters.AverageBlockTime
  alias Explorer.ExchangeRates.Token
  alias Explorer.Market
  alias Phoenix.View

  def show(conn, _params) do
    transaction_estimated_count = Chain.transaction_estimated_count()
<<<<<<< HEAD
    block_count = Chain.block_consensus_count()
=======
    block_count = Chain.block_estimated_count()
>>>>>>> ed301116

    exchange_rate = Market.get_exchange_rate(Explorer.coin()) || Token.null()

    render(
      conn,
      "show.html",
      address_count: Chain.count_addresses_with_balance_from_cache(),
      average_block_time: AverageBlockTime.average_block_time(),
      exchange_rate: exchange_rate,
      chart_data_path: market_history_chart_path(conn, :show),
      transaction_estimated_count: transaction_estimated_count,
      transactions_path: recent_transactions_path(conn, :index),
      block_count: block_count
    )
  end

  def search(conn, %{"q" => query}) do
    query
    |> String.trim()
    |> BlockScoutWeb.Chain.from_param()
    |> case do
      {:ok, item} ->
        redirect_search_results(conn, item)

      {:error, :not_found} ->
        not_found(conn)
    end
  end

  def token_autocomplete(conn, %{"q" => term}) when is_binary(term) do
    if term == "" do
      json(conn, "{}")
    else
      result =
        term
        |> String.trim()
        |> Chain.search_token()

      json(conn, result)
    end
  end

  def token_autocomplete(conn, _) do
    json(conn, "{}")
  end

  def chain_blocks(conn, _params) do
    if ajax?(conn) do
      blocks =
        [paging_options: %PagingOptions{page_size: 4}]
        |> Chain.list_blocks()
        |> Repo.preload([[miner: :names], :transactions, :rewards])
        |> Enum.map(fn block ->
          %{
            chain_block_html:
              View.render_to_string(
                ChainView,
                "_block.html",
                block: block
              ),
            block_number: block.number
          }
        end)

      json(conn, %{blocks: blocks})
    else
      unprocessable_entity(conn)
    end
  end

  defp redirect_search_results(conn, %Address{} = item) do
    redirect(conn, to: address_path(conn, :show, item))
  end

  defp redirect_search_results(conn, %Block{} = item) do
    redirect(conn, to: block_path(conn, :show, item))
  end

  defp redirect_search_results(conn, %Transaction{} = item) do
    redirect(
      conn,
      to:
        transaction_path(
          conn,
          :show,
          item
        )
    )
  end
end<|MERGE_RESOLUTION|>--- conflicted
+++ resolved
@@ -11,11 +11,7 @@
 
   def show(conn, _params) do
     transaction_estimated_count = Chain.transaction_estimated_count()
-<<<<<<< HEAD
-    block_count = Chain.block_consensus_count()
-=======
     block_count = Chain.block_estimated_count()
->>>>>>> ed301116
 
     exchange_rate = Market.get_exchange_rate(Explorer.coin()) || Token.null()
 
