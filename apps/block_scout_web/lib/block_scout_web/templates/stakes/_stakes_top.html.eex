<div class="stakes-top">
  <div class="container">
    <div class="stakes-top-stats" data-block-number="<%= @block_number %>">
      <%= render BlockScoutWeb.StakesView, "_stakes_stats_item.html", title: gettext("Epoch number"), value: @epoch_number %>
      <%= render BlockScoutWeb.StakesView, "_stakes_stats_item.html", title: gettext("Block number"), value: @block_number %>
      <%= render BlockScoutWeb.StakesView, "_stakes_stats_item.html", title: gettext("Next epoch in"), value: ngettext("%{blocks} block", "%{blocks} blocks", @epoch_end_in, blocks: @epoch_end_in) %>
      <%= render BlockScoutWeb.StakesView, "_stakes_stats_item_account.html", account: @account, token: @token %>
      <!-- Buttons -->
      <div class="stakes-top-buttons">
        <%= if @account[:pool] && @account.pool.is_active do %>
          <%= unless @account.pool.is_unremovable do %>
            <%= render BlockScoutWeb.StakesView, "_stakes_btn_remove_pool.html", text: gettext("Remove My Pool"), extra_class: "js-remove-pool" %>
          <% end %>
        <% else %>
          <%=
            button_class = "full-width " <>
              if !is_nil(@account[:pool]) or !is_nil(@account[:pool_mining_address]) do
                "js-make-stake"
              else
                "js-become-candidate"
              end

            render BlockScoutWeb.CommonComponentsView, "_btn_add_full.html",
              text: gettext("Become a Candidate"),
              extra_class: button_class,
              disabled: @account[:pool] && @account.pool.is_banned || @candidates_limit_reached
          %>
        <% end %>

        <%= render BlockScoutWeb.StakesView, "_stakes_btn_claim_reward.html", text: gettext("Claim Reward"), extra_class: "full-width" %>
      </div>
      <div class="stakes-top-buttons right">
<<<<<<< HEAD
        <%= render BlockScoutWeb.CommonComponentsView, "_btn_external_link.html", text: gettext("Swap STAKE"), link: "https://app.honeyswap.org/#/swap", extra_class: "full-width btn-add-full" %>
        <%= render BlockScoutWeb.CommonComponentsView, "_btn_external_link.html", text: gettext("Bridge to Ethereum"), link: "https://omni.xdaichain.com/", extra_class: "full-width" %>
=======
        <%= render BlockScoutWeb.CommonComponentsView, "_btn_external_link.html", text: gettext("Swap STAKE"), link: "https://app.honeyswap.org/#/swap?outputCurrency=0xe91D153E0b41518A2Ce8Dd3D7944Fa863463a97d&inputCurrency=0xb7D311E2Eb55F2f68a9440da38e7989210b9A05e&exactField=input", extra_class: "full-width btn-add-full" %>
        <%= render BlockScoutWeb.CommonComponentsView, "_btn_external_link.html", text: gettext("Bridge to Ethereum"), link: "https://bridge.xdaichain.com/", extra_class: "full-width" %>
>>>>>>> 677af771
      </div>
    </div>
  </div>
</div><|MERGE_RESOLUTION|>--- conflicted
+++ resolved
@@ -30,13 +30,8 @@
         <%= render BlockScoutWeb.StakesView, "_stakes_btn_claim_reward.html", text: gettext("Claim Reward"), extra_class: "full-width" %>
       </div>
       <div class="stakes-top-buttons right">
-<<<<<<< HEAD
-        <%= render BlockScoutWeb.CommonComponentsView, "_btn_external_link.html", text: gettext("Swap STAKE"), link: "https://app.honeyswap.org/#/swap", extra_class: "full-width btn-add-full" %>
+        <%= render BlockScoutWeb.CommonComponentsView, "_btn_external_link.html", text: gettext("Swap STAKE"), link: "https://app.honeyswap.org/#/swap?outputCurrency=0xe91D153E0b41518A2Ce8Dd3D7944Fa863463a97d&inputCurrency=0xb7D311E2Eb55F2f68a9440da38e7989210b9A05e&exactField=input", extra_class: "full-width btn-add-full" %>
         <%= render BlockScoutWeb.CommonComponentsView, "_btn_external_link.html", text: gettext("Bridge to Ethereum"), link: "https://omni.xdaichain.com/", extra_class: "full-width" %>
-=======
-        <%= render BlockScoutWeb.CommonComponentsView, "_btn_external_link.html", text: gettext("Swap STAKE"), link: "https://app.honeyswap.org/#/swap?outputCurrency=0xe91D153E0b41518A2Ce8Dd3D7944Fa863463a97d&inputCurrency=0xb7D311E2Eb55F2f68a9440da38e7989210b9A05e&exactField=input", extra_class: "full-width btn-add-full" %>
-        <%= render BlockScoutWeb.CommonComponentsView, "_btn_external_link.html", text: gettext("Bridge to Ethereum"), link: "https://bridge.xdaichain.com/", extra_class: "full-width" %>
->>>>>>> 677af771
       </div>
     </div>
   </div>
