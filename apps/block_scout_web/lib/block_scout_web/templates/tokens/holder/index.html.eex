<section class="container">
  <%= render(
    OverviewView,
    "_details.html",
    token: @token,
    counters_path: @counters_path,
<<<<<<< HEAD
    tags: (if assigns[:tags], do: @tags, else: []),
=======
    private_tags: (if assigns[:private_tags], do: @private_tags, else: []),
>>>>>>> 8497a719
    conn: @conn
  ) %>

  <section data-page="token-holders-list">
    <div class="card">
      <%= render OverviewView, "_tabs.html", assigns %>
      <!-- Token Holders -->
      <div class="card-body" data-async-load data-async-listing="<%= @current_path %>">
        <%= render BlockScoutWeb.CommonComponentsView, "_channel_disconnected_message.html", text: gettext("Connection Lost") %>
        <h2 class="card-title list-title-description"><%= gettext "Token Holders" %></h2>

        <div class="list-top-pagination-container-wrapper">
          <%= render BlockScoutWeb.CommonComponentsView, "_pagination_container.html", position: "top", cur_page_number: "1", show_pagination_limit: true, data_next_page_button: true, data_prev_page_button: true %>
        </div>

        <button data-error-message class="alert alert-danger col-12 text-left" style="display: none;">
          <span href="#" class="alert-link"><%= gettext("Something went wrong, click to reload.") %></span>
        </button>
        <div data-empty-response-message style="display: none;">
          <div class="tile tile-muted text-center">
            <span data-selector="empty-transactions-list">
              <%= gettext "There are no holders for this Token." %>
            </span>
          </div>
        </div>

        <div data-items>
          <%= render BlockScoutWeb.CommonComponentsView, "_tile-loader.html" %>
        </div>

        <%= render BlockScoutWeb.CommonComponentsView, "_pagination_container.html", position: "bottom", cur_page_number: "1", show_pagination_limit: true, data_next_page_button: true, data_prev_page_button: true %>

      </div>
    </div>
  </section>
  <script defer data-cfasync="false" src="<%= static_path(@conn, "/js/token-counters.js") %>"></script>
</section><|MERGE_RESOLUTION|>--- conflicted
+++ resolved
@@ -4,11 +4,8 @@
     "_details.html",
     token: @token,
     counters_path: @counters_path,
-<<<<<<< HEAD
     tags: (if assigns[:tags], do: @tags, else: []),
-=======
     private_tags: (if assigns[:private_tags], do: @private_tags, else: []),
->>>>>>> 8497a719
     conn: @conn
   ) %>
 
