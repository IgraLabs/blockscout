--- conflicted
+++ resolved
@@ -9,13 +9,8 @@
                     data-address-hash="<%= @result.address_hash %>"
                 >
                 <%= if System.get_env("DISPLAY_TOKEN_ICONS") === "true" do %>
-<<<<<<< HEAD
-                    <% chain_id_for_token_icon = if @result.foreign_chain_id, do: @result.foreign_chain_id |> Decimal.to_integer() |> to_string(), else: System.get_env("CHAIN_ID") %>
+                    <% chain_id_for_token_icon = if @result.foreign_chain_id, do: @result.foreign_chain_id |> Decimal.to_integer() |> to_string(), else: Application.get_env(:block_scout_web, :chain_id) %>
                     <% address_hash = if @result.foreign_token_hash, do: @result.foreign_token_hash, else: @result.address_hash %>
-=======
-                    <% chain_id_for_token_icon = Application.get_env(:block_scout_web, :chain_id) %>
-                    <% address_hash = @result.address_hash %>
->>>>>>> 7f32f323
                     <%=
                         render BlockScoutWeb.TokensView,
                         "_token_icon.html",
