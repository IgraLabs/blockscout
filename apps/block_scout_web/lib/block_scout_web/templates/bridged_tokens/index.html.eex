<section class="container" data-page="tokens">
  <div class="card">
    <div class="card-body" data-async-load data-async-listing="<%= @current_path %>">
	  <div class="tokens-list-search-input-outer-container">
		<% tag = Chain.chain_id_display_name(@chain_id) %>
		<h1 class="card-title"><div class="title-with-label"><%= gettext "Bridged Tokens from " %><%= @chain %></div><div class="bs-label ml-2 destination-<%= tag %>"><%= String.upcase(tag) %></div></h1>
		<label class="tokens-list-search-input-container">
			<input data-search-field="" class="form-control tokens-list-search-input" type="text" name="filter" placeholder="Token name or symbol" id="search-text-input" />
	  	</label>
	  </div>
	  <div>
	  	<p class="card-subtitle list-title-description">List of the tokens bridged through OmniBridge <span class="bs-label omni">OMNI</span> and Arbitrary Message Bridge <span class="bs-label amb">AMB</span> extensions</p>
	  	<div class="list-top-pagination-container-wrapper">
		  <%= render BlockScoutWeb.CommonComponentsView, "_pagination_container.html", position: "top", cur_page_number: "1", show_pagination_limit: true, data_next_page_button: true, data_prev_page_button: true %>
	  	</div>
	  </div>

    <div class="addresses-table-container">
      <div class="stakes-table-container">
	<table>
	  <thead>
	    <tr>
	      <th class="stakes-table-th">
			<div class="stakes-table-th-content">&nbsp;</div>
	      </th>
	      <th class="stakes-table-th">
			<div class="stakes-table-th-content">Token</div>
	      </th>
	      <th class="stakes-table-th">
			<div class="stakes-table-th-content">Address</div>
	      </th>
	      <th class="stakes-table-th">
			<div class="stakes-table-th-content">
			Total Supply
			</div>
	      </th>
	      <th class="stakes-table-th">
			<div class="stakes-table-th-content">
			Holders Count
			</div>
	      </th>
		  <%= if @destination == :eth do %>
			<th class="stakes-table-th">
				<div class="stakes-table-th-content">
				USD Value
				</div>
			</th>
		  <% end %>
	    </tr>
	  </thead>
	  <tbody data-items data-selector="top-bridged-tokens-list">
<<<<<<< HEAD
	  	<%= if @destination == :eth do %>
=======
	    <%= if @destination == :eth do %>
>>>>>>> a8a8a7fa
	    	<%= render BlockScoutWeb.CommonComponentsView, "_table-loader.html", is_eth_bridged_tokens_table: true %>
		<% else %>
			<%= render BlockScoutWeb.CommonComponentsView, "_table-loader.html", is_bsc_bridged_tokens_table: true %>
		<% end %>
	  </tbody>
	</table>
      </div>
    </div>

    <%= render BlockScoutWeb.CommonComponentsView, "_pagination_container.html", position: "bottom", cur_page_number: "1", show_pagination_limit: true, data_next_page_button: true, data_prev_page_button: true %>
    </div>
  </div>
	<script defer data-cfasync="false" src="<%= static_path(@conn, "/js/tokens.js") %>"></script>
</section><|MERGE_RESOLUTION|>--- conflicted
+++ resolved
@@ -49,11 +49,7 @@
 	    </tr>
 	  </thead>
 	  <tbody data-items data-selector="top-bridged-tokens-list">
-<<<<<<< HEAD
-	  	<%= if @destination == :eth do %>
-=======
 	    <%= if @destination == :eth do %>
->>>>>>> a8a8a7fa
 	    	<%= render BlockScoutWeb.CommonComponentsView, "_table-loader.html", is_eth_bridged_tokens_table: true %>
 		<% else %>
 			<%= render BlockScoutWeb.CommonComponentsView, "_table-loader.html", is_bsc_bridged_tokens_table: true %>
