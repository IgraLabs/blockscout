--- conflicted
+++ resolved
@@ -1,20 +1,5 @@
 <footer class="footer">
   <div class="footer-body container">
-<<<<<<< HEAD
-    <%= link to: chain_path(@conn, :show), class: "footer-brand" do %>
-      <img class="footer-logo" src="<%= logo() %>" />
-    <% end %>
-    <div class="icon-links icon-links-primary">
-      <a href="https://github.com/ColuLocalNetwork" target="_blank" class="icon-link" data-toggle="tooltip" data-placement="top" title="<%= gettext("Github") %>">
-        <i class="fab fa-github"></i>
-      </a>
-      <a href="https://www.twitter.com/ColuNetwork/" target="_blank" class="icon-link" data-toggle="tooltip" data-placement="top" title="<%= gettext("Twitter") %>">
-        <i class="fab fa-twitter"></i> 
-      </a>
-    </div> 
-<%= gettext "Copyright %{year}", year: 2018 %>
-  <div>
-=======
     <div class="row">
       <div class="col-md-4">
         <%= link to: chain_path(@conn, :show), class: "footer-brand" do %>
@@ -26,10 +11,10 @@
 
       <div class="col-md-3">
         <div class="icon-links icon-links-primary footer-social-icons">
-          <a href="https://github.com/poanetwork" rel="noreferrer" target="_blank" class="icon-link" data-toggle="tooltip" data-placement="top" title="<%= gettext("Github") %>">
+          <a href="https://github.com/ColuLocalNetwork" rel="noreferrer" target="_blank" class="icon-link" data-toggle="tooltip" data-placement="top" title="<%= gettext("Github") %>">
             <i class="fab fa-github"></i>
           </a>
-          <a href="https://www.twitter.com/PoaNetwork/" rel="noreferrer" target="_blank" class="icon-link" data-toggle="tooltip" data-placement="top" title="<%= gettext("Twitter") %>">
+          <a href="https://www.twitter.com/ColuNetwork/" rel="noreferrer" target="_blank" class="icon-link" data-toggle="tooltip" data-placement="top" title="<%= gettext("Twitter") %>">
             <i class="fab fa-twitter"></i>
           </a>
           <a href="http://t.me/oraclesnetwork" rel="noreferrer" target="_blank" class="icon-link" data-toggle="tooltip" data-placement="top" title="<%= gettext("Telegram") %>">
@@ -109,5 +94,4 @@
       </div>
     <% end %>
   </div>
->>>>>>> fc075e73
 </footer>