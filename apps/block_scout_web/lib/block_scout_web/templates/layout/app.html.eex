<!DOCTYPE html>
<html lang="en-US">
  <head>
    <!-- Global site tag (gtag.js) - Google Analytics -->
    <script async src="https://www.googletagmanager.com/gtag/js?id=UA-125140709-1"></script>
    <script>
      window.dataLayer = window.dataLayer || [];
      function gtag(){dataLayer.push(arguments);}
      gtag('js', new Date());

      gtag('config', 'UA-125140709-1');
    </script>
    <script>
    (function(apiKey){
        (function(p,e,n,d,o){var v,w,x,y,z;o=p[d]=p[d]||{};o._q=o._q||[];
        v=['initialize','identify','updateOptions','pageLoad','track'];for(w=0,x=v.length;w<x;++w)(function(m){
            o[m]=o[m]||function(){o._q[m===v[0]?'unshift':'push']([m].concat([].slice.call(arguments,0)));};})(v[w]);
            y=e.createElement(n);y.async=!0;y.src='https://cdn.pendo.io/agent/static/'+apiKey+'/pendo.js';
            z=e.getElementsByTagName(n)[0];z.parentNode.insertBefore(y,z);})(window,document,'script','pendo');
            // Call this whenever information about your visitors becomes available
            // Please use Strings, Numbers, or Bools for value types.
            pendo.initialize({
                visitor: {
                    id:              'VISITOR-UNIQUE-ID'   // Required if user is logged in
                    // email:        // Recommended if using Pendo Feedback, or NPS Email
                    // full_name:    // Recommended if using Pendo Feedback
                    // role:         // Optional
                    // You can add any additional visitor level key-values here,
                    // as long as it's not one of the above reserved names.
                },
                account: {
                    id:           'xDai' // Required if using Pendo Feedback
                    // name:         // Optional
                    // is_paying:    // Recommended if using Pendo Feedback
                    // monthly_value:// Recommended if using Pendo Feedback
                    // planLevel:    // Optional
                    // planPrice:    // Optional
                    // creationDate: // Optional
                    // You can add any additional account level key-values here,
                    // as long as it's not one of the above reserved names.
                }
            });
    })('0f40bfe8-e425-4c03-41de-cb795fb121d2');
    </script>
    <script async src="https://pagead2.googlesyndication.com/pagead/js/adsbygoogle.js?client=ca-pub-7557219563551715"
     crossorigin="anonymous">
    </script>

    <meta charset="utf-8">
    <meta http-equiv="X-UA-Compatible" content="IE=edge">
    <meta name="viewport" content="width=device-width, initial-scale=1">

    <%= if @view_module == Elixir.BlockScoutWeb.ChainView do %>
      <link rel="stylesheet" href="<%= static_path(@conn, "/css/main-page.css") %>">
      <link rel="preload" href="<%= static_path(@conn, "/js/autocomplete.js") %>" as="script">
      <link rel="preload" href="<%= static_path(@conn, "/js/chain.js") %>" as="script">
      <link rel="preload" href="<%= static_path(@conn, "/js/chart-loader.js") %>" as="script">
      <link rel="preload" href="<%= static_path(@conn, "/js/token-transfers-toggle.js") %>" as="script">
      <link rel="preload" href="<%= static_path(@conn, "/images/icons/fontawesome/github.svg") %>" as="image" crossorigin>
      <link rel="preload" href="<%= static_path(@conn, "/images/icons/fontawesome/twitter.svg") %>" as="image" crossorigin>
      <link rel="preload" href="<%= static_path(@conn, "/images/icons/fontawesome/telegram.svg") %>" as="image" crossorigin>
      <link rel="preload" href="<%= static_path(@conn, "/images/icons/fontawesome/bar-chart.svg") %>" as="image" crossorigin>
      <link rel="preload" href="<%= static_path(@conn, "/images/icons/fontawesome/info-circle.svg") %>" as="image" crossorigin>
      <link rel="preload" href="<%= static_path(@conn, "/images/icons/fontawesome/tag.svg") %>" as="image" crossorigin>
    <% else %>
      <link rel="stylesheet" href="<%= static_path(@conn, "/css/app.css") %>">
    <% end %>
    <link rel="dns-prefetch" href="https://fonts.gstatic.com">
    <link rel="dns-prefetch" href="https://www.google-analytics.com">
    <link rel="preload" href="<%= static_path(@conn, "/css/non-critical.css") %>" as="style" onload="this.onload=null;this.rel='stylesheet'">
    <link rel="stylesheet" href="<%= static_path(@conn, "/css/non-critical.css") %>">

    <link rel="apple-touch-icon" sizes="180x180" href="<%= static_path(@conn, "/apple-touch-icon.png") %>">
    <link rel="icon" type="image/png" sizes="32x32" href="<%= static_path(@conn, "/images/favicon-32x32.png") %>">
    <link rel="icon" type="image/png" sizes="16x16" href="<%= static_path(@conn, "/images/favicon-16x16.png") %>">
    <link rel="manifest" href="<%= static_path(@conn, "/manifest.webmanifest") %>">
    <link rel="mask-icon" href="<%= static_path(@conn, "/safari-pinned-tab.svg") %>" color="#5bbad5">
    <link rel="shortcut icon" type='image/x-icon' href="<%= static_path(@conn, "/images/favicon.ico") %>">
    <meta name="msapplication-TileColor" content="#7dd79f">
    <meta name="msapplication-config" content="<%= static_path(@conn, "/browserconfig.xml") %>">
    <meta name="theme-color" content="#ffffff">

    <%= render_existing(@view_module, "_metatags.html", assigns) || render("_default_title.html") %>
  </head>

  <body>
    <% raw_dark_forest_addresses_0_4 = CustomContractsHelpers.get_raw_custom_addresses_list(:dark_forest_addresses) || "" %>
    <% raw_dark_forest_addresses_0_5 = CustomContractsHelpers.get_raw_custom_addresses_list(:dark_forest_addresses_v_0_5) || "" %>
    <% raw_dark_forest_addresses_0_6 = CustomContractsHelpers.get_raw_custom_addresses_list(:dark_forest_addresses_v_0_6) || "" %>
    <% raw_dark_forest_addresses_0_6_r2 = CustomContractsHelpers.get_raw_custom_addresses_list(:dark_forest_addresses_v_0_6_r2) || "" %>
    <% raw_dark_forest_addresses_0_6_r3 = CustomContractsHelpers.get_raw_custom_addresses_list(:dark_forest_addresses_v_0_6_r3) || "" %>
    <% raw_dark_forest_addresses_0_6_r4 = CustomContractsHelpers.get_raw_custom_addresses_list(:dark_forest_addresses_v_0_6_r4) || "" %>
    <% raw_dark_forest_addresses_dao = CustomContractsHelpers.get_raw_custom_addresses_list(:dark_forest_addresses_dao) || "" %>
    <% raw_dark_forest_addresses = raw_dark_forest_addresses_0_4 %>
    <% raw_dark_forest_addresses = if raw_dark_forest_addresses_0_5 !== "", do: raw_dark_forest_addresses <> "," <> raw_dark_forest_addresses_0_5, else: raw_dark_forest_addresses %>
    <% raw_dark_forest_addresses = if raw_dark_forest_addresses_0_6 !== "", do: raw_dark_forest_addresses <> "," <> raw_dark_forest_addresses_0_6, else: raw_dark_forest_addresses %>
    <% raw_dark_forest_addresses = if raw_dark_forest_addresses_0_6_r2 !== "", do: raw_dark_forest_addresses <> "," <> raw_dark_forest_addresses_0_6_r2, else: raw_dark_forest_addresses %>
    <% raw_dark_forest_addresses = if raw_dark_forest_addresses_0_6_r3 !== "", do: raw_dark_forest_addresses <> "," <> raw_dark_forest_addresses_0_6_r3, else: raw_dark_forest_addresses %>
    <% raw_dark_forest_addresses = if raw_dark_forest_addresses_0_6_r4 !== "", do: raw_dark_forest_addresses <> "," <> raw_dark_forest_addresses_0_6_r4, else: raw_dark_forest_addresses %>
    <% raw_dark_forest_addresses = if raw_dark_forest_addresses_dao !== "", do: raw_dark_forest_addresses <> "," <> raw_dark_forest_addresses_dao, else: raw_dark_forest_addresses %>

    <% raw_circles_addresses = CustomContractsHelpers.get_raw_custom_addresses_list(:circles_addresses) %>
    <%= cond do %>
      <% (
        @view_module == Elixir.BlockScoutWeb.TransactionView ||
        @view_module == Elixir.BlockScoutWeb.TransactionInternalTransactionView ||
        @view_module == Elixir.BlockScoutWeb.TransactionLogView ||
        @view_module == Elixir.BlockScoutWeb.TransactionRawTraceView ||
        @view_module == Elixir.BlockScoutWeb.TransactionTokenTransferView
      ) -> %>
        <% to_address = assigns[:transaction] && @transaction && @transaction.to_address && "0x" <> Base.encode16(@transaction.to_address.hash.bytes, case: :lower) %>
        <% {:ok, created_from_address} = if assigns[:transaction] && @transaction.to_address_hash, do: Chain.hash_to_address(@transaction.to_address_hash), else: {:ok, nil} %>
        <% created_from_address_hash_str = if from_address_hash(created_from_address), do: "0x" <> Base.encode16(from_address_hash(created_from_address).bytes, case: :lower), else: nil %>
        <script defer data-cfasync="false">
          function applyCustomMode() {
            applyCustomTheme("<%= raw_dark_forest_addresses %>", "dark-forest-theme-applied")
            applyCustomTheme("<%= raw_circles_addresses %>", "circles-theme-applied")
          }
          function applyCustomTheme(contractAddressHashesRaw, customClass) {
            if (contractAddressHashesRaw !== "") {
              const contractAddressHashes = contractAddressHashesRaw.split(',').map(hash => hash.toLowerCase())
              const to_address = "<%= to_address %>"
              const created_from_address_hash_str = "<%= created_from_address_hash_str %>"

              contractAddressHashes.forEach(contractAddressHash => {
                if (contractAddressHash == to_address) {
                  document.body.className += " " + customClass;
                  return;
                } else if (contractAddressHash == created_from_address_hash_str) {
                  document.body.className += " " + customClass;
                  return;
                }
              })
            }

          }

          window.onload = applyCustomMode()
        </script>
      <% (
        @view_module == Elixir.BlockScoutWeb.AddressTransactionView ||
        @view_module == Elixir.BlockScoutWeb.AddressTokenTransferView ||
        @view_module == Elixir.BlockScoutWeb.AddressTokenView ||
        @view_module == Elixir.BlockScoutWeb.AddressInternalTransactionView ||
        @view_module == Elixir.BlockScoutWeb.AddressCoinBalanceView ||
        @view_module == Elixir.BlockScoutWeb.AddressLogsView ||
        @view_module == Elixir.BlockScoutWeb.AddressValidationView ||
        @view_module == Elixir.BlockScoutWeb.AddressContractView ||
        @view_module == Elixir.BlockScoutWeb.AddressReadContractView ||
        @view_module == Elixir.BlockScoutWeb.AddressReadProxyView ||
        @view_module == Elixir.BlockScoutWeb.AddressWriteContractView ||
        @view_module == Elixir.BlockScoutWeb.AddressWriteProxyView
      ) -> %>
        <% created_from_address = if @address && from_address_hash(@address), do: "0x" <> Base.encode16(from_address_hash(@address).bytes, case: :lower), else: nil %>
        <script defer data-cfasync="false">
          function applyCustomMode() {
            applyCustomTheme("<%= raw_dark_forest_addresses %>", "dark-forest-theme-applied")
            applyCustomTheme("<%= raw_circles_addresses %>", "circles-theme-applied")
          }
          function applyCustomTheme(contractAddressHashesRaw, customClass) {
            if (contractAddressHashesRaw !== "") {
              const contractAddressHashes = contractAddressHashesRaw.split(',').map(hash => hash.toLowerCase())
              const created_from_address = "<%= created_from_address %>"
              contractAddressHashes.forEach(contractAddressHash => {
                if (window.location.pathname.toLowerCase().includes(contractAddressHash)) {
                  document.body.className += " " + customClass;
                  return;
                } else if (contractAddressHash == created_from_address) {
                  document.body.className += " " + customClass;
                  return;
                }
              })
            }
          }

          window.onload = applyCustomMode()
        </script>
      <% (
        @view_module == Elixir.BlockScoutWeb.Tokens.TransferView ||
        @view_module == Elixir.BlockScoutWeb.Tokens.ReadContractView ||
        @view_module == Elixir.BlockScoutWeb.Tokens.HolderView ||
        @view_module == Elixir.BlockScoutWeb.Tokens.Instance.TransferView ||
        @view_module == Elixir.BlockScoutWeb.Tokens.Instance.MetadataView ||
        @view_module == Elixir.BlockScoutWeb.PageNotFoundView
      ) -> %>
        <% {:ok, created_from_address} = if @token && @token.contract_address_hash, do: Chain.hash_to_address(@token.contract_address_hash), else: {:ok, nil} %>
        <% created_from_address_hash = if from_address_hash(created_from_address), do: "0x" <> Base.encode16(from_address_hash(created_from_address).bytes, case: :lower), else: nil %>
        <script defer data-cfasync="false">
          function applyCustomMode() {
            applyCustomTheme("<%= raw_dark_forest_addresses %>", "dark-forest-theme-applied")
            applyCustomTheme("<%= raw_circles_addresses %>", "circles-theme-applied")
          }
          function applyCustomTheme(contractAddressHashesRaw, customClass) {
            if (contractAddressHashesRaw !== "") {
              const contractAddressHashes = contractAddressHashesRaw.split(',').map(hash => hash.toLowerCase())
              const created_from_address_hash = "<%= created_from_address_hash %>"
              contractAddressHashes.forEach(contractAddressHash => {
                if (window.location.pathname.toLowerCase().includes(contractAddressHash)) {
                  document.body.className += " " + customClass;
                  return;
                } else if (contractAddressHash == created_from_address_hash) {
                  document.body.className += " " + customClass;
                  return;
                }
              })
            }
          }

          window.onload = applyCustomMode()
        </script>
      <% true -> %>
        <%= nil %>
    <% end %>
    <div class="layout-container">
      <% show_maintenance_alert = Application.get_env(:block_scout_web, BlockScoutWeb.Chain)[:show_maintenance_alert] %>
      <%= if show_maintenance_alert do %>
        <%= render BlockScoutWeb.StakesView, "_warning.html", conn: @conn, message: System.get_env("MAINTENANCE_ALERT_MESSAGE"), additional_container_classes: ["mb-0", "js-warning-alert"], additional_body_classes: ["alert-warning", "text-center", "p-3", "m-width-100", "border-radius-0"], additional_button_classes: ["js-btn-close-warning"] %>
      <% end %>
      <%= if not Explorer.Chain.finished_indexing?() do %>
        <div class="alert alert-warning text-center mb-0 p-3" data-selector="indexed-status">
          <%= render BlockScoutWeb.CommonComponentsView, "_loading_spinner.html" %>
          <span data-indexed-ratio="<%=Explorer.Chain.indexed_ratio() %>"></span>
          <%= gettext("- We're indexing this chain right now. Some of the counts may be inaccurate.") %>
        </div>
      <% end %>
      <%= render BlockScoutWeb.LayoutView, "_topnav.html", current_user: Conn.get_session(@conn, :current_user), conn: @conn %>

<<<<<<< HEAD
      <main class="pt-4">
        <p class="alert alert-info" role="alert"><%= get_flash(@conn, :info) %></p>
=======
      <main class="js-ad-dependant-pt pt-5">
        <p class="alert alert-info" style="padding: 1rem 3rem; margin-bottom: 3rem;" role="alert"><%= get_flash(@conn, :info) %></p>
>>>>>>> 8497a719
        <p class="alert alert-danger" role="alert"><%= get_flash(@conn, :error) %></p>
        <%= @inner_content %>
      </main>
      <%= render BlockScoutWeb.LayoutView, "_footer.html", assigns %>
    </div>
    <%= if (
      @view_module != Elixir.BlockScoutWeb.ChainView &&
      @view_module != Elixir.BlockScoutWeb.BlockView &&
      @view_module != Elixir.BlockScoutWeb.BlockTransactionView &&
      @view_module != Elixir.BlockScoutWeb.AddressView &&
      @view_module != Elixir.BlockScoutWeb.BridgedTokensView &&
      @view_module != Elixir.BlockScoutWeb.TokensView &&
      @view_module != Elixir.BlockScoutWeb.GasTrackerConsumersThreeHrsView &&
      @view_module != Elixir.BlockScoutWeb.GasTrackerConsumersDayView &&
      @view_module != Elixir.BlockScoutWeb.GasTrackerSpendersThreeHrsView &&
      @view_module != Elixir.BlockScoutWeb.GasTrackerSpendersDayView &&
      @view_module != Elixir.BlockScoutWeb.TransactionView &&
      @view_module != Elixir.BlockScoutWeb.PendingTransactionView &&
      @view_module != Elixir.BlockScoutWeb.TransactionInternalTransactionView &&
      @view_module != Elixir.BlockScoutWeb.TransactionLogView &&
      @view_module != Elixir.BlockScoutWeb.TransactionRawTraceView &&
      @view_module != Elixir.BlockScoutWeb.TransactionTokenTransferView &&
      @view_module != Elixir.BlockScoutWeb.AddressTransactionView &&
      @view_module != Elixir.BlockScoutWeb.AddressTokenTransferView &&
      @view_module != Elixir.BlockScoutWeb.AddressTokenView &&
      @view_module != Elixir.BlockScoutWeb.AddressInternalTransactionView &&
      @view_module != Elixir.BlockScoutWeb.AddressCoinBalanceView &&
      @view_module != Elixir.BlockScoutWeb.AddressLogsView &&
      @view_module != Elixir.BlockScoutWeb.AddressValidationView &&
      @view_module != Elixir.BlockScoutWeb.AddressContractView &&
      @view_module != Elixir.BlockScoutWeb.AddressContractVerificationView &&
      @view_module != Elixir.BlockScoutWeb.AddressContractVerificationViaJsonView &&
      @view_module != Elixir.BlockScoutWeb.AddressContractVerificationViaFlattenedCodeView &&
      @view_module != Elixir.BlockScoutWeb.AddressContractVerificationVyperView &&
      @view_module != Elixir.BlockScoutWeb.AddressReadContractView &&
      @view_module != Elixir.BlockScoutWeb.AddressReadProxyView &&
      @view_module != Elixir.BlockScoutWeb.AddressWriteContractView &&
      @view_module != Elixir.BlockScoutWeb.AddressWriteProxyView &&
      @view_module != Elixir.BlockScoutWeb.Tokens.TransferView &&
      @view_module != Elixir.BlockScoutWeb.Tokens.ReadContractView &&
      @view_module != Elixir.BlockScoutWeb.Tokens.HolderView &&
      @view_module != Elixir.BlockScoutWeb.Tokens.InventoryView &&
      @view_module != Elixir.BlockScoutWeb.Tokens.InstanceView &&
      @view_module != Elixir.BlockScoutWeb.Tokens.Instance.MetadataView &&
      @view_module != Elixir.BlockScoutWeb.Tokens.Instance.OverviewView &&
      @view_module != Elixir.BlockScoutWeb.Tokens.Instance.TransferView &&
      @view_module != Elixir.BlockScoutWeb.APIDocsView &&
      @view_module != Elixir.BlockScoutWeb.Admin.DashboardView &&
      @view_module != Elixir.BlockScoutWeb.SearchView &&
      @view_module != Elixir.BlockScoutWeb.AddressContractVerificationViaStandardJsonInputView
    ) do %>
      <script defer data-cfasync="false" src="<%= static_path(@conn, "/js/app.js") %>"></script>
    <% end %>
    <%=
      for status <- ["error", "warning", "success", "question"] do
        render BlockScoutWeb.CommonComponentsView, "_modal_status.html", status: status
      end
    %>
    <%= render_existing(@view_module, "scripts.html", assigns) %>
    <%= if @view_module == Elixir.BlockScoutWeb.ChainView do %>
      <script defer data-cfasync="false" src="<%= static_path(@conn, "/js/chain.js") %>"></script>
      <script defer data-cfasync="false" src="<%= static_path(@conn, "/js/chart-loader.js") %>"></script>
      <script defer data-cfasync="false" src="<%= static_path(@conn, "/js/token-transfers-toggle.js") %>"></script>
    <% end %>
    <script defer data-cfasync="false">
      function applyDarkMode() {
        if (localStorage.getItem("current-color-mode") === "dark") {
          document.body.className += " " + "dark-theme-applied";
          document.body.style.backgroundColor = "#1c1d31";
        }
      }
      window.onload = applyDarkMode()
    </script>
    <script defer data-cfasync="false">
      if (localStorage.getItem("current-color-mode") === "dark") {
        document.getElementById("top-navbar").style.backgroundColor = "#282945";
        document.getElementById("navbar-logo").style.filter = "brightness(0) invert(1)";
        let modeChanger = document.getElementById("dark-mode-changer");
        modeChanger.className += " " + "dark-mode-changer--dark";
      }
    </script>
    <script defer data-cfasync="false">
      if (localStorage.getItem("current-color-mode") === "dark") {
        const search = document.getElementById("main-search-autocomplete")
        const searchMobile = document.getElementById("main-search-autocomplete-mobile")
            if (search && search.style) {
          search.style.backgroundColor = "#22223a";
              search.style.borderColor = "#22223a";
        }
        if (searchMobile && searchMobile.style) {
          searchMobile.style.backgroundColor = "#22223a";
          searchMobile.style.borderColor = "#22223a";
        }
      }
    </script>
    <script defer src="<%= static_path(@conn, "/js/autocomplete.js") %>"></script>
  </body>
</html><|MERGE_RESOLUTION|>--- conflicted
+++ resolved
@@ -225,13 +225,8 @@
       <% end %>
       <%= render BlockScoutWeb.LayoutView, "_topnav.html", current_user: Conn.get_session(@conn, :current_user), conn: @conn %>
 
-<<<<<<< HEAD
       <main class="pt-4">
         <p class="alert alert-info" role="alert"><%= get_flash(@conn, :info) %></p>
-=======
-      <main class="js-ad-dependant-pt pt-5">
-        <p class="alert alert-info" style="padding: 1rem 3rem; margin-bottom: 3rem;" role="alert"><%= get_flash(@conn, :info) %></p>
->>>>>>> 8497a719
         <p class="alert alert-danger" role="alert"><%= get_flash(@conn, :error) %></p>
         <%= @inner_content %>
       </main>
