--- conflicted
+++ resolved
@@ -55,15 +55,10 @@
     </td>
     <!-- Market cap -->
     <td class="stakes-td">
-<<<<<<< HEAD
-        <% market_cap = if @token && @token.market_cap, do: @token.market_cap, else: gettext("N/A") %>
-        <span><%= market_cap %></span>
-=======
         <%= if @token && @token.decimals && @token.total_supply && @token.fiat_value do %>
             <span data-selector="verified-contract-market-cap-usd" data-usd-value="<%= total_supply_usd(@token) %>"></span>
         <% else %>
             <span data-selector="verified-contract-market-cap-usd"> gettext "N/A" </span>
         <% end %>
->>>>>>> cdc40d0f
     </td>
 </tr>