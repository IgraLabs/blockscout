--- conflicted
+++ resolved
@@ -1,12 +1,8 @@
 defmodule BlockScoutWeb.AddressTransactionView do
   use BlockScoutWeb, :view
 
-<<<<<<< HEAD
-  alias BlockScoutWeb.AccessHelpers
+  alias BlockScoutWeb.AccessHelper
   alias Explorer.Chain
-=======
-  alias BlockScoutWeb.AccessHelper
->>>>>>> c6decf33
   alias Explorer.Chain.Address
 
   def format_current_filter(filter) do
