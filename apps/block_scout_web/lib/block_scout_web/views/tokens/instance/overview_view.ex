defmodule BlockScoutWeb.Tokens.Instance.OverviewView do
  use BlockScoutWeb, :view

  alias BlockScoutWeb.{CurrencyHelpers, NFTHelpers}
  alias Explorer.Chain
  alias Explorer.Chain.{Address, CurrencyHelpers, SmartContract, Token}
  alias Explorer.SmartContract.Helper

<<<<<<< HEAD
  import BlockScoutWeb.APIDocsView, only: [blockscout_url: 1, blockscout_url: 2]
=======
  import BlockScoutWeb.APIDocsView, only: [blockscout_url: 1]
  import BlockScoutWeb.NFTHelpers, only: [external_url: 1]
>>>>>>> 314b8439

  @tabs ["token-transfers", "metadata"]
  @stub_image "/images/controller.svg"

  def token_name?(%Token{name: nil}), do: false
  def token_name?(%Token{name: _}), do: true

  def decimals?(%Token{decimals: nil}), do: false
  def decimals?(%Token{decimals: _}), do: true

  def total_supply?(%Token{total_supply: nil}), do: false
  def total_supply?(%Token{total_supply: _}), do: true

  def media_src(instance, high_quality_media? \\ nil)
  def media_src(nil, _), do: @stub_image

  def media_src(instance, high_quality_media?) do
    result = get_media_src(instance, high_quality_media?)

    if String.trim(result) == "", do: media_src(nil), else: result
  end

  defp get_media_src(nil, _), do: media_src(nil)

  defp get_media_src(%{metadata: metadata} = instance, high_quality_media?) do
    cond do
      metadata["animation_url"] && high_quality_media? ->
        retrieve_image(metadata["animation_url"], instance.token_contract_address_hash)

      metadata["image_url"] ->
        retrieve_image(metadata["image_url"], instance.token_contract_address_hash)

      metadata["image"] ->
        retrieve_image(metadata["image"], instance.token_contract_address_hash)

      metadata["properties"]["image"]["description"] ->
        metadata["properties"]["image"]["description"]

      true ->
        media_src(nil)
    end
  end

  def media_type("data:image/" <> _data) do
    "image"
  end

  def media_type("data:video/" <> _data) do
    "video"
  end

  def media_type("data:" <> _data) do
    nil
  end

  def media_type(media_src) when not is_nil(media_src) do
    ext = media_src |> Path.extname() |> String.trim()

    mime_type =
      if ext == "" do
        case HTTPoison.head(media_src, [], follow_redirect: true) do
          {:ok, %HTTPoison.Response{status_code: 200, headers: headers}} ->
            headers_map = Map.new(headers, fn {key, value} -> {String.downcase(key), value} end)
            headers_map["content-type"]

          _ ->
            nil
        end
      else
        ext_with_dot =
          media_src
          |> Path.extname()

        "." <> ext = ext_with_dot

        ext
        |> MIME.type()
      end

    if mime_type do
      basic_mime_type = mime_type |> String.split("/") |> Enum.at(0)

      basic_mime_type
    else
      nil
    end
  end

  def media_type(nil), do: nil

  def total_supply_usd(token) do
    tokens = CurrencyHelpers.divide_decimals(token.total_supply, token.decimals)
    price = token.usd_value
    Decimal.mult(tokens, price)
  end

  def smart_contract_with_read_only_functions?(
        %Token{contract_address: %Address{smart_contract: %SmartContract{}}} = token
      ) do
    Enum.any?(token.contract_address.smart_contract.abi || [], &Helper.queriable_method?(&1))
  end

  def smart_contract_with_read_only_functions?(%Token{contract_address: %Address{smart_contract: nil}}), do: false

  def qr_code(conn, token_id, hash) do
    token_instance_path = token_instance_path(conn, :show, to_string(hash), to_string(token_id))

    url_prefix = blockscout_url(false)

    url = Path.join(url_prefix, token_instance_path)

    url
    |> QRCode.to_png()
    |> Base.encode64()
  end

  def current_tab_name(request_path) do
    @tabs
    |> Enum.filter(&tab_active?(&1, request_path))
    |> tab_name()
  end

  defp retrieve_image(image, _) when is_nil(image), do: @stub_image

  defp retrieve_image(image, _) when is_map(image) do
    image["description"]
  end

  defp retrieve_image(image, token_contract_address_hash) when is_list(image) do
    image_url = image |> Enum.at(0)
    retrieve_image(image_url, token_contract_address_hash)
  end

  defp retrieve_image(image_url, token_contract_address_hash) do
    image_url
    |> URI.encode()
    |> compose_ipfs_url(token_contract_address_hash)
  end

  defp compose_ipfs_url(image_url, token_contract_address_hash) do
    cond do
      image_url =~ ~r/^ipfs:\/\/ipfs/ ->
        "ipfs://ipfs" <> ipfs_uid = image_url
        "https://ipfs.io/ipfs/" <> ipfs_uid

      image_url =~ ~r/^ipfs:\/\// ->
        "ipfs://" <> ipfs_uid = image_url
        "https://ipfs.io/ipfs/" <> ipfs_uid

      true ->
        case URI.parse(image_url) do
          %URI{host: host} ->
            process_kudos_relative_url(image_url, host, token_contract_address_hash)
        end
    end
  end

  def process_kudos_relative_url(image_url, host, token_contract_address_hash) do
    if host do
      image_url
    else
      # Gitcoin Kudos token
      if Base.encode16(token_contract_address_hash.bytes, case: :lower) ==
           "74e596525c63393f42c76987b6a66f4e52733efa" do
        "https://s.gitcoin.co/static/" <> image_url
      else
        image_url
      end
    end
  end

  defp tab_name(["token-transfers"]), do: gettext("Token Transfers")
  defp tab_name(["metadata"]), do: gettext("Metadata")
end<|MERGE_RESOLUTION|>--- conflicted
+++ resolved
@@ -3,15 +3,11 @@
 
   alias BlockScoutWeb.{CurrencyHelpers, NFTHelpers}
   alias Explorer.Chain
-  alias Explorer.Chain.{Address, CurrencyHelpers, SmartContract, Token}
+  alias Explorer.Chain.{Address, SmartContract, Token}
   alias Explorer.SmartContract.Helper
 
-<<<<<<< HEAD
-  import BlockScoutWeb.APIDocsView, only: [blockscout_url: 1, blockscout_url: 2]
-=======
   import BlockScoutWeb.APIDocsView, only: [blockscout_url: 1]
   import BlockScoutWeb.NFTHelpers, only: [external_url: 1]
->>>>>>> 314b8439
 
   @tabs ["token-transfers", "metadata"]
   @stub_image "/images/controller.svg"
@@ -29,30 +25,7 @@
   def media_src(nil, _), do: @stub_image
 
   def media_src(instance, high_quality_media?) do
-    result = get_media_src(instance, high_quality_media?)
-
-    if String.trim(result) == "", do: media_src(nil), else: result
-  end
-
-  defp get_media_src(nil, _), do: media_src(nil)
-
-  defp get_media_src(%{metadata: metadata} = instance, high_quality_media?) do
-    cond do
-      metadata["animation_url"] && high_quality_media? ->
-        retrieve_image(metadata["animation_url"], instance.token_contract_address_hash)
-
-      metadata["image_url"] ->
-        retrieve_image(metadata["image_url"], instance.token_contract_address_hash)
-
-      metadata["image"] ->
-        retrieve_image(metadata["image"], instance.token_contract_address_hash)
-
-      metadata["properties"]["image"]["description"] ->
-        metadata["properties"]["image"]["description"]
-
-      true ->
-        media_src(nil)
-    end
+    NFTHelpers.get_media_src(instance.metadata, high_quality_media?) || media_src(nil)
   end
 
   def media_type("data:image/" <> _data) do
@@ -134,55 +107,6 @@
     |> tab_name()
   end
 
-  defp retrieve_image(image, _) when is_nil(image), do: @stub_image
-
-  defp retrieve_image(image, _) when is_map(image) do
-    image["description"]
-  end
-
-  defp retrieve_image(image, token_contract_address_hash) when is_list(image) do
-    image_url = image |> Enum.at(0)
-    retrieve_image(image_url, token_contract_address_hash)
-  end
-
-  defp retrieve_image(image_url, token_contract_address_hash) do
-    image_url
-    |> URI.encode()
-    |> compose_ipfs_url(token_contract_address_hash)
-  end
-
-  defp compose_ipfs_url(image_url, token_contract_address_hash) do
-    cond do
-      image_url =~ ~r/^ipfs:\/\/ipfs/ ->
-        "ipfs://ipfs" <> ipfs_uid = image_url
-        "https://ipfs.io/ipfs/" <> ipfs_uid
-
-      image_url =~ ~r/^ipfs:\/\// ->
-        "ipfs://" <> ipfs_uid = image_url
-        "https://ipfs.io/ipfs/" <> ipfs_uid
-
-      true ->
-        case URI.parse(image_url) do
-          %URI{host: host} ->
-            process_kudos_relative_url(image_url, host, token_contract_address_hash)
-        end
-    end
-  end
-
-  def process_kudos_relative_url(image_url, host, token_contract_address_hash) do
-    if host do
-      image_url
-    else
-      # Gitcoin Kudos token
-      if Base.encode16(token_contract_address_hash.bytes, case: :lower) ==
-           "74e596525c63393f42c76987b6a66f4e52733efa" do
-        "https://s.gitcoin.co/static/" <> image_url
-      else
-        image_url
-      end
-    end
-  end
-
   defp tab_name(["token-transfers"]), do: gettext("Token Transfers")
   defp tab_name(["metadata"]), do: gettext("Metadata")
 end