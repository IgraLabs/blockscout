defmodule BlockScoutWeb.TokensView do
  use BlockScoutWeb, :view

<<<<<<< HEAD
  alias Explorer.Chain
  alias Explorer.Chain.{BridgedToken, Token}
=======
  alias Explorer.Chain.{Address, Token}
>>>>>>> 4459d69a

  def decimals?(%Token{decimals: nil}), do: false
  def decimals?(%Token{decimals: _}), do: true

  def token_display_name(%Token{name: nil, symbol: nil}, _), do: ""

  def token_display_name(%Token{name: "", symbol: ""}, _), do: ""

  def token_display_name(%Token{name: name, symbol: nil}, _), do: name

  def token_display_name(%Token{name: name, symbol: ""}, _), do: name

  def token_display_name(%Token{name: nil, symbol: symbol}, _), do: symbol

  def token_display_name(%Token{name: "", symbol: symbol}, _), do: symbol

  def token_display_name(%Token{name: name, symbol: symbol}, nil) do
    "#{name} (#{symbol})"
  end

  def token_display_name(%Token{name: name, symbol: symbol, bridged: bridged}, %BridgedToken{
        foreign_chain_id: foreign_chain_id
      }) do
    if bridged do
      Chain.token_display_name_based_on_bridge_destination(name, symbol, foreign_chain_id)
    else
      "#{name} (#{symbol})"
    end
  end
end<|MERGE_RESOLUTION|>--- conflicted
+++ resolved
@@ -1,12 +1,8 @@
 defmodule BlockScoutWeb.TokensView do
   use BlockScoutWeb, :view
 
-<<<<<<< HEAD
   alias Explorer.Chain
-  alias Explorer.Chain.{BridgedToken, Token}
-=======
-  alias Explorer.Chain.{Address, Token}
->>>>>>> 4459d69a
+  alias Explorer.Chain.{Address, BridgedToken, Token}
 
   def decimals?(%Token{decimals: nil}), do: false
   def decimals?(%Token{decimals: _}), do: true
