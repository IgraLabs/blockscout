defmodule BlockScoutWeb.ChainView do
  use BlockScoutWeb, :view

  require Decimal
  import Number.Currency, only: [number_to_currency: 2]

  alias BlockScoutWeb.LayoutView
  alias Explorer.Chain.Cache.GasPriceOracle
<<<<<<< HEAD
=======
  alias Explorer.Chain.Supply.TokenBridge

  defp market_cap(:standard, %{available_supply: available_supply, usd_value: usd_value})
       when is_nil(available_supply) or is_nil(usd_value) do
    Decimal.new(0)
  end

  defp market_cap(:standard, %{available_supply: available_supply, usd_value: usd_value}) do
    Decimal.mult(available_supply, usd_value)
  end

  defp market_cap(:standard, exchange_rate) do
    exchange_rate.market_cap_usd
  end

  defp market_cap(module, exchange_rate) do
    module.market_cap(exchange_rate)
  end

  defp total_market_cap_from_token_bridge(%{usd_value: usd_value}) do
    TokenBridge.token_bridge_market_cap(%{usd_value: usd_value})
  end

  defp total_market_cap_from_omni_bridge do
    TokenBridge.total_market_cap_from_omni_bridge()
  end

  defp token_bridge_supply? do
    if System.get_env("SUPPLY_MODULE") === "TokenBridge", do: true, else: false
  end
>>>>>>> f859545a

  def format_usd_value(nil), do: ""

  def format_usd_value(value) do
    if Decimal.is_decimal(value) do
      "#{format_currency_value(Decimal.to_float(value))} USD"
    else
      "#{format_currency_value(value)} USD"
    end
  end

  def format_currency_value(value, symbol \\ "$")

  def format_currency_value(nil, _symbol), do: ""

  def format_currency_value(%Decimal{} = value, symbol) do
    value
    |> Decimal.to_float()
    |> format_currency_value(symbol)
  end

  def format_currency_value(value, _symbol) when not is_float(value) do
    "N/A"
  end

  def format_currency_value(value, symbol) when is_float(value) and value < 0 do
    "#{symbol}0.00"
  end

  def format_currency_value(value, symbol) when is_float(value) and value < 0.000001 do
    "Less than #{symbol}0.000001"
  end

  def format_currency_value(value, symbol) when is_float(value) and value < 1 do
    "#{number_to_currency(value, unit: symbol, precision: 6)}"
  end

  def format_currency_value(value, symbol) when is_float(value) and value < 100_000 do
    "#{number_to_currency(value, unit: symbol)}"
  end

  def format_currency_value(value, _symbol) when value >= 1_000_000 and value <= 999_000_000 do
    {:ok, value} = Cldr.Number.to_string(value, format: :short, currency: :USD, fractional_digits: 2)
    value
  end

  def format_currency_value(value, symbol) when is_float(value) do
    "#{number_to_currency(value, unit: symbol, precision: 0)}"
  end

  defp gas_prices do
    case GasPriceOracle.get_gas_prices() do
      {:ok, gas_prices} ->
        gas_prices

      nil ->
        nil

      _ ->
        nil
    end
  end
end<|MERGE_RESOLUTION|>--- conflicted
+++ resolved
@@ -6,8 +6,6 @@
 
   alias BlockScoutWeb.LayoutView
   alias Explorer.Chain.Cache.GasPriceOracle
-<<<<<<< HEAD
-=======
   alias Explorer.Chain.Supply.TokenBridge
 
   defp market_cap(:standard, %{available_supply: available_supply, usd_value: usd_value})
@@ -38,7 +36,6 @@
   defp token_bridge_supply? do
     if System.get_env("SUPPLY_MODULE") === "TokenBridge", do: true, else: false
   end
->>>>>>> f859545a
 
   def format_usd_value(nil), do: ""
 
