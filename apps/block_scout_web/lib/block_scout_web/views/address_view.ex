--- conflicted
+++ resolved
@@ -3,9 +3,8 @@
 
   require Logger
 
-<<<<<<< HEAD
-  alias BlockScoutWeb.{AccessHelpers, CustomContractsHelpers, LayoutView}
-  alias Explorer.{Chain, Repo}
+  alias BlockScoutWeb.{AccessHelpers, LayoutView}
+  alias Explorer.{Chain, CustomContractsHelpers, Repo}
 
   alias Explorer.Chain.{
     Address,
@@ -19,11 +18,6 @@
     Wei
   }
 
-=======
-  alias BlockScoutWeb.{AccessHelpers, LayoutView}
-  alias Explorer.{Chain, CustomContractsHelpers}
-  alias Explorer.Chain.{Address, Hash, InternalTransaction, SmartContract, Token, TokenTransfer, Transaction, Wei}
->>>>>>> 66719fb2
   alias Explorer.Chain.Block.Reward
   alias Explorer.ExchangeRates.Token, as: TokenExchangeRate
   alias Explorer.SmartContract.Writer
