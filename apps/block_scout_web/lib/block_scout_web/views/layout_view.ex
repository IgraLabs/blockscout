defmodule BlockScoutWeb.LayoutView do
  use BlockScoutWeb, :view

  alias Plug.Conn

  @issue_url "https://github.com/poanetwork/blockscout/issues/new"

  alias BlockScoutWeb.SocialMedia

  def network_icon_partial do
    Keyword.get(application_config(), :network_icon) || "_network_icon.html"
  end

  def logo do
    Keyword.get(application_config(), :logo) || "/images/blockscout_logo.svg"
  end

  def subnetwork_title do
    Keyword.get(application_config(), :subnetwork) || "Sokol Testnet"
  end

  def network_title do
    Keyword.get(application_config(), :network) || "POA"
  end

  defp application_config do
    Application.get_env(:block_scout_web, BlockScoutWeb.Chain)
  end

  def configured_social_media_services do
    SocialMedia.links()
  end

  def issue_link(conn) do
    params = [
      labels: "BlockScout",
      body: issue_body(conn),
      title: subnetwork_title() <> ": <Issue Title>"
    ]

    [@issue_url, "?", URI.encode_query(params)]
  end

  defp issue_body(conn) do
    user_agent =
      case Conn.get_req_header(conn, "user-agent") do
        [] -> "unknown"
        user_agent -> user_agent
      end

    """
    *Describe your issue here.*

    ### Environment
    * Elixir Version: #{System.version()}
    * Erlang Version: #{System.otp_release()}
    * BlockScout Version: #{version()}

    * User Agent: `#{user_agent}`

    ### Steps to reproduce

    *Tell us how to reproduce this issue. If possible, push up a branch to your fork with a regression test we can run to reproduce locally.*

    ### Expected Behaviour

    *Tell us what should happen.*

    ### Actual Behaviour

    *Tell us what happens instead.*
    """
  end

  def version do
    BlockScoutWeb.version()
  end

  def release_link(version) do
    release_link = Application.get_env(:block_scout_web, :release_link)

    if release_link == "" || release_link == nil do
      version
    else
<<<<<<< HEAD
      html_escape({:safe, "<a href=\"#{release_link}\" target=\"_blank\">#{version}</a>"})
=======
      html_escape({:safe, "<a href=\"#{release_link}\" class=\"footer-link\" target=\"_blank\">#{version}</a>"})
>>>>>>> e0b0cd80
    end
  end

  def ignore_version?("unknown"), do: true
  def ignore_version?(_), do: false

  def other_networks do
    :block_scout_web
    |> Application.get_env(:other_networks, [])
    |> Enum.reject(fn %{title: title} ->
      title == subnetwork_title()
    end)
  end

  def main_nets do
    Enum.reject(other_networks(), &Map.get(&1, :test_net?))
  end

  def test_nets do
    Enum.filter(other_networks(), &Map.get(&1, :test_net?))
  end

  def other_explorers do
    if Application.get_env(:block_scout_web, :link_to_other_explorers) do
      Application.get_env(:block_scout_web, :other_explorers, [])
    else
      []
    end
  end
end<|MERGE_RESOLUTION|>--- conflicted
+++ resolved
@@ -82,11 +82,7 @@
     if release_link == "" || release_link == nil do
       version
     else
-<<<<<<< HEAD
-      html_escape({:safe, "<a href=\"#{release_link}\" target=\"_blank\">#{version}</a>"})
-=======
       html_escape({:safe, "<a href=\"#{release_link}\" class=\"footer-link\" target=\"_blank\">#{version}</a>"})
->>>>>>> e0b0cd80
     end
   end
 
