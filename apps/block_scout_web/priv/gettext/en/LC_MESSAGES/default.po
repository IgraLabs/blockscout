--- conflicted
+++ resolved
@@ -1872,7 +1872,7 @@
 msgid "custom RPC"
 msgstr ""
 
-#: lib/block_scout_web/views/address_contract_view.ex:24
+#: lib/block_scout_web/views/address_contract_view.ex:25
 #, elixir-autogen, elixir-format
 msgid "false"
 msgstr ""
@@ -1908,7 +1908,7 @@
 msgid "string"
 msgstr ""
 
-#: lib/block_scout_web/views/address_contract_view.ex:23
+#: lib/block_scout_web/views/address_contract_view.ex:24
 #, elixir-autogen, elixir-format
 msgid "true"
 msgstr ""
@@ -2759,11 +2759,7 @@
 msgid "The fallback function is executed on a call to the contract if none of the other functions match the given function signature, or if no data was supplied at all and there is no receive Ether function. The fallback function always receives data, but in order to also receive Ether it must be marked payable."
 msgstr ""
 
-<<<<<<< HEAD
 #: lib/block_scout_web/templates/block/overview.html.eex:138
-=======
-#: lib/block_scout_web/views/address_contract_view.ex:25
->>>>>>> 329058c4
 #, elixir-autogen, elixir-format
 msgid "The hash of the block from which this block was generated."
 msgstr ""
@@ -2831,11 +2827,7 @@
 msgid "Token Creation"
 msgstr ""
 
-<<<<<<< HEAD
 #: lib/block_scout_web/templates/address/overview.html.eex:54
-=======
-#: lib/block_scout_web/views/address_contract_view.ex:24
->>>>>>> 329058c4
 #, elixir-autogen, elixir-format
 msgid "Token name and symbol."
 msgstr ""
