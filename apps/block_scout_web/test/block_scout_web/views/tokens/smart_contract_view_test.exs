defmodule BlockScoutWeb.SmartContractViewTest do
  use BlockScoutWeb.ConnCase, async: true

  alias BlockScoutWeb.SmartContractView

  describe "queryable?" do
    test "returns true when there are inputs" do
      inputs = [%{"name" => "_narcoId", "type" => "uint256"}]

      assert SmartContractView.queryable?(inputs)
    end

    test "returns false when there are no inputs" do
      inputs = []

      refute SmartContractView.queryable?(inputs)
    end
  end

  describe "writable?" do
    test "returns true when there is write function" do
      function = %{
        "type" => "function",
        "stateMutability" => "nonpayable",
        "payable" => false,
        "outputs" => [],
        "name" => "upgradeTo",
        "inputs" => [%{"type" => "uint256", "name" => "version"}, %{"type" => "address", "name" => "implementation"}],
        "constant" => false
      }

      assert SmartContractView.writable?(function)
    end

    test "returns false when it is not a write function" do
      function = %{
        "type" => "function",
        "stateMutability" => "view",
        "payable" => false,
        "outputs" => [%{"type" => "uint256", "name" => ""}],
        "name" => "version",
        "inputs" => [],
        "constant" => true
      }

      refute SmartContractView.writable?(function)
    end

    test "returns false when there is no function" do
      function = %{}

      refute SmartContractView.writable?(function)
    end

    test "returns false when there function is nil" do
      function = nil

      refute SmartContractView.writable?(function)
    end
  end

  describe "outputs?" do
    test "returns true when there are outputs" do
      outputs = [%{"name" => "_narcoId", "type" => "uint256"}]

      assert SmartContractView.outputs?(outputs)
    end

    test "returns false when there are no outputs" do
      outputs = []

      refute SmartContractView.outputs?(outputs)
    end
  end

  describe "payable?" do
    test "returns true when there is payable function" do
      function = %{
        "type" => "function",
        "stateMutability" => "payable",
        "payable" => true,
        "outputs" => [],
        "name" => "upgradeToAndCall",
        "inputs" => [
          %{"type" => "uint256", "name" => "version"},
          %{"type" => "address", "name" => "implementation"},
          %{"type" => "bytes", "name" => "data"}
        ],
        "constant" => false
      }

      assert SmartContractView.payable?(function)
    end

    test "returns true when there is old-style payable function" do
      function = %{
        "type" => "function",
        "payable" => true,
        "outputs" => [],
        "name" => "upgradeToAndCall",
        "inputs" => [
          %{"type" => "uint256", "name" => "version"},
          %{"type" => "address", "name" => "implementation"},
          %{"type" => "bytes", "name" => "data"}
        ],
        "constant" => false
      }

      assert SmartContractView.payable?(function)
    end

    test "returns false when it is nonpayable function" do
      function = %{
        "type" => "function",
        "stateMutability" => "nonpayable",
        "payable" => false,
        "outputs" => [],
        "name" => "transferProxyOwnership",
        "inputs" => [%{"type" => "address", "name" => "newOwner"}],
        "constant" => false
      }

      refute SmartContractView.payable?(function)
    end

    test "returns false when there is no function" do
      function = %{}

      refute SmartContractView.payable?(function)
    end

    test "returns false when function is nil" do
      function = nil

      refute SmartContractView.payable?(function)
    end
  end

  describe "nonpayable?" do
    test "returns true when there is nonpayable function" do
      function = %{
        "type" => "function",
        "stateMutability" => "nonpayable",
        "payable" => false,
        "outputs" => [],
        "name" => "transferProxyOwnership",
        "inputs" => [%{"type" => "address", "name" => "newOwner"}],
        "constant" => false
      }

      assert SmartContractView.nonpayable?(function)
    end

    test "returns true when there is old-style nonpayable function" do
      function = %{
        "type" => "function",
        "outputs" => [],
        "name" => "test",
        "inputs" => [%{"type" => "address", "name" => "newOwner"}],
        "constant" => false
      }

      assert SmartContractView.nonpayable?(function)
    end

    test "returns false when it is payable function" do
      function = %{
        "type" => "function",
        "stateMutability" => "payable",
        "payable" => true,
        "outputs" => [],
        "name" => "upgradeToAndCall",
        "inputs" => [
          %{"type" => "uint256", "name" => "version"},
          %{"type" => "address", "name" => "implementation"},
          %{"type" => "bytes", "name" => "data"}
        ],
        "constant" => false
      }

      refute SmartContractView.nonpayable?(function)
    end

    test "returns true when there is no function" do
      function = %{}

      refute SmartContractView.nonpayable?(function)
    end

    test "returns false when function is nil" do
      function = nil

      refute SmartContractView.nonpayable?(function)
    end
  end

  describe "address?" do
    test "returns true when the type is equal to the string 'address'" do
      type = "address"

      assert SmartContractView.address?(type)
    end

    test "returns true when the type is equal to the string 'address payable'" do
      type = "address payable"

      assert SmartContractView.address?(type)
    end

    test "returns false when the type is not equal the string 'address'" do
      type = "name"

      refute SmartContractView.address?(type)
    end
  end

  describe "named_argument?/1" do
    test "returns false when name is blank" do
      arguments = %{"name" => ""}

      refute SmartContractView.named_argument?(arguments)
    end

    test "returns false when name is nil" do
      arguments = %{"name" => nil}

      refute SmartContractView.named_argument?(arguments)
    end

    test "returns true when there is name" do
      arguments = %{"name" => "POA"}

      assert SmartContractView.named_argument?(arguments)
    end

    test "returns false arguments don't match" do
      arguments = nil

      refute SmartContractView.named_argument?(arguments)
    end
  end

  describe "values_only/2" do
    test "joins the values when it is a list of a given type" do
      values = [8, 6, 9, 2, 2, 37]

      assert SmartContractView.values_only(values, "type", nil) == "[8, 6, 9, 2, 2, 37]"
    end

    test "convert the value to string receiving a value and the 'address' type" do
      value = <<95, 38, 9, 115, 52, 182, 163, 43, 121, 81, 223, 97, 253, 12, 88, 3, 236, 93, 131, 84>>
      assert SmartContractView.values_only(value, "address", nil) == "0x5f26097334b6a32b7951df61fd0c5803ec5d8354"
    end

    test "convert the value to string receiving a value and the 'address payable' type" do
      value = <<95, 38, 9, 115, 52, 182, 163, 43, 121, 81, 223, 97, 253, 12, 88, 3, 236, 93, 131, 84>>
<<<<<<< HEAD
      assert SmartContractView.values_only(value, "address payable", nil) == "0x5f26097334b6a32b7951df61fd0c5803ec5d8354"
=======

      assert SmartContractView.values_only(value, "address payable", nil) ==
               "0x5f26097334b6a32b7951df61fd0c5803ec5d8354"
>>>>>>> 3893df91
    end

    test "convert each value to string and join them when receiving 'address[]' as the type" do
      value = [
        <<95, 38, 9, 115, 52, 182, 163, 43, 121, 81, 223, 97, 253, 12, 88, 3, 236, 93, 131, 84>>,
        <<207, 38, 14, 163, 23, 85, 86, 55, 197, 95, 112, 229, 93, 186, 141, 90, 216, 65, 76, 176>>
      ]

      assert SmartContractView.values_only(value, "address[]", nil) ==
               "[0x5f26097334b6a32b7951df61fd0c5803ec5d8354, 0xcf260ea317555637c55f70e55dba8d5ad8414cb0]"
    end

    test "returns the value when the type is neither 'address' nor 'address payable'" do
      value = "POA"

      assert SmartContractView.values_only(value, "string", nil) == "POA"
    end

    test "returns the value when the type is boolean" do
      value = "true"

      assert SmartContractView.values_only(value, "bool", nil) == "true"
    end

    test "returns the value when the type is bytes4" do
      value = <<228, 184, 12, 77>>

      assert SmartContractView.values_only(value, "bytes4", nil) == "0xe4b80c4d"
    end

    test "returns the value when the type is bytes32" do
<<<<<<< HEAD
      value = <<156, 209, 70, 119, 249, 170, 85, 105, 179, 187, 179, 81, 252, 214, 125, 17,
      21, 170, 86, 58, 225, 98, 66, 118, 211, 212, 230, 127, 179, 214, 249, 38>>

      assert SmartContractView.values_only(value, "bytes32", nil) == "0x9cd14677f9aa5569b3bbb351fcd67d1115aa563ae1624276d3d4e67fb3d6f926"
=======
      value =
        <<156, 209, 70, 119, 249, 170, 85, 105, 179, 187, 179, 81, 252, 214, 125, 17, 21, 170, 86, 58, 225, 98, 66, 118,
          211, 212, 230, 127, 179, 214, 249, 38>>

      assert SmartContractView.values_only(value, "bytes32", nil) ==
               "0x9cd14677f9aa5569b3bbb351fcd67d1115aa563ae1624276d3d4e67fb3d6f926"
>>>>>>> 3893df91
    end
  end
end<|MERGE_RESOLUTION|>--- conflicted
+++ resolved
@@ -254,13 +254,9 @@
 
     test "convert the value to string receiving a value and the 'address payable' type" do
       value = <<95, 38, 9, 115, 52, 182, 163, 43, 121, 81, 223, 97, 253, 12, 88, 3, 236, 93, 131, 84>>
-<<<<<<< HEAD
-      assert SmartContractView.values_only(value, "address payable", nil) == "0x5f26097334b6a32b7951df61fd0c5803ec5d8354"
-=======
 
       assert SmartContractView.values_only(value, "address payable", nil) ==
                "0x5f26097334b6a32b7951df61fd0c5803ec5d8354"
->>>>>>> 3893df91
     end
 
     test "convert each value to string and join them when receiving 'address[]' as the type" do
@@ -292,19 +288,12 @@
     end
 
     test "returns the value when the type is bytes32" do
-<<<<<<< HEAD
-      value = <<156, 209, 70, 119, 249, 170, 85, 105, 179, 187, 179, 81, 252, 214, 125, 17,
-      21, 170, 86, 58, 225, 98, 66, 118, 211, 212, 230, 127, 179, 214, 249, 38>>
-
-      assert SmartContractView.values_only(value, "bytes32", nil) == "0x9cd14677f9aa5569b3bbb351fcd67d1115aa563ae1624276d3d4e67fb3d6f926"
-=======
       value =
         <<156, 209, 70, 119, 249, 170, 85, 105, 179, 187, 179, 81, 252, 214, 125, 17, 21, 170, 86, 58, 225, 98, 66, 118,
           211, 212, 230, 127, 179, 214, 249, 38>>
 
       assert SmartContractView.values_only(value, "bytes32", nil) ==
                "0x9cd14677f9aa5569b3bbb351fcd67d1115aa563ae1624276d3d4e67fb3d6f926"
->>>>>>> 3893df91
     end
   end
 end