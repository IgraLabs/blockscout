defmodule ExplorerWeb.BlockTransactionView do
  use ExplorerWeb, :view

  alias ExplorerWeb.{BlockView, TransactionView}

  defdelegate from_address(transaction), to: TransactionView
  defdelegate block(transaction), to: TransactionView
  defdelegate hash(transaction), to: TransactionView
  defdelegate status(transacton), to: TransactionView
<<<<<<< HEAD
  defdelegate to_address(transaction), to: TransactionView
  defdelegate value(transaction), to: TransactionView
=======
>>>>>>> 025bec42
  defdelegate age(block), to: BlockView
  defdelegate formatted_timestamp(block), to: BlockView
end<|MERGE_RESOLUTION|>--- conflicted
+++ resolved
@@ -3,15 +3,12 @@
 
   alias ExplorerWeb.{BlockView, TransactionView}
 
+  defdelegate age(block), to: BlockView
+  defdelegate block(transaction), to: TransactionView
+  defdelegate formatted_timestamp(block), to: BlockView
   defdelegate from_address(transaction), to: TransactionView
-  defdelegate block(transaction), to: TransactionView
   defdelegate hash(transaction), to: TransactionView
   defdelegate status(transacton), to: TransactionView
-<<<<<<< HEAD
   defdelegate to_address(transaction), to: TransactionView
   defdelegate value(transaction), to: TransactionView
-=======
->>>>>>> 025bec42
-  defdelegate age(block), to: BlockView
-  defdelegate formatted_timestamp(block), to: BlockView
 end