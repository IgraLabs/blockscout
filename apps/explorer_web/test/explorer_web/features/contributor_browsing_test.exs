--- conflicted
+++ resolved
@@ -207,7 +207,6 @@
       |> assert_has(css(".transaction__item", text: "123,987"))
       |> assert_has(css(".transaction__item", text: to_string(lincoln.hash)))
       |> assert_has(css(".transaction__item", text: to_string(taft.hash)))
-      |> assert_has(css(".transaction__item", text: "block confirmations"))
       |> assert_has(css(".transaction__item", text: "49 years ago"))
       |> assert_has(css(".transaction__item", text: "38 years ago"))
     end
@@ -229,7 +228,6 @@
       |> click(css(".transaction-log__link", text: to_string(lincoln.hash)))
       |> assert_has(css(".address__subheading", text: to_string(lincoln.hash)))
     end
-<<<<<<< HEAD
 
     test "see's all addresses transactions by default", %{
       lincoln: lincoln,
@@ -278,7 +276,5 @@
     session
     |> visit("/en/addresses/#{Phoenix.Param.to_param(address)}")
     |> assert_has(css(".address__balance", text: "0.000,000,000,000,000,500 POA"))
-=======
->>>>>>> fcf0572b
   end
 end