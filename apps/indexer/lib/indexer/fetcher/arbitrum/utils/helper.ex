defmodule Indexer.Fetcher.Arbitrum.Utils.Helper do
  alias Explorer.Chain.Arbitrum.LifecycleTransaction
  alias Explorer.Chain.Cache.BackgroundMigrations

  import EthereumJSONRPC, only: [quantity_to_integer: 1]
  import Indexer.Fetcher.Arbitrum.Utils.Logging, only: [log_info: 1]

  @moduledoc """
  Provides utility functions to support the handling of Arbitrum-specific data fetching and processing in the indexer.
  """

  @doc """
<<<<<<< HEAD
    Updates the data for a task of the batches fetcher.

    This function takes the current state, a task tag, and a map of updates, then
    merges the updates with the existing task data for that tag.

    ## Parameters
    - `state`: The current state map containing task_data
    - `task_tag`: The atom key for the task (e.g. :new_executions or :historical_executions)
    - `updates`: Map of values to merge with the current task data

    ## Returns
    - Updated state with merged task data

    ## Examples

        iex> state = %{task_data: %{new_executions: %{start_block: 100}}}
        iex> update_fetcher_task_data(state, :new_executions, %{start_block: 200})
        %{task_data: %{new_executions: %{start_block: 200}}}
  """
  @spec update_fetcher_task_data(
          %{:task_data => %{optional(atom()) => map()}, optional(any()) => any()},
          atom(),
          map()
        ) :: %{:task_data => %{optional(atom()) => map()}, optional(any()) => any()}
  def update_fetcher_task_data(%{task_data: data} = state, task_tag, updates)
      when is_atom(task_tag) and is_map(updates) do
    %{state | task_data: %{data | task_tag => Map.merge(data[task_tag], updates)}}
=======
  Checks if the unconfirmed blocks index is ready for use.

  This function verifies if the heavy DB index operation for creating the unconfirmed blocks
  index has been completed. This check is necessary to avoid running queries that depend on
  this index before it's fully created, which could lead to performance issues.

  ## Returns
  - `true` if the index creation is complete
  - `false` if the index is still being created or not started yet
  """
  @spec unconfirmed_blocks_index_ready?() :: boolean()
  def unconfirmed_blocks_index_ready? do
    BackgroundMigrations.get_heavy_indexes_create_arbitrum_batch_l2_blocks_unconfirmed_blocks_index_finished()
>>>>>>> cd605fe4
  end

  @doc """
    Increases a base duration by an amount specified in a map, if present.

    This function takes a map that may contain a duration key and a current duration value.
    If the map contains a duration, it is added to the current duration; otherwise, the
    current duration is returned unchanged.

    ## Parameters
    - `data`: A map that may contain a `:duration` key with its value representing
      the amount of time to add.
    - `cur_duration`: The current duration value, to which the duration from the map
      will be added if present.

    ## Returns
    - The increased duration.
  """
  @spec increase_duration(
          %{optional(:duration) => non_neg_integer(), optional(any()) => any()},
          non_neg_integer()
        ) :: non_neg_integer()
  def increase_duration(data, cur_duration)
      when is_map(data) and is_integer(cur_duration) and cur_duration >= 0 do
    if Map.has_key?(data, :duration) do
      data.duration + cur_duration
    else
      cur_duration
    end
  end

  @doc """
    Enriches lifecycle transaction entries with timestamps and status based on provided block information and finalization tracking.

    This function takes a map of lifecycle transactions and extends each entry with
    a timestamp (extracted from a corresponding map of block numbers to timestamps)
    and a status. The status is determined based on whether finalization tracking is enabled.

    ## Parameters
    - `lifecycle_transactions`: A map where each key is a transaction identifier, and the value is
      a map containing at least the block number (`:block`).
    - `blocks_to_ts`: A map linking block numbers to their corresponding timestamps.
    - `track_finalization?`: A boolean flag indicating whether to mark transactions
      as unfinalized or finalized.

    ## Returns
    - An updated map of the same structure as `lifecycle_transactions` but with each transaction extended to include:
      - `timestamp`: The timestamp of the block in which the transaction is included.
      - `status`: Either `:unfinalized` if `track_finalization?` is `true`, or `:finalized` otherwise.
  """
  @spec extend_lifecycle_transactions_with_ts_and_status(
          %{binary() => %{:block => non_neg_integer(), optional(any()) => any()}},
          %{non_neg_integer() => DateTime.t()},
          boolean()
        ) :: %{binary() => LifecycleTransaction.to_import()}
  def extend_lifecycle_transactions_with_ts_and_status(lifecycle_transactions, blocks_to_ts, track_finalization?)
      when is_map(lifecycle_transactions) and is_map(blocks_to_ts) and is_boolean(track_finalization?) do
    lifecycle_transactions
    |> Map.keys()
    |> Enum.reduce(%{}, fn transaction_key, updated_transactions ->
      Map.put(
        updated_transactions,
        transaction_key,
        Map.merge(lifecycle_transactions[transaction_key], %{
          timestamp: blocks_to_ts[lifecycle_transactions[transaction_key].block_number],
          status:
            if track_finalization? do
              :unfinalized
            else
              :finalized
            end
        })
      )
    end)
  end

  @doc """
    Compares a lifecycle transaction with new block number and timestamp, and updates if necessary.

    This function checks if the given lifecycle transaction has the same block number
    and timestamp as the provided values. If they are the same, it returns `{:same, nil}`.
    If they differ, it updates the transaction with the new block number and timestamp,
    logs the update, and returns `{:updated, updated_transaction}`.

    ## Parameters
    - `transaction`: The lifecycle transaction to compare and potentially update.
    - `{new_block_num, new_ts}`: A tuple containing the new block number and timestamp.
    - `transaction_type_str`: A string describing the type of the transaction for logging purposes.

    ## Returns
    - `{:same, nil}` if the transaction block number and timestamp are the same as the provided values.
    - `{:updated, updated_transaction}` if the transaction was updated with the new block number and timestamp.
  """
  @spec compare_lifecycle_transaction_and_update(
          LifecycleTransaction.to_import(),
          {non_neg_integer(), DateTime.t()},
          String.t()
        ) :: {:same, nil} | {:updated, LifecycleTransaction.to_import()}
  def compare_lifecycle_transaction_and_update(transaction, {new_block_num, new_ts}, transaction_type_str) do
    if transaction.block_number == new_block_num and DateTime.compare(transaction.timestamp, new_ts) == :eq do
      {:same, nil}
    else
      log_info(
        "The #{transaction_type_str} transaction 0x#{transaction.hash |> Base.encode16(case: :lower)} will be updated with the new block number and timestamp"
      )

      {:updated,
       Map.merge(transaction, %{
         block_number: new_block_num,
         timestamp: new_ts
       })}
    end
  end

  @doc """
    Converts a binary data to a hexadecimal string.

    ## Parameters
    - `data`: The binary data to convert to a hexadecimal string.

    ## Returns
    - A hexadecimal string representation of the input data.
  """
  @spec bytes_to_hex_str(binary()) :: String.t()
  def bytes_to_hex_str(data) do
    "0x" <> Base.encode16(data, case: :lower)
  end

  @doc """
    Executes a function over a specified block range in chunks.

    This function divides a block range into smaller chunks and executes the provided
    function for each chunk. It collects the results of each function execution and
    returns them as a list of tuples. Each tuple contains the start and end block numbers
    of the chunk and the result of the function execution for that chunk.

    If `halt_on_error` is set to `true` and the function returns anything other than
    `:ok` or `{:ok, ...}`, the execution halts. However, the result of the last function
    execution is still included in the resulting list.

    ## Parameters
    - `start_block`: The starting block number of the range.
    - `end_block`: The ending block number of the range.
    - `chunk_size`: The size of each chunk in terms of block numbers.
    - `func`: The function to execute for each chunk. The function should accept two
              arguments: the start and end block numbers of the chunk.
    - `halt_on_error` (optional): A boolean flag indicating whether to halt execution
                                  if an error occurs. Defaults to `false`.

    ## Returns
    - A list of tuples. Each tuple contains:
      - A tuple with the start and end block numbers of the chunk.
      - The result of the function execution for that chunk.

    ## Examples

        iex> execute_for_block_range_in_chunks(5, 25, 7, fn (start_block, end_block) ->
        ...>   {:ok, start_block, end_block}
        ...> end)
        [
          {{5, 11}, {:ok, 5, 11}},
          {{12, 18}, {:ok, 12, 18}},
          {{19, 25}, {:ok, 19, 25}}
        ]
  """
  @spec execute_for_block_range_in_chunks(
          non_neg_integer(),
          non_neg_integer(),
          non_neg_integer(),
          fun()
        ) :: [
          {{non_neg_integer(), non_neg_integer()}, any()}
        ]
  @spec execute_for_block_range_in_chunks(
          non_neg_integer(),
          non_neg_integer(),
          non_neg_integer(),
          fun(),
          boolean()
        ) :: [
          {{non_neg_integer(), non_neg_integer()}, any()}
        ]
  def execute_for_block_range_in_chunks(start_block, end_block, chunk_size, func, halt_on_error \\ false) do
    0..div(end_block - start_block, chunk_size)
    |> Enum.reduce_while([], fn i, res ->
      chunk_start = start_block + i * chunk_size
      chunk_end = min(chunk_start + chunk_size - 1, end_block)

      func_res = func.(chunk_start, chunk_end)
      acc_res = [{{chunk_start, chunk_end}, func_res} | res]

      case {halt_on_error, func_res} do
        {false, _} -> {:cont, acc_res}
        {true, :ok} -> {:cont, acc_res}
        {true, {:ok, _}} -> {:cont, acc_res}
        {true, _} -> {:halt, acc_res}
      end
    end)
    |> Enum.reverse()
  end

  @doc """
    Converts a message ID to its hashed hexadecimal string representation.

    This function takes a message ID (either as an integer or a hexadecimal string),
    concatenates it with 256 zero bits, computes a hash of the concatenation, and
    then converts the resulting hash to a hexadecimal string with a "0x" prefix.

    ## Parameters
    - `message_id`: The message ID to be hashed and converted. Can be either a
      non-negative integer or a "0x"-prefixed hexadecimal string.

    ## Returns
    - A string representing the hashed message ID in hexadecimal format, prefixed
      with "0x".

    ## Examples

        iex> get_hashed_message_id_as_hex_str(1490421)
        "0x9d1614591a3e0ba8854206a716e49ffdffc679131820fa815b989fdef9e5554d"

        iex> get_hashed_message_id_as_hex_str("0x000000000000000000000000000000000000000000000000000000000016bdf5")
        "0x9d1614591a3e0ba8854206a716e49ffdffc679131820fa815b989fdef9e5554d"
  """
  @spec get_hashed_message_id_as_hex_str(non_neg_integer() | binary()) :: String.t()
  def get_hashed_message_id_as_hex_str(message_id) do
    message_id
    |> hash_for_message_id()
    |> bytes_to_hex_str()
  end

  # Calculates the hash for a given message ID.
  #
  # This function computes a 256-bit Keccak hash of the message ID. For integer
  # inputs, it concatenates the 256-bit message ID with 256 zero bits before
  # hashing. For hexadecimal string inputs, it first converts the string to an
  # integer.
  #
  # ## Parameters
  # - `message_id`: Either a non-negative integer or a "0x"-prefixed hexadecimal
  #   string of 66 characters (including the "0x" prefix).
  #
  # ## Returns
  # - A binary representing the 256-bit Keccak hash of the processed message ID.
  @spec hash_for_message_id(non_neg_integer() | binary()) :: binary()
  defp hash_for_message_id(message_id) when is_integer(message_id) do
    # As per https://github.com/OffchainLabs/nitro/blob/849348e10cf1d9c023f4748dc1211bd363422485/arbos/parse_l2.go#L40
    (<<message_id::size(256)>> <> <<0::size(256)>>)
    |> ExKeccak.hash_256()
  end

  defp hash_for_message_id(message_id) when is_binary(message_id) and byte_size(message_id) == 66 do
    hash_for_message_id(quantity_to_integer(message_id))
  end
end<|MERGE_RESOLUTION|>--- conflicted
+++ resolved
@@ -10,7 +10,6 @@
   """
 
   @doc """
-<<<<<<< HEAD
     Updates the data for a task of the batches fetcher.
 
     This function takes the current state, a task tag, and a map of updates, then
@@ -38,7 +37,9 @@
   def update_fetcher_task_data(%{task_data: data} = state, task_tag, updates)
       when is_atom(task_tag) and is_map(updates) do
     %{state | task_data: %{data | task_tag => Map.merge(data[task_tag], updates)}}
-=======
+  end
+
+  @doc """
   Checks if the unconfirmed blocks index is ready for use.
 
   This function verifies if the heavy DB index operation for creating the unconfirmed blocks
@@ -52,7 +53,6 @@
   @spec unconfirmed_blocks_index_ready?() :: boolean()
   def unconfirmed_blocks_index_ready? do
     BackgroundMigrations.get_heavy_indexes_create_arbitrum_batch_l2_blocks_unconfirmed_blocks_index_finished()
->>>>>>> cd605fe4
   end
 
   @doc """
