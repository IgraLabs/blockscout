defmodule Indexer.Fetcher.Shibarium.L1 do
  @moduledoc """
  Fills shibarium_bridge DB table.
  """

  use GenServer
  use Indexer.Fetcher

  require Logger

  import Ecto.Query

  import EthereumJSONRPC,
    only: [
      integer_to_quantity: 1,
      json_rpc: 2,
      quantity_to_integer: 1,
      request: 1
    ]

  import Explorer.Helper, only: [parse_integer: 1, decode_data: 2]

  import Indexer.Fetcher.Shibarium.Helper,
    only: [calc_operation_hash: 5, prepare_insert_items: 2, recalculate_cached_count: 0]

  alias Explorer.Chain.Shibarium.Bridge
  alias Explorer.{Chain, Repo}
  alias Indexer.Fetcher.RollupL1ReorgMonitor
  alias Indexer.Helper
  alias Indexer.Transform.Addresses

  @block_check_interval_range_size 100
  @eth_get_logs_range_size 1000
  @fetcher_name :shibarium_bridge_l1
  @empty_hash "0x0000000000000000000000000000000000000000000000000000000000000000"

  # 32-byte signature of the event NewDepositBlock(address indexed owner, address indexed token, uint256 amountOrNFTId, uint256 depositBlockId)
  @new_deposit_block_event "0x1dadc8d0683c6f9824e885935c1bec6f76816730dcec148dda8cf25a7b9f797b"

  # 32-byte signature of the event LockedEther(address indexed depositor, address indexed depositReceiver, uint256 amount)
  @locked_ether_event "0x3e799b2d61372379e767ef8f04d65089179b7a6f63f9be3065806456c7309f1b"

  # 32-byte signature of the event LockedERC20(address indexed depositor, address indexed depositReceiver, address indexed rootToken, uint256 amount)
  @locked_erc20_event "0x9b217a401a5ddf7c4d474074aff9958a18d48690d77cc2151c4706aa7348b401"

  # 32-byte signature of the event LockedERC721(address indexed depositor, address indexed depositReceiver, address indexed rootToken, uint256 tokenId)
  @locked_erc721_event "0x8357472e13612a8c3d6f3e9d71fbba8a78ab77dbdcc7fcf3b7b645585f0bbbfc"

  # 32-byte signature of the event LockedERC721Batch(address indexed depositor, address indexed depositReceiver, address indexed rootToken, uint256[] tokenIds)
  @locked_erc721_batch_event "0x5345c2beb0e49c805f42bb70c4ec5c3c3d9680ce45b8f4529c028d5f3e0f7a0d"

  # 32-byte signature of the event LockedBatchERC1155(address indexed depositor, address indexed depositReceiver, address indexed rootToken, uint256[] ids, uint256[] amounts)
  @locked_batch_erc1155_event "0x5a921678b5779e4471b77219741a417a6ad6ec5d89fa5c8ce8cd7bd2d9f34186"

  # 32-byte signature of the event Withdraw(uint256 indexed exitId, address indexed user, address indexed token, uint256 amount)
  @withdraw_event "0xfeb2000dca3e617cd6f3a8bbb63014bb54a124aac6ccbf73ee7229b4cd01f120"

  # 32-byte signature of the event ExitedEther(address indexed exitor, uint256 amount)
  @exited_ether_event "0x0fc0eed41f72d3da77d0f53b9594fc7073acd15ee9d7c536819a70a67c57ef3c"

  # 32-byte signature of the event Transfer(address indexed from, address indexed to, uint256 value)
  @transfer_event "0xddf252ad1be2c89b69c2b068fc378daa952ba7f163c4a11628f55a4df523b3ef"

  # 32-byte signature of the event TransferSingle(address indexed operator, address indexed from, address indexed to, uint256 id, uint256 value)
  @transfer_single_event "0xc3d58168c5ae7397731d063d5bbf3d657854427343f4c083240f7aacaa2d0f62"

  # 32-byte signature of the event TransferBatch(address indexed operator, address indexed from, address indexed to, uint256[] ids, uint256[] values)
  @transfer_batch_event "0x4a39dc06d4c0dbc64b70af90fd698a233a518aa5d07e595d983b8c0526c8f7fb"

  def child_spec(start_link_arguments) do
    spec = %{
      id: __MODULE__,
      start: {__MODULE__, :start_link, start_link_arguments},
      restart: :transient,
      type: :worker
    }

    Supervisor.child_spec(spec, [])
  end

  def start_link(args, gen_server_options \\ []) do
    GenServer.start_link(__MODULE__, args, Keyword.put_new(gen_server_options, :name, __MODULE__))
  end

  @impl GenServer
  def init(_args) do
    {:ok, %{}, {:continue, :ok}}
  end

  @impl GenServer
  def handle_continue(_, state) do
    Logger.metadata(fetcher: @fetcher_name)
    # two seconds pause needed to avoid exceeding Supervisor restart intensity when DB issues
    Process.send_after(self(), :wait_for_l2, 2000)
    {:noreply, state}
  end

  @impl GenServer
  def handle_info(:wait_for_l2, state) do
    if is_nil(Process.whereis(Indexer.Fetcher.Shibarium.L2)) do
      Process.send(self(), :init_with_delay, [])
    else
      Process.send_after(self(), :wait_for_l2, 2000)
    end

    {:noreply, state}
  end

  @impl GenServer
  def handle_info(:init_with_delay, _state) do
    env = Application.get_all_env(:indexer)[__MODULE__]

    with {:start_block_undefined, false} <- {:start_block_undefined, is_nil(env[:start_block])},
         {:reorg_monitor_started, true} <- {:reorg_monitor_started, !is_nil(Process.whereis(RollupL1ReorgMonitor))},
         rpc = env[:rpc],
         {:rpc_undefined, false} <- {:rpc_undefined, is_nil(rpc)},
         {:deposit_manager_address_is_valid, true} <-
           {:deposit_manager_address_is_valid, Helper.address_correct?(env[:deposit_manager_proxy])},
         {:ether_predicate_address_is_valid, true} <-
           {:ether_predicate_address_is_valid, Helper.address_correct?(env[:ether_predicate_proxy])},
         {:erc20_predicate_address_is_valid, true} <-
           {:erc20_predicate_address_is_valid, Helper.address_correct?(env[:erc20_predicate_proxy])},
         {:erc721_predicate_address_is_valid, true} <-
           {:erc721_predicate_address_is_valid,
            is_nil(env[:erc721_predicate_proxy]) or Helper.address_correct?(env[:erc721_predicate_proxy])},
         {:erc1155_predicate_address_is_valid, true} <-
           {:erc1155_predicate_address_is_valid,
            is_nil(env[:erc1155_predicate_proxy]) or Helper.address_correct?(env[:erc1155_predicate_proxy])},
         {:withdraw_manager_address_is_valid, true} <-
           {:withdraw_manager_address_is_valid, Helper.address_correct?(env[:withdraw_manager_proxy])},
         start_block = parse_integer(env[:start_block]),
         false <- is_nil(start_block),
         true <- start_block > 0,
         {last_l1_block_number, last_l1_transaction_hash} <- get_last_l1_item(),
         {:start_block_valid, true} <-
           {:start_block_valid, start_block <= last_l1_block_number || last_l1_block_number == 0},
         json_rpc_named_arguments = json_rpc_named_arguments(rpc),
         {:ok, last_l1_tx} <- Helper.get_transaction_by_hash(last_l1_transaction_hash, json_rpc_named_arguments),
         {:l1_tx_not_found, false} <- {:l1_tx_not_found, !is_nil(last_l1_transaction_hash) && is_nil(last_l1_tx)},
         {:ok, block_check_interval, latest_block} <- get_block_check_interval(json_rpc_named_arguments),
         {:start_block_valid, true} <- {:start_block_valid, start_block <= latest_block} do
      recalculate_cached_count()

      Process.send(self(), :continue, [])

      {:noreply,
       %{
         deposit_manager_proxy: env[:deposit_manager_proxy],
         ether_predicate_proxy: env[:ether_predicate_proxy],
         erc20_predicate_proxy: env[:erc20_predicate_proxy],
         erc721_predicate_proxy: env[:erc721_predicate_proxy],
         erc1155_predicate_proxy: env[:erc1155_predicate_proxy],
         withdraw_manager_proxy: env[:withdraw_manager_proxy],
         block_check_interval: block_check_interval,
         start_block: max(start_block, last_l1_block_number),
         end_block: latest_block,
         json_rpc_named_arguments: json_rpc_named_arguments
       }}
    else
      {:start_block_undefined, true} ->
        # the process shouldn't start if the start block is not defined
        {:stop, :normal, %{}}

      {:reorg_monitor_started, false} ->
        Logger.error("Cannot start this process as Indexer.Fetcher.RollupL1ReorgMonitor is not started.")
        {:stop, :normal, %{}}

      {:rpc_undefined, true} ->
        Logger.error("L1 RPC URL is not defined.")
        {:stop, :normal, %{}}

      {:deposit_manager_address_is_valid, false} ->
        Logger.error("DepositManagerProxy contract address is invalid or not defined.")
        {:stop, :normal, %{}}

      {:ether_predicate_address_is_valid, false} ->
        Logger.error("EtherPredicateProxy contract address is invalid or not defined.")
        {:stop, :normal, %{}}

      {:erc20_predicate_address_is_valid, false} ->
        Logger.error("ERC20PredicateProxy contract address is invalid or not defined.")
        {:stop, :normal, %{}}

      {:erc721_predicate_address_is_valid, false} ->
        Logger.error("ERC721PredicateProxy contract address is invalid.")
        {:stop, :normal, %{}}

      {:erc1155_predicate_address_is_valid, false} ->
        Logger.error("ERC1155PredicateProxy contract address is invalid.")
        {:stop, :normal, %{}}

      {:withdraw_manager_address_is_valid, false} ->
        Logger.error("WithdrawManagerProxy contract address is invalid or not defined.")
        {:stop, :normal, %{}}

      {:start_block_valid, false} ->
        Logger.error("Invalid L1 Start Block value. Please, check the value and shibarium_bridge table.")
        {:stop, :normal, %{}}

      {:error, error_data} ->
        Logger.error(
          "Cannot get last L1 transaction from RPC by its hash, latest block, or block timestamp by its number due to RPC error: #{inspect(error_data)}"
        )

        {:stop, :normal, %{}}

      {:l1_tx_not_found, true} ->
        Logger.error(
          "Cannot find last L1 transaction from RPC by its hash. Probably, there was a reorg on L1 chain. Please, check shibarium_bridge table."
        )

        {:stop, :normal, %{}}

      _ ->
        Logger.error("L1 Start Block is invalid or zero.")
        {:stop, :normal, %{}}
    end
  end

  @impl GenServer
  def handle_info(
<<<<<<< HEAD
        :reorg_monitor,
        %{
          block_check_interval: block_check_interval,
          json_rpc_named_arguments: json_rpc_named_arguments,
          reorg_monitor_prev_latest: prev_latest
        } = state
      ) do
    {:ok, latest} = Helper.get_block_number_by_tag("latest", json_rpc_named_arguments, Helper.infinite_retries_number())

    if latest < prev_latest do
      Logger.warning("Reorg detected: previous latest block ##{prev_latest}, current latest block ##{latest}.")
      reorg_block_push(latest)
    end

    Process.send_after(self(), :reorg_monitor, block_check_interval)

    {:noreply, %{state | reorg_monitor_prev_latest: latest}}
  end

  @impl GenServer
  def handle_info(
=======
>>>>>>> c9a2d143
        :continue,
        %{
          deposit_manager_proxy: deposit_manager_proxy,
          ether_predicate_proxy: ether_predicate_proxy,
          erc20_predicate_proxy: erc20_predicate_proxy,
          erc721_predicate_proxy: erc721_predicate_proxy,
          erc1155_predicate_proxy: erc1155_predicate_proxy,
          withdraw_manager_proxy: withdraw_manager_proxy,
          block_check_interval: block_check_interval,
          start_block: start_block,
          end_block: end_block,
          json_rpc_named_arguments: json_rpc_named_arguments
        } = state
      ) do
    time_before = Timex.now()

    last_written_block =
      start_block..end_block
      |> Enum.chunk_every(@eth_get_logs_range_size)
      |> Enum.reduce_while(start_block - 1, fn current_chunk, _ ->
        chunk_start = List.first(current_chunk)
        chunk_end = List.last(current_chunk)

        if chunk_start <= chunk_end do
          Helper.log_blocks_chunk_handling(chunk_start, chunk_end, start_block, end_block, nil, :L1)

          operations =
            {chunk_start, chunk_end}
            |> get_logs_all(
              deposit_manager_proxy,
              ether_predicate_proxy,
              erc20_predicate_proxy,
              erc721_predicate_proxy,
              erc1155_predicate_proxy,
              withdraw_manager_proxy,
              json_rpc_named_arguments
            )
            |> prepare_operations(json_rpc_named_arguments)

          insert_items = prepare_insert_items(operations, __MODULE__)

          addresses =
            Addresses.extract_addresses(%{
              shibarium_bridge_operations: insert_items
            })

          {:ok, _} =
            Chain.import(%{
              addresses: %{params: addresses, on_conflict: :nothing},
              shibarium_bridge_operations: %{params: insert_items},
              timeout: :infinity
            })

          Helper.log_blocks_chunk_handling(
            chunk_start,
            chunk_end,
            start_block,
            end_block,
            "#{Enum.count(operations)} L1 operation(s)",
            :L1
          )
        end

        reorg_block = RollupL1ReorgMonitor.reorg_block_pop(__MODULE__)

        if !is_nil(reorg_block) && reorg_block > 0 do
          reorg_handle(reorg_block)
          {:halt, if(reorg_block <= chunk_end, do: reorg_block - 1, else: chunk_end)}
        else
          {:cont, chunk_end}
        end
      end)

    new_start_block = last_written_block + 1

    {:ok, new_end_block} =
      Helper.get_block_number_by_tag("latest", json_rpc_named_arguments, Helper.infinite_retries_number())

    delay =
      if new_end_block == last_written_block do
        # there is no new block, so wait for some time to let the chain issue the new block
        max(block_check_interval - Timex.diff(Timex.now(), time_before, :milliseconds), 0)
      else
        0
      end

    Process.send_after(self(), :continue, delay)

    {:noreply, %{state | start_block: new_start_block, end_block: new_end_block}}
  end

  @impl GenServer
  def handle_info({ref, _result}, state) do
    Process.demonitor(ref, [:flush])
    {:noreply, state}
  end

  defp filter_deposit_events(events) do
    Enum.filter(events, fn event ->
      topic0 = Enum.at(event["topics"], 0)
      deposit?(topic0)
    end)
  end

  defp get_block_check_interval(json_rpc_named_arguments) do
    with {:ok, latest_block} <- Helper.get_block_number_by_tag("latest", json_rpc_named_arguments),
         first_block = max(latest_block - @block_check_interval_range_size, 1),
         {:ok, first_block_timestamp} <- Helper.get_block_timestamp_by_number(first_block, json_rpc_named_arguments),
         {:ok, last_safe_block_timestamp} <-
           Helper.get_block_timestamp_by_number(latest_block, json_rpc_named_arguments) do
      block_check_interval =
        ceil((last_safe_block_timestamp - first_block_timestamp) / (latest_block - first_block) * 1000 / 2)

      Logger.info("Block check interval is calculated as #{block_check_interval} ms.")
      {:ok, block_check_interval, latest_block}
    else
      {:error, error} ->
        {:error, "Failed to calculate block check interval due to #{inspect(error)}"}
    end
  end

  defp get_last_l1_item do
    query =
      from(sb in Bridge,
        select: {sb.l1_block_number, sb.l1_transaction_hash},
        where: not is_nil(sb.l1_block_number),
        order_by: [desc: sb.l1_block_number],
        limit: 1
      )

    query
    |> Repo.one()
    |> Kernel.||({0, nil})
  end

  defp get_logs(from_block, to_block, address, topics, json_rpc_named_arguments, retries) do
    processed_from_block = integer_to_quantity(from_block)
    processed_to_block = integer_to_quantity(to_block)

    req =
      request(%{
        id: 0,
        method: "eth_getLogs",
        params: [
          %{
            :fromBlock => processed_from_block,
            :toBlock => processed_to_block,
            :address => address,
            :topics => topics
          }
        ]
      })

    error_message = &"Cannot fetch logs for the block range #{from_block}..#{to_block}. Error: #{inspect(&1)}"

    Helper.repeated_call(&json_rpc/2, [req, json_rpc_named_arguments], error_message, retries)
  end

  defp get_logs_all(
         {chunk_start, chunk_end},
         deposit_manager_proxy,
         ether_predicate_proxy,
         erc20_predicate_proxy,
         erc721_predicate_proxy,
         erc1155_predicate_proxy,
         withdraw_manager_proxy,
         json_rpc_named_arguments
       ) do
    {:ok, known_tokens_result} =
      get_logs(
        chunk_start,
        chunk_end,
        [deposit_manager_proxy, ether_predicate_proxy, erc20_predicate_proxy, withdraw_manager_proxy],
        [
          [
            @new_deposit_block_event,
            @locked_ether_event,
            @locked_erc20_event,
            @locked_erc721_event,
            @locked_erc721_batch_event,
            @locked_batch_erc1155_event,
            @withdraw_event,
            @exited_ether_event
          ]
        ],
        json_rpc_named_arguments,
        Helper.infinite_retries_number()
      )

    contract_addresses =
      if is_nil(erc721_predicate_proxy) do
        [pad_address_hash(erc20_predicate_proxy)]
      else
        [pad_address_hash(erc20_predicate_proxy), pad_address_hash(erc721_predicate_proxy)]
      end

    {:ok, unknown_erc20_erc721_tokens_result} =
      get_logs(
        chunk_start,
        chunk_end,
        nil,
        [
          @transfer_event,
          contract_addresses
        ],
        json_rpc_named_arguments,
        Helper.infinite_retries_number()
      )

    {:ok, unknown_erc1155_tokens_result} =
      if is_nil(erc1155_predicate_proxy) do
        {:ok, []}
      else
        get_logs(
          chunk_start,
          chunk_end,
          nil,
          [
            [@transfer_single_event, @transfer_batch_event],
            nil,
            pad_address_hash(erc1155_predicate_proxy)
          ],
          json_rpc_named_arguments,
          Helper.infinite_retries_number()
        )
      end

    known_tokens_result ++ unknown_erc20_erc721_tokens_result ++ unknown_erc1155_tokens_result
  end

  defp get_op_user(topic0, event) do
    cond do
      Enum.member?([@new_deposit_block_event, @exited_ether_event], topic0) ->
        truncate_address_hash(Enum.at(event["topics"], 1))

      Enum.member?(
        [
          @locked_ether_event,
          @locked_erc20_event,
          @locked_erc721_event,
          @locked_erc721_batch_event,
          @locked_batch_erc1155_event,
          @withdraw_event,
          @transfer_event
        ],
        topic0
      ) ->
        truncate_address_hash(Enum.at(event["topics"], 2))

      Enum.member?([@transfer_single_event, @transfer_batch_event], topic0) ->
        truncate_address_hash(Enum.at(event["topics"], 3))
    end
  end

  defp get_op_amounts(topic0, event) do
    cond do
      topic0 == @new_deposit_block_event ->
        [amount_or_nft_id, deposit_block_id] = decode_data(event["data"], [{:uint, 256}, {:uint, 256}])
        {[amount_or_nft_id], deposit_block_id}

      topic0 == @transfer_event ->
        indexed_token_id = Enum.at(event["topics"], 3)

        if is_nil(indexed_token_id) do
          {decode_data(event["data"], [{:uint, 256}]), 0}
        else
          {[quantity_to_integer(indexed_token_id)], 0}
        end

      Enum.member?(
        [
          @locked_ether_event,
          @locked_erc20_event,
          @locked_erc721_event,
          @withdraw_event,
          @exited_ether_event
        ],
        topic0
      ) ->
        {decode_data(event["data"], [{:uint, 256}]), 0}

      topic0 == @locked_erc721_batch_event ->
        [ids] = decode_data(event["data"], [{:array, {:uint, 256}}])
        {ids, 0}

      true ->
        {[nil], 0}
    end
  end

  defp get_op_erc1155_data(topic0, event) do
    cond do
      Enum.member?([@locked_batch_erc1155_event, @transfer_batch_event], topic0) ->
        [ids, amounts] = decode_data(event["data"], [{:array, {:uint, 256}}, {:array, {:uint, 256}}])
        {ids, amounts}

      Enum.member?([@transfer_single_event], topic0) ->
        [id, amount] = decode_data(event["data"], [{:uint, 256}, {:uint, 256}])
        {[id], [amount]}

      true ->
        {[], []}
    end
  end

  defp deposit?(topic0) do
    Enum.member?(
      [
        @new_deposit_block_event,
        @locked_ether_event,
        @locked_erc20_event,
        @locked_erc721_event,
        @locked_erc721_batch_event,
        @locked_batch_erc1155_event
      ],
      topic0
    )
  end

  defp json_rpc_named_arguments(rpc_url) do
    [
      transport: EthereumJSONRPC.HTTP,
      transport_options: [
        http: EthereumJSONRPC.HTTP.HTTPoison,
        url: rpc_url,
        http_options: [
          recv_timeout: :timer.minutes(10),
          timeout: :timer.minutes(10),
          hackney: [pool: :ethereum_jsonrpc]
        ]
      ]
    ]
  end

  defp prepare_operations(events, json_rpc_named_arguments) do
    timestamps =
      events
      |> filter_deposit_events()
<<<<<<< HEAD
      |> get_blocks_by_events(json_rpc_named_arguments, Helper.infinite_retries_number())
=======
      |> Helper.get_blocks_by_events(json_rpc_named_arguments, 100_000_000)
>>>>>>> c9a2d143
      |> Enum.reduce(%{}, fn block, acc ->
        block_number = quantity_to_integer(Map.get(block, "number"))
        {:ok, timestamp} = DateTime.from_unix(quantity_to_integer(Map.get(block, "timestamp")))
        Map.put(acc, block_number, timestamp)
      end)

    events
    |> Enum.map(fn event ->
      topic0 = Enum.at(event["topics"], 0)

      user = get_op_user(topic0, event)
      {amounts_or_ids, operation_id} = get_op_amounts(topic0, event)
      {erc1155_ids, erc1155_amounts} = get_op_erc1155_data(topic0, event)

      l1_block_number = quantity_to_integer(event["blockNumber"])

      {operation_type, timestamp} =
        if deposit?(topic0) do
          {:deposit, Map.get(timestamps, l1_block_number)}
        else
          {:withdrawal, nil}
        end

      token_type =
        cond do
          Enum.member?([@new_deposit_block_event, @withdraw_event], topic0) ->
            "bone"

          Enum.member?([@locked_ether_event, @exited_ether_event], topic0) ->
            "eth"

          true ->
            "other"
        end

      Enum.map(amounts_or_ids, fn amount_or_id ->
        %{
          user: user,
          amount_or_id: amount_or_id,
          erc1155_ids: if(Enum.empty?(erc1155_ids), do: nil, else: erc1155_ids),
          erc1155_amounts: if(Enum.empty?(erc1155_amounts), do: nil, else: erc1155_amounts),
          l1_transaction_hash: event["transactionHash"],
          l1_block_number: l1_block_number,
          l2_transaction_hash: @empty_hash,
          operation_hash: calc_operation_hash(user, amount_or_id, erc1155_ids, erc1155_amounts, operation_id),
          operation_type: operation_type,
          token_type: token_type,
          timestamp: timestamp
        }
      end)
    end)
    |> List.flatten()
  end

  defp pad_address_hash(address) do
    "0x" <>
      (address
       |> String.trim_leading("0x")
       |> String.pad_leading(64, "0"))
  end

  defp truncate_address_hash("0x000000000000000000000000" <> truncated_hash) do
    "0x#{truncated_hash}"
  end

  defp reorg_handle(reorg_block) do
    {deleted_count, _} =
      Repo.delete_all(from(sb in Bridge, where: sb.l1_block_number >= ^reorg_block and is_nil(sb.l2_transaction_hash)))

    {updated_count1, _} =
      Repo.update_all(
        from(sb in Bridge,
          where:
            sb.l1_block_number >= ^reorg_block and not is_nil(sb.l2_transaction_hash) and
              sb.operation_type == :deposit
        ),
        set: [timestamp: nil]
      )

    {updated_count2, _} =
      Repo.update_all(
        from(sb in Bridge, where: sb.l1_block_number >= ^reorg_block and not is_nil(sb.l2_transaction_hash)),
        set: [l1_transaction_hash: nil, l1_block_number: nil]
      )

    updated_count = max(updated_count1, updated_count2)

    if deleted_count > 0 or updated_count > 0 do
      recalculate_cached_count()

      Logger.warning(
        "As L1 reorg was detected, some rows with l1_block_number >= #{reorg_block} were affected (removed or updated) in the shibarium_bridge table. Number of removed rows: #{deleted_count}. Number of updated rows: >= #{updated_count}."
      )
    end
  end
end<|MERGE_RESOLUTION|>--- conflicted
+++ resolved
@@ -219,30 +219,6 @@
 
   @impl GenServer
   def handle_info(
-<<<<<<< HEAD
-        :reorg_monitor,
-        %{
-          block_check_interval: block_check_interval,
-          json_rpc_named_arguments: json_rpc_named_arguments,
-          reorg_monitor_prev_latest: prev_latest
-        } = state
-      ) do
-    {:ok, latest} = Helper.get_block_number_by_tag("latest", json_rpc_named_arguments, Helper.infinite_retries_number())
-
-    if latest < prev_latest do
-      Logger.warning("Reorg detected: previous latest block ##{prev_latest}, current latest block ##{latest}.")
-      reorg_block_push(latest)
-    end
-
-    Process.send_after(self(), :reorg_monitor, block_check_interval)
-
-    {:noreply, %{state | reorg_monitor_prev_latest: latest}}
-  end
-
-  @impl GenServer
-  def handle_info(
-=======
->>>>>>> c9a2d143
         :continue,
         %{
           deposit_manager_proxy: deposit_manager_proxy,
@@ -581,11 +557,7 @@
     timestamps =
       events
       |> filter_deposit_events()
-<<<<<<< HEAD
-      |> get_blocks_by_events(json_rpc_named_arguments, Helper.infinite_retries_number())
-=======
-      |> Helper.get_blocks_by_events(json_rpc_named_arguments, 100_000_000)
->>>>>>> c9a2d143
+      |> Helper.get_blocks_by_events(json_rpc_named_arguments, Helper.infinite_retries_number())
       |> Enum.reduce(%{}, fn block, acc ->
         block_number = quantity_to_integer(Map.get(block, "number"))
         {:ok, timestamp} = DateTime.from_unix(quantity_to_integer(Map.get(block, "timestamp")))
