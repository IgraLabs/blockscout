defmodule Indexer.Block.Fetcher do
  @moduledoc """
  Fetches and indexes block ranges.
  """

  use Spandex.Decorators

  require Logger

  import EthereumJSONRPC, only: [quantity_to_integer: 1]

  alias EthereumJSONRPC.{Blocks, FetchedBeneficiaries}
  alias Explorer.Chain
  alias Explorer.Chain.Block.Reward
  alias Explorer.Chain.Cache.Blocks, as: BlocksCache
  alias Explorer.Chain.Cache.{Accounts, BlockNumber, Transactions, Uncles}
  alias Explorer.Chain.Filecoin.PendingAddressOperation, as: FilecoinPendingAddressOperation
  alias Explorer.Chain.{Address, Block, Hash, Import, Transaction, Wei}
  alias Indexer.Block.Fetcher.Receipts
  alias Indexer.Fetcher.Arbitrum.MessagesToL2Matcher, as: ArbitrumMessagesToL2Matcher
  alias Indexer.Fetcher.Celo.EpochBlockOperations, as: CeloEpochBlockOperations
  alias Indexer.Fetcher.Celo.EpochLogs, as: CeloEpochLogs
  alias Indexer.Fetcher.CoinBalance.Catchup, as: CoinBalanceCatchup
  alias Indexer.Fetcher.CoinBalance.Realtime, as: CoinBalanceRealtime
  alias Indexer.Fetcher.Filecoin.AddressInfo, as: FilecoinAddressInfo
  alias Indexer.Fetcher.PolygonZkevm.BridgeL1Tokens, as: PolygonZkevmBridgeL1Tokens
  alias Indexer.Fetcher.TokenInstance.Realtime, as: TokenInstanceRealtime

  alias Indexer.{Prometheus, TokenBalances, Tracer}

  alias Indexer.Fetcher.{
    Beacon.Blob,
    BlockReward,
    ContractCode,
    InternalTransaction,
    ReplacedTransaction,
    Token,
    TokenBalance,
    UncleBlock
  }

  alias Indexer.Transform.{
    AddressCoinBalances,
    Addresses,
    AddressTokenBalances,
    MintTransfers,
    TokenInstances,
    TokenTransfers,
    TransactionActions
  }

  alias Indexer.Transform.Optimism.Withdrawals, as: OptimismWithdrawals

  alias Indexer.Transform.PolygonEdge.{DepositExecutes, Withdrawals}

  alias Indexer.Transform.Arbitrum.Messaging, as: ArbitrumMessaging
  alias Indexer.Transform.Shibarium.Bridge, as: ShibariumBridge

  alias Indexer.Transform.Blocks, as: TransformBlocks
  alias Indexer.Transform.PolygonZkevm.Bridge, as: PolygonZkevmBridge

  alias Indexer.Transform.Celo.TransactionGasTokens, as: CeloTransactionGasTokens
  alias Indexer.Transform.Celo.TransactionTokenTransfers, as: CeloTransactionTokenTransfers

  @type address_hash_to_fetched_balance_block_number :: %{String.t() => Block.block_number()}

  @type t :: %__MODULE__{}

  @doc """
  Calculates the balances and internal transactions and imports those with the given data.
  """
  @callback import(
              t,
              %{
                address_hash_to_fetched_balance_block_number: address_hash_to_fetched_balance_block_number,
                addresses: Import.Runner.options(),
                address_coin_balances: Import.Runner.options(),
                address_coin_balances_daily: Import.Runner.options(),
                address_token_balances: Import.Runner.options(),
                blocks: Import.Runner.options(),
                block_second_degree_relations: Import.Runner.options(),
                block_rewards: Import.Runner.options(),
                broadcast: term(),
                logs: Import.Runner.options(),
                token_transfers: Import.Runner.options(),
                tokens: Import.Runner.options(),
                transactions: Import.Runner.options()
              }
            ) :: Import.all_result()

  # These are all the *default* values for options.
  # DO NOT use them directly in the code.  Get options from `state`.

  @receipts_batch_size 250
  @receipts_concurrency 10

  @doc false
  def default_receipts_batch_size, do: @receipts_batch_size

  @doc false
  def default_receipts_concurrency, do: @receipts_concurrency

  @enforce_keys ~w(json_rpc_named_arguments)a
  defstruct broadcast: nil,
            callback_module: nil,
            json_rpc_named_arguments: nil,
            receipts_batch_size: @receipts_batch_size,
            receipts_concurrency: @receipts_concurrency

  @doc """
  Required named arguments

    * `:json_rpc_named_arguments` - `t:EthereumJSONRPC.json_rpc_named_arguments/0` passed to
        `EthereumJSONRPC.json_rpc/2`.

  The follow options can be overridden:

    * `:receipts_batch_size` - The number of receipts to request in one call to the JSONRPC.  Defaults to
      `#{@receipts_batch_size}`.  Receipt requests also include the logs for when the transaction was collated into the
      block.  *These logs are not paginated.*
    * `:receipts_concurrency` - The number of concurrent requests of `:receipts_batch_size` to allow against the JSONRPC
      **for each block range**.  Defaults to `#{@receipts_concurrency}`.  *Each transaction only has one receipt.*

  """
  def new(named_arguments) when is_map(named_arguments) do
    struct!(__MODULE__, named_arguments)
  end

  @decorate span(tracer: Tracer)
  @spec fetch_and_import_range(t, Range.t(), map) ::
          {:ok, %{inserted: %{}, errors: [EthereumJSONRPC.Transport.error()]}}
          | {:error,
             {step :: atom(), reason :: [Ecto.Changeset.t()] | term()}
             | {step :: atom(), failed_value :: term(), changes_so_far :: term()}}
  def fetch_and_import_range(
        %__MODULE__{
          broadcast: _broadcast,
          callback_module: callback_module,
          json_rpc_named_arguments: json_rpc_named_arguments
        } = state,
        _.._//_ = range,
        additional_options \\ %{}
      )
      when callback_module != nil do
    {fetch_time, fetched_blocks} =
      :timer.tc(fn -> EthereumJSONRPC.fetch_blocks_by_range(range, json_rpc_named_arguments) end)

    with {:blocks,
          {:ok,
           %Blocks{
             blocks_params: blocks_params,
             transactions_params: transactions_params_without_receipts,
             withdrawals_params: withdrawals_params,
             block_second_degree_relations_params: block_second_degree_relations_params,
             errors: blocks_errors
           }}} <- {:blocks, fetched_blocks},
         blocks = TransformBlocks.transform_blocks(blocks_params),
         {:receipts, {:ok, receipt_params}} <- {:receipts, Receipts.fetch(state, transactions_params_without_receipts)},
         %{logs: receipt_logs, receipts: receipts} = receipt_params,
         transactions_with_receipts = Receipts.put(transactions_params_without_receipts, receipts),
         celo_epoch_logs = CeloEpochLogs.fetch(blocks, json_rpc_named_arguments),
         logs = receipt_logs ++ celo_epoch_logs,
         %{token_transfers: token_transfers, tokens: tokens} = TokenTransfers.parse(logs),
         %{token_transfers: celo_native_token_transfers, tokens: celo_tokens} =
           CeloTransactionTokenTransfers.parse_transactions(transactions_with_receipts),
         celo_gas_tokens = CeloTransactionGasTokens.parse(transactions_with_receipts),
         token_transfers = token_transfers ++ celo_native_token_transfers,
         tokens = Enum.uniq(tokens ++ celo_tokens),
         %{transaction_actions: transaction_actions} = TransactionActions.parse(logs),
         %{mint_transfers: mint_transfers} = MintTransfers.parse(logs),
         optimism_withdrawals =
           if(callback_module == Indexer.Block.Realtime.Fetcher, do: OptimismWithdrawals.parse(logs), else: []),
         polygon_edge_withdrawals =
           if(callback_module == Indexer.Block.Realtime.Fetcher, do: Withdrawals.parse(logs), else: []),
         polygon_edge_deposit_executes =
           if(callback_module == Indexer.Block.Realtime.Fetcher,
             do: DepositExecutes.parse(logs),
             else: []
           ),
         shibarium_bridge_operations =
           if(callback_module == Indexer.Block.Realtime.Fetcher,
             do: ShibariumBridge.parse(blocks, transactions_with_receipts, logs),
             else: []
           ),
         polygon_zkevm_bridge_operations =
           if(callback_module == Indexer.Block.Realtime.Fetcher,
             do: PolygonZkevmBridge.parse(blocks, logs),
             else: []
           ),
         {arbitrum_xlevel_messages, arbitrum_txs_for_further_handling} =
           ArbitrumMessaging.parse(transactions_with_receipts, logs),
         %FetchedBeneficiaries{params_set: beneficiary_params_set, errors: beneficiaries_errors} =
           fetch_beneficiaries(blocks, transactions_with_receipts, json_rpc_named_arguments),
         addresses =
           Addresses.extract_addresses(%{
             block_reward_contract_beneficiaries: MapSet.to_list(beneficiary_params_set),
             blocks: blocks,
             logs: logs,
             mint_transfers: mint_transfers,
             shibarium_bridge_operations: shibarium_bridge_operations,
             token_transfers: token_transfers,
             transactions: transactions_with_receipts,
             transaction_actions: transaction_actions,
             withdrawals: withdrawals_params,
             polygon_zkevm_bridge_operations: polygon_zkevm_bridge_operations
           }),
         coin_balances_params_set =
           %{
             beneficiary_params: MapSet.to_list(beneficiary_params_set),
             blocks_params: blocks,
             logs_params: logs,
             transactions_params: transactions_with_receipts,
             withdrawals: withdrawals_params
           }
           |> AddressCoinBalances.params_set(),
         beneficiaries_with_gas_payment =
           beneficiaries_with_gas_payment(blocks, beneficiary_params_set, transactions_with_receipts),
         token_transfers_with_token = token_transfers_merge_token(token_transfers, tokens),
         address_token_balances =
           AddressTokenBalances.params_set(%{token_transfers_params: token_transfers_with_token}),
         transaction_actions =
           Enum.map(transaction_actions, fn action -> Map.put(action, :data, Map.delete(action.data, :block_number)) end),
         token_instances = TokenInstances.params_set(%{token_transfers_params: token_transfers}),
         basic_import_options = %{
           addresses: %{params: addresses},
           address_coin_balances: %{params: coin_balances_params_set},
           address_token_balances: %{params: address_token_balances},
           address_current_token_balances: %{
             params: address_token_balances |> MapSet.to_list() |> TokenBalances.to_address_current_token_balances()
           },
           blocks: %{params: blocks},
           block_second_degree_relations: %{params: block_second_degree_relations_params},
           block_rewards: %{errors: beneficiaries_errors, params: beneficiaries_with_gas_payment},
           logs: %{params: logs},
           token_transfers: %{params: token_transfers},
           tokens: %{params: tokens},
           transactions: %{params: transactions_with_receipts},
           withdrawals: %{params: withdrawals_params},
           token_instances: %{params: token_instances},
           signed_authorizations: %{params: extract_signed_authorizations(transactions_with_receipts)}
         },
         chain_type_import_options = %{
           transactions_with_receipts: transactions_with_receipts,
           optimism_withdrawals: optimism_withdrawals,
           polygon_edge_withdrawals: polygon_edge_withdrawals,
           polygon_edge_deposit_executes: polygon_edge_deposit_executes,
           polygon_zkevm_bridge_operations: polygon_zkevm_bridge_operations,
           shibarium_bridge_operations: shibarium_bridge_operations,
           celo_gas_tokens: celo_gas_tokens,
           arbitrum_messages: arbitrum_xlevel_messages
         },
         {:ok, inserted} <-
           __MODULE__.import(
             state,
             basic_import_options |> Map.merge(additional_options) |> import_options(chain_type_import_options)
           ),
         {:tx_actions, {:ok, inserted_tx_actions}} <-
           {:tx_actions,
            Chain.import(%{
              transaction_actions: %{params: transaction_actions},
              timeout: :infinity
            })} do
      inserted = Map.merge(inserted, inserted_tx_actions)
      Prometheus.Instrumenter.block_batch_fetch(fetch_time, callback_module)
      result = {:ok, %{inserted: inserted, errors: blocks_errors}}
      update_block_cache(inserted[:blocks])
      update_transactions_cache(inserted[:transactions])
      update_addresses_cache(inserted[:addresses])
      update_uncles_cache(inserted[:block_second_degree_relations])
      update_withdrawals_cache(inserted[:withdrawals])

      async_match_arbitrum_messages_to_l2(arbitrum_txs_for_further_handling)

      result
    else
      {step, {:error, reason}} -> {:error, {step, reason}}
      {:import, {:error, step, failed_value, changes_so_far}} -> {:error, {step, failed_value, changes_so_far}}
    end
  end

  defp import_options(basic_import_options, %{
         transactions_with_receipts: transactions_with_receipts,
         optimism_withdrawals: optimism_withdrawals,
         polygon_edge_withdrawals: polygon_edge_withdrawals,
         polygon_edge_deposit_executes: polygon_edge_deposit_executes,
         polygon_zkevm_bridge_operations: polygon_zkevm_bridge_operations,
         shibarium_bridge_operations: shibarium_bridge_operations,
         celo_gas_tokens: celo_gas_tokens,
         arbitrum_messages: arbitrum_xlevel_messages
       }) do
    case Application.get_env(:explorer, :chain_type) do
      :ethereum ->
        basic_import_options
        |> Map.put_new(:beacon_blob_transactions, %{
          params: transactions_with_receipts |> Enum.filter(&Map.has_key?(&1, :max_fee_per_blob_gas))
        })

      :optimism ->
        basic_import_options
        |> Map.put_new(:optimism_withdrawals, %{params: optimism_withdrawals})

      :polygon_edge ->
        basic_import_options
        |> Map.put_new(:polygon_edge_withdrawals, %{params: polygon_edge_withdrawals})
        |> Map.put_new(:polygon_edge_deposit_executes, %{params: polygon_edge_deposit_executes})

      :polygon_zkevm ->
        basic_import_options
        |> Map.put_new(:polygon_zkevm_bridge_operations, %{params: polygon_zkevm_bridge_operations})

      :shibarium ->
        basic_import_options
        |> Map.put_new(:shibarium_bridge_operations, %{params: shibarium_bridge_operations})

      :celo ->
        tokens =
          basic_import_options
          |> Map.get(:tokens, %{})
          |> Map.get(:params, [])

        basic_import_options
        |> Map.put(
          :tokens,
          %{params: (tokens ++ celo_gas_tokens) |> Enum.uniq()}
        )

      :arbitrum ->
        basic_import_options
        |> Map.put_new(:arbitrum_messages, %{params: arbitrum_xlevel_messages})

      _ ->
        basic_import_options
    end
  end

  defp update_block_cache([]), do: :ok

  defp update_block_cache(blocks) when is_list(blocks) do
    {min_block, max_block} = Enum.min_max_by(blocks, & &1.number)

    BlockNumber.update_all(max_block.number)
    BlockNumber.update_all(min_block.number)
    BlocksCache.update(blocks)
  end

  defp update_block_cache(_), do: :ok

  defp update_transactions_cache(transactions) do
    Transactions.update(transactions)
  end

  defp update_addresses_cache(addresses), do: Accounts.drop(addresses)

  defp update_uncles_cache(updated_relations) do
    Uncles.update_from_second_degree_relations(updated_relations)
  end

  defp update_withdrawals_cache([_ | _] = withdrawals) do
    %{index: index} = List.last(withdrawals)
    Chain.upsert_count_withdrawals(index)
  end

  defp update_withdrawals_cache(_) do
    :ok
  end

  def import(
        %__MODULE__{broadcast: broadcast, callback_module: callback_module} = state,
        options
      )
      when is_map(options) do
    {address_hash_to_fetched_balance_block_number, import_options} =
      pop_address_hash_to_fetched_balance_block_number(options)

    options_with_broadcast =
      Map.merge(
        import_options,
        %{
          address_hash_to_fetched_balance_block_number: address_hash_to_fetched_balance_block_number,
          broadcast: broadcast
        }
      )

    {import_time, result} = :timer.tc(fn -> callback_module.import(state, options_with_broadcast) end)

    no_blocks_to_import = length(options_with_broadcast.blocks.params)

    if no_blocks_to_import != 0 do
      Prometheus.Instrumenter.block_import(import_time / no_blocks_to_import, callback_module)
    end

    result
  end

  def async_import_token_instances(%{token_transfers: token_transfers}) do
    TokenInstanceRealtime.async_fetch(token_transfers)
  end

  def async_import_token_instances(_), do: :ok

  def async_import_blobs(%{blocks: blocks}, realtime?) do
    timestamps =
      blocks
      |> Enum.filter(fn block -> block |> Map.get(:blob_gas_used, 0) > 0 end)
      |> Enum.map(&Map.get(&1, :timestamp))

    if not Enum.empty?(timestamps) do
      Blob.async_fetch(timestamps, realtime?)
    end
  end

  def async_import_blobs(_, _), do: :ok

  def async_import_block_rewards([], _realtime?), do: :ok

  def async_import_block_rewards(errors, realtime?) when is_list(errors) do
    errors
    |> block_reward_errors_to_block_numbers()
    |> BlockReward.async_fetch(realtime?)
  end

  def async_import_coin_balances(%{addresses: addresses}, %{
        address_hash_to_fetched_balance_block_number: address_hash_to_block_number
      }) do
    addresses
    |> Enum.map(fn %Address{hash: address_hash} ->
      block_number = Map.fetch!(address_hash_to_block_number, to_string(address_hash))
      %{address_hash: address_hash, block_number: block_number}
    end)
    |> CoinBalanceCatchup.async_fetch_balances()
  end

  def async_import_coin_balances(_, _), do: :ok

  def async_import_realtime_coin_balances(%{address_coin_balances: balances}) do
    CoinBalanceRealtime.async_fetch_balances(balances)
  end

  def async_import_realtime_coin_balances(_), do: :ok

  def async_import_created_contract_codes(%{transactions: transactions}, realtime?) do
    transactions
    |> Enum.flat_map(fn
      %Transaction{
        block_number: block_number,
        hash: hash,
        created_contract_address_hash: %Hash{} = created_contract_address_hash,
        created_contract_code_indexed_at: nil
      } ->
        [%{block_number: block_number, hash: hash, created_contract_address_hash: created_contract_address_hash}]

      %Transaction{created_contract_address_hash: nil} ->
        []
    end)
    |> ContractCode.async_fetch(realtime?, 10_000)
  end

  def async_import_created_contract_codes(_, _), do: :ok

  def async_import_internal_transactions(%{blocks: blocks}, realtime?) do
    blocks
    |> Enum.map(fn %Block{number: block_number} -> block_number end)
    |> InternalTransaction.async_fetch(realtime?, 10_000)
  end

  def async_import_internal_transactions(_, _), do: :ok

  def async_import_tokens(%{tokens: tokens}, realtime?) do
    tokens
    |> Enum.map(& &1.contract_address_hash)
    |> Token.async_fetch(realtime?)
  end

  def async_import_tokens(_, _), do: :ok

  def async_import_token_balances(%{address_token_balances: token_balances}, realtime?) do
    TokenBalance.async_fetch(token_balances, realtime?)
  end

  def async_import_token_balances(_, _), do: :ok

  def async_import_uncles(%{block_second_degree_relations: block_second_degree_relations}, realtime?) do
    UncleBlock.async_fetch_blocks(block_second_degree_relations, realtime?)
  end

  def async_import_uncles(_, _), do: :ok

  def async_import_replaced_transactions(%{transactions: transactions}, realtime?) do
    transactions
    |> Enum.flat_map(fn
      %Transaction{block_hash: %Hash{} = block_hash, nonce: nonce, from_address_hash: %Hash{} = from_address_hash} ->
        [%{block_hash: block_hash, nonce: nonce, from_address_hash: from_address_hash}]

      %Transaction{block_hash: nil} ->
        []
    end)
    |> ReplacedTransaction.async_fetch(realtime?, 10_000)
  end

  def async_import_replaced_transactions(_, _), do: :ok

  @doc """
  Fills a buffer of L1 token addresses to handle it asynchronously in
  the Indexer.Fetcher.PolygonZkevm.BridgeL1Tokens module. The addresses are
  taken from the `operations` list.
  """
  @spec async_import_polygon_zkevm_bridge_l1_tokens(map()) :: :ok
  def async_import_polygon_zkevm_bridge_l1_tokens(%{polygon_zkevm_bridge_operations: operations}) do
    PolygonZkevmBridgeL1Tokens.async_fetch(operations)
  end

  def async_import_polygon_zkevm_bridge_l1_tokens(_), do: :ok

  def async_import_celo_epoch_block_operations(%{blocks: operations}, realtime?) do
    operations
    |> Enum.map(&%{block_number: &1.number, block_hash: &1.hash})
    |> CeloEpochBlockOperations.async_fetch(realtime?)
  end

  def async_import_celo_epoch_block_operations(_, _), do: :ok

  def async_import_filecoin_addresses_info(%{addresses: addresses}, realtime?) do
    addresses
    |> Enum.map(&%FilecoinPendingAddressOperation{address_hash: &1.hash})
    |> FilecoinAddressInfo.async_fetch(realtime?)
  end

  def async_import_filecoin_addresses_info(_, _), do: :ok

  defp block_reward_errors_to_block_numbers(block_reward_errors) when is_list(block_reward_errors) do
    Enum.map(block_reward_errors, &block_reward_error_to_block_number/1)
  end

  defp block_reward_error_to_block_number(%{data: %{block_number: block_number}}) when is_integer(block_number) do
    block_number
  end

  defp block_reward_error_to_block_number(%{data: %{block_quantity: block_quantity}}) when is_binary(block_quantity) do
    quantity_to_integer(block_quantity)
  end

  defp fetch_beneficiaries(blocks, all_transactions, json_rpc_named_arguments) do
    case Application.get_env(:indexer, :fetch_rewards_way) do
      "manual" -> fetch_beneficiaries_manual(blocks, all_transactions)
      _ -> fetch_beneficiaries_by_trace_block(blocks, json_rpc_named_arguments)
    end
  end

  def fetch_beneficiaries_manual(blocks, all_transactions) when is_list(blocks) do
    block_transactions_map = Enum.group_by(all_transactions, & &1.block_number)

    blocks
    |> Enum.map(fn block -> fetch_beneficiaries_manual(block, block_transactions_map[block.number] || []) end)
    |> Enum.reduce(%FetchedBeneficiaries{}, fn params_set, %{params_set: acc_params_set} = acc ->
      %FetchedBeneficiaries{acc | params_set: MapSet.union(acc_params_set, params_set)}
    end)
  end

  def fetch_beneficiaries_manual(block, transactions) do
    block
    |> Block.block_reward_by_parts(transactions)
    |> reward_parts_to_beneficiaries()
  end

  defp reward_parts_to_beneficiaries(reward_parts) do
    reward =
      reward_parts.static_reward
      |> Wei.sum(reward_parts.transaction_fees)
      |> Wei.sub(reward_parts.burnt_fees)
      |> Wei.sum(reward_parts.uncle_reward)

    MapSet.new([
      %{
        address_hash: reward_parts.miner_hash,
        block_hash: reward_parts.block_hash,
        block_number: reward_parts.block_number,
        reward: reward,
        address_type: :validator
      }
    ])
  end

  defp fetch_beneficiaries_by_trace_block(blocks, json_rpc_named_arguments) do
    hash_string_by_number =
      Enum.into(blocks, %{}, fn %{number: number, hash: hash_string}
                                when is_integer(number) and is_binary(hash_string) ->
        {number, hash_string}
      end)

    hash_string_by_number
    |> Map.keys()
    |> EthereumJSONRPC.fetch_beneficiaries(json_rpc_named_arguments)
    |> case do
      {:ok, %FetchedBeneficiaries{params_set: params_set} = fetched_beneficiaries} ->
        consensus_params_set = consensus_params_set(params_set, hash_string_by_number)

        %FetchedBeneficiaries{fetched_beneficiaries | params_set: consensus_params_set}

      {:error, reason} ->
        Logger.error(fn -> ["Could not fetch beneficiaries: ", inspect(reason)] end)

        error =
          case reason do
            %{code: code, message: message} -> %{code: code, message: message}
            _ -> %{code: -1, message: inspect(reason)}
          end

        errors =
          Enum.map(hash_string_by_number, fn {number, _} when is_integer(number) ->
            Map.put(error, :data, %{block_number: number})
          end)

        %FetchedBeneficiaries{errors: errors}

      :ignore ->
        %FetchedBeneficiaries{}
    end
  end

  defp consensus_params_set(params_set, hash_string_by_number) do
    params_set
    |> Enum.filter(fn %{block_number: block_number, block_hash: block_hash_string}
                      when is_integer(block_number) and is_binary(block_hash_string) ->
      case Map.fetch!(hash_string_by_number, block_number) do
        ^block_hash_string ->
          true

        other_block_hash_string ->
          Logger.debug(fn ->
            [
              "fetch beneficiaries reported block number (",
              to_string(block_number),
              ") maps to different (",
              other_block_hash_string,
              ") block hash than the one from getBlock (",
              block_hash_string,
              "). A reorg has occurred."
            ]
          end)

          false
      end
    end)
    |> Enum.into(MapSet.new())
  end

  defp beneficiaries_with_gas_payment(blocks, beneficiary_params_set, transactions_with_receipts) do
    case Application.get_env(:indexer, :fetch_rewards_way) do
      "manual" ->
        beneficiary_params_set

      _ ->
        beneficiary_params_set
        |> add_gas_payments(transactions_with_receipts, blocks)
        |> BlockReward.reduce_uncle_rewards()
    end
  end

  defp add_gas_payments(beneficiaries, transactions, blocks) do
    transactions_by_block_number = Enum.group_by(transactions, & &1.block_number)

    Enum.map(beneficiaries, fn beneficiary ->
      case beneficiary.address_type do
        :validator ->
          block_hash = beneficiary.block_hash

          block = find_block(blocks, block_hash)

          block_miner_hash = block.miner_hash

          {:ok, block_miner} = Chain.string_to_address_hash(block_miner_hash)
          %{payout_key: block_miner_payout_address} = Reward.get_validator_payout_key_by_mining(block_miner)

          reward_with_gas(block_miner_payout_address, beneficiary, transactions_by_block_number)

        _ ->
          beneficiary
      end
    end)
  end

  defp reward_with_gas(block_miner_payout_address, beneficiary, transactions_by_block_number) do
    {:ok, beneficiary_address} = Chain.string_to_address_hash(beneficiary.address_hash)

    "0x" <> minted_hex = beneficiary.reward
    {minted, _} = if minted_hex == "", do: {0, ""}, else: Integer.parse(minted_hex, 16)

    if block_miner_payout_address && beneficiary_address.bytes == block_miner_payout_address.bytes do
      gas_payment = gas_payment(beneficiary, transactions_by_block_number)

      %{beneficiary | reward: minted + gas_payment}
    else
      %{beneficiary | reward: minted}
    end
  end

  defp find_block(blocks, block_hash) do
    blocks
    |> Enum.filter(fn block -> block.hash == block_hash end)
    |> Enum.at(0)
  end

  defp gas_payment(transactions) when is_list(transactions) do
    transactions
    |> Stream.map(&(&1.gas_used * &1.gas_price))
    |> Enum.sum()
  end

  defp gas_payment(%{block_number: block_number}, transactions_by_block_number)
       when is_map(transactions_by_block_number) do
    case Map.fetch(transactions_by_block_number, block_number) do
      {:ok, transactions} -> gas_payment(transactions)
      :error -> 0
    end
  end

  # `fetched_balance_block_number` is needed for the `CoinBalanceFetcher`, but should not be used for `import` because the
  # balance is not known yet.
  defp pop_address_hash_to_fetched_balance_block_number(options) do
    {address_hash_fetched_balance_block_number_pairs, import_options} =
      get_and_update_in(options, [:addresses, :params, Access.all()], &pop_hash_fetched_balance_block_number/1)

    address_hash_to_fetched_balance_block_number = Map.new(address_hash_fetched_balance_block_number_pairs)

    {address_hash_to_fetched_balance_block_number, import_options}
  end

  defp pop_hash_fetched_balance_block_number(
         %{
           fetched_coin_balance_block_number: fetched_coin_balance_block_number,
           hash: hash
         } = address_params
       ) do
    {{String.downcase(hash), fetched_coin_balance_block_number},
     Map.delete(address_params, :fetched_coin_balance_block_number)}
  end

  def token_transfers_merge_token(token_transfers, tokens) do
    Enum.map(token_transfers, fn token_transfer ->
      token =
        Enum.find(tokens, fn token ->
          token.contract_address_hash == token_transfer.token_contract_address_hash
        end)

      Map.put(token_transfer, :token, token)
    end)
  end

<<<<<<< HEAD
  defp extract_signed_authorizations(transactions_with_receipts) do
    transactions_with_receipts
    |> Enum.filter(&Map.has_key?(&1, :authorization_list))
    |> Enum.flat_map(
      &(&1.authorization_list
        |> Enum.with_index()
        |> Enum.map(fn {authorization, index} ->
          authorization
          |> Map.merge(%{
            transaction_hash: &1.hash,
            index: index,
            authority: recover_authority(authorization)
          })
        end))
    )
  end

  defp recover_authority(signed_authorization) do
    eip7702_magic = 0x5
    {:ok, %{bytes: address}} = Hash.Address.cast(signed_authorization.address)

    signed_message =
      ExKeccak.hash_256(
        <<eip7702_magic>> <> ExRLP.encode([signed_authorization.chain_id, address, signed_authorization.nonce])
      )

    authority =
      ec_recover(signed_message, signed_authorization.r, signed_authorization.s, signed_authorization.v)

    authority
  end

  defp ec_recover(signed_message, r, s, v) do
    r_bytes = <<r::integer-size(256)>>
    s_bytes = <<s::integer-size(256)>>

    with {:ok, <<_compression::bytes-size(1), public_key::binary>>} <-
           ExSecp256k1.recover(signed_message, r_bytes, s_bytes, v),
         <<_::bytes-size(12), hash::binary>> <- ExKeccak.hash_256(public_key) do
      address = Base.encode16(hash, case: :lower)
      "0x" <> address
    else
      _ -> nil
    end
=======
  # Asynchronously schedules matching of Arbitrum L1-to-L2 messages where the message ID is hashed.
  @spec async_match_arbitrum_messages_to_l2([map()]) :: :ok
  defp async_match_arbitrum_messages_to_l2([]), do: :ok

  defp async_match_arbitrum_messages_to_l2(txs_with_messages_from_l1) do
    ArbitrumMessagesToL2Matcher.async_discover_match(txs_with_messages_from_l1)
>>>>>>> c8768630
  end
end<|MERGE_RESOLUTION|>--- conflicted
+++ resolved
@@ -746,7 +746,6 @@
     end)
   end
 
-<<<<<<< HEAD
   defp extract_signed_authorizations(transactions_with_receipts) do
     transactions_with_receipts
     |> Enum.filter(&Map.has_key?(&1, :authorization_list))
@@ -791,13 +790,13 @@
     else
       _ -> nil
     end
-=======
+  end
+
   # Asynchronously schedules matching of Arbitrum L1-to-L2 messages where the message ID is hashed.
   @spec async_match_arbitrum_messages_to_l2([map()]) :: :ok
   defp async_match_arbitrum_messages_to_l2([]), do: :ok
 
   defp async_match_arbitrum_messages_to_l2(txs_with_messages_from_l1) do
     ArbitrumMessagesToL2Matcher.async_discover_match(txs_with_messages_from_l1)
->>>>>>> c8768630
   end
 end