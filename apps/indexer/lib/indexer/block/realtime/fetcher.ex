--- conflicted
+++ resolved
@@ -126,12 +126,8 @@
     new_previous_number =
       case EthereumJSONRPC.fetch_block_number_by_tag("latest", json_rpc_named_arguments) do
         {:ok, number} when is_nil(previous_number) or number != previous_number ->
-<<<<<<< HEAD
           Logger.info("Block manual at #{:os.system_time(:second)} find_by_this: #{inspect(number)}")
-          start_fetch_and_import(number, block_fetcher, blocks_concurrency, previous_number)
-=======
           start_fetch_and_import(number, block_fetcher, previous_number)
->>>>>>> 6d1f9231
 
           number
 
