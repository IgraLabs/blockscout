--- conflicted
+++ resolved
@@ -28,10 +28,7 @@
     TokenInstance,
     TokenTotalSupplyOnDemand,
     TokenUpdater,
-<<<<<<< HEAD
-=======
     TransactionAction,
->>>>>>> 0660b745
     UncleBlock,
     Withdrawal
   }
