defmodule Explorer.Chain.CSVExport.AddressInternalTransactionCsvExporter do
  @moduledoc """
  Exports internal transactions to a csv file.
  """

  alias Explorer.{Chain, PagingOptions}
  alias Explorer.Chain.{Address, Hash, Wei}
  alias Explorer.Chain.CSVExport.Helper

  @paging_options %PagingOptions{page_size: Helper.limit()}

  @spec export(Hash.Address.t(), String.t(), String.t(), String.t() | nil, String.t() | nil) :: Enumerable.t()
  def export(address_hash, from_period, to_period, filter_type \\ nil, filter_value \\ nil) do
    {from_block, to_block} = Helper.block_from_period(from_period, to_period)

    address_hash
    |> fetch_all_internal_transactions(from_block, to_block, filter_type, filter_value, @paging_options)
    |> Enum.sort_by(&{&1.block_number, &1.index, &1.transaction_index}, :desc)
    |> to_csv_format()
    |> Helper.dump_to_stream()
  end

  # sobelow_skip ["DOS.StringToAtom"]
  defp fetch_all_internal_transactions(
         address_hash,
         from_block,
         to_block,
         filter_type,
         filter_value,
         paging_options
       ) do
    options =
      []
      |> Keyword.put(:paging_options, paging_options)
      |> Keyword.put(:from_block, from_block)
      |> Keyword.put(:to_block, to_block)
      |> (&if(Helper.is_valid_filter?(filter_type, filter_value, "internal_transactions"),
            do: &1 |> Keyword.put(:direction, String.to_atom(filter_value)),
            else: &1
          )).()

    Chain.address_to_internal_transactions(address_hash, options)
  end

  defp to_csv_format(internal_transactions) do
    row_names = [
      "TxHash",
      "Index",
      "BlockNumber",
      "BlockHash",
      "TxIndex",
      "BlockIndex",
      "UnixTimestamp",
      "FromAddress",
      "ToAddress",
      "ContractAddress",
      "Type",
      "CallType",
      "Gas",
      "GasUsed",
      "Value",
      "Input",
      "Output",
      "ErrCode"
    ]

    internal_transaction_lists =
      internal_transactions
      |> Stream.map(fn internal_transaction ->
        [
          to_string(internal_transaction.transaction_hash),
          internal_transaction.index,
          internal_transaction.block_number,
          internal_transaction.block_hash,
          internal_transaction.block_index,
          internal_transaction.transaction_index,
<<<<<<< HEAD
          internal_transaction.transaction.block_timestamp,
          to_string(internal_transaction.from_address_hash),
          to_string(internal_transaction.to_address_hash),
          to_string(internal_transaction.created_contract_address_hash),
=======
          internal_transaction.block.timestamp,
          Address.checksum(internal_transaction.from_address_hash),
          Address.checksum(internal_transaction.to_address_hash),
          Address.checksum(internal_transaction.created_contract_address_hash),
>>>>>>> d9c4c419
          internal_transaction.type,
          internal_transaction.call_type,
          internal_transaction.gas,
          internal_transaction.gas_used,
          Wei.to(internal_transaction.value, :wei),
          internal_transaction.input,
          internal_transaction.output,
          internal_transaction.error
        ]
      end)

    Stream.concat([row_names], internal_transaction_lists)
  end
end<|MERGE_RESOLUTION|>--- conflicted
+++ resolved
@@ -74,17 +74,10 @@
           internal_transaction.block_hash,
           internal_transaction.block_index,
           internal_transaction.transaction_index,
-<<<<<<< HEAD
-          internal_transaction.transaction.block_timestamp,
-          to_string(internal_transaction.from_address_hash),
-          to_string(internal_transaction.to_address_hash),
-          to_string(internal_transaction.created_contract_address_hash),
-=======
           internal_transaction.block.timestamp,
           Address.checksum(internal_transaction.from_address_hash),
           Address.checksum(internal_transaction.to_address_hash),
           Address.checksum(internal_transaction.created_contract_address_hash),
->>>>>>> d9c4c419
           internal_transaction.type,
           internal_transaction.call_type,
           internal_transaction.gas,
