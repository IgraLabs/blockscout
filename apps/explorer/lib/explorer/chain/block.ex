defmodule Explorer.Chain.Block.Schema do
  @moduledoc false

  alias Explorer.Chain.{Address, Block, Hash, PendingBlockOperation, Transaction, Wei, Withdrawal}
  alias Explorer.Chain.Block.{Reward, SecondDegreeRelation}

  @chain_type_fields (case Application.compile_env(:explorer, :chain_type) do
                        "rsk" ->
                          elem(
                            quote do
                              field(:bitcoin_merged_mining_header, :binary)
                              field(:bitcoin_merged_mining_coinbase_transaction, :binary)
                              field(:bitcoin_merged_mining_merkle_proof, :binary)
                              field(:hash_for_merged_mining, :binary)
                              field(:minimum_gas_price, :decimal)
                            end,
                            2
                          )

                        _ ->
                          []
                      end)

  defmacro generate do
    quote do
      @primary_key false
      typed_schema "blocks" do
        field(:hash, Hash.Full, primary_key: true, null: false)
        field(:consensus, :boolean, null: false)
        field(:difficulty, :decimal)
        field(:gas_limit, :decimal, null: false)
        field(:gas_used, :decimal, null: false)
        field(:nonce, Hash.Nonce, null: false)
        field(:number, :integer, null: false)
        field(:size, :integer)
        field(:timestamp, :utc_datetime_usec, null: false)
        field(:total_difficulty, :decimal)
        field(:refetch_needed, :boolean)
        field(:base_fee_per_gas, Wei)
        field(:is_empty, :boolean)

        timestamps()

        belongs_to(:miner, Address, foreign_key: :miner_hash, references: :hash, type: Hash.Address, null: false)

        has_many(:nephew_relations, SecondDegreeRelation, foreign_key: :uncle_hash, references: :hash)
        has_many(:nephews, through: [:nephew_relations, :nephew], references: :hash)

        belongs_to(:parent, Block, foreign_key: :parent_hash, references: :hash, type: Hash.Full, null: false)

        has_many(:uncle_relations, SecondDegreeRelation, foreign_key: :nephew_hash, references: :hash)
        has_many(:uncles, through: [:uncle_relations, :uncle], references: :hash)

        has_many(:transactions, Transaction, references: :hash)
        has_many(:transaction_forks, Transaction.Fork, foreign_key: :uncle_hash, references: :hash)

        has_many(:rewards, Reward, foreign_key: :block_hash, references: :hash)

        has_many(:withdrawals, Withdrawal, foreign_key: :block_hash, references: :hash)

        has_one(:pending_operations, PendingBlockOperation, foreign_key: :block_hash, references: :hash)

        unquote_splicing(@chain_type_fields)
      end
    end
  end
end

defmodule Explorer.Chain.Block do
  @moduledoc """
  A package of data that contains zero or more transactions, the hash of the previous block ("parent"), and optionally
  other data. Because each block (except for the initial "genesis block") points to the previous block, the data
  structure that they form is called a "blockchain".
  """

  require Explorer.Chain.Block.Schema

  use Explorer.Schema

  alias Explorer.Chain.{Block, Hash, Transaction, Wei}
  alias Explorer.Chain.Block.{EmissionReward, Reward}
  alias Explorer.Repo

  @optional_attrs ~w(size refetch_needed total_difficulty difficulty base_fee_per_gas)a
                  |> (&(case Application.compile_env(:explorer, :chain_type) do
                          "rsk" ->
                            &1 ++
                              ~w(minimum_gas_price bitcoin_merged_mining_header bitcoin_merged_mining_coinbase_transaction bitcoin_merged_mining_merkle_proof hash_for_merged_mining)a

                          "ethereum" ->
                            &1 ++
                              ~w(blob_gas_used excess_blob_gas)a

                          _ ->
                            &1
                        end)).()

  @required_attrs ~w(consensus gas_limit gas_used hash miner_hash nonce number parent_hash timestamp)a

  @typedoc """
  How much work is required to find a hash with some number of leading 0s.  It is measured in hashes for PoW
  (Proof-of-Work) chains like Ethereum.  In PoA (Proof-of-Authority) chains, it does not apply as blocks are validated
  in a round-robin fashion, and so the value is always `Decimal.new(0)`.
  """
  @type difficulty :: Decimal.t()

  @typedoc """
  Number of the block in the chain.
  """
  @type block_number :: non_neg_integer()

<<<<<<< HEAD
  case Application.compile_env(:explorer, :chain_type) do
    "rsk" ->
      @chain_type_fields quote(
                           do: [
                             bitcoin_merged_mining_header: binary(),
                             bitcoin_merged_mining_coinbase_transaction: binary(),
                             bitcoin_merged_mining_merkle_proof: binary(),
                             hash_for_merged_mining: binary(),
                             minimum_gas_price: Decimal.t()
                           ]
                         )

    "ethereum" ->
      @chain_type_fields quote(
                           do: [
                             blob_gas_used: Decimal.t(),
                             excess_blob_gas: Decimal.t()
                           ]
                         )

    _ ->
      @chain_type_fields quote(do: [])
  end

=======
>>>>>>> cf995975
  @typedoc """
   * `consensus`
     * `true` - this is a block on the longest consensus agreed upon chain.
     * `false` - this is an uncle block from a fork.
   * `difficulty` - how hard the block was to mine.
   * `gas_limit` - If the total number of gas used by the computation spawned by the transaction, including the
     original message and any sub-messages that may be triggered, is less than or equal to the gas limit, then the
     transaction processes. If the total gas exceeds the gas limit, then all changes are reverted, except that the
     transaction is still valid and the fee can still be collected by the miner.
   * `gas_used` - The actual `t:gas/0` used to mine/validate the transactions in the block.
   * `hash` - the hash of the block.
   * `miner` - the hash of the `t:Explorer.Chain.Address.t/0` of the miner.  In Proof-of-Authority chains, this is the
     validator.
   * `nonce` - the hash of the generated proof-of-work.  Not used in Proof-of-Authority chains.
   * `number` - which block this is along the chain.
   * `parent_hash` - the hash of the parent block, which should have the previous `number`
   * `size` - The size of the block in bytes.
   * `timestamp` - When the block was collated
   * `total_difficulty` - the total `difficulty` of the chain until this block.
   * `transactions` - the `t:Explorer.Chain.Transaction.t/0` in this block.
   * `base_fee_per_gas` - Minimum fee required per unit of gas. Fee adjusts based on network congestion.
  #{case Application.compile_env(:explorer, :chain_type) do
    "rsk" -> """
       * `bitcoin_merged_mining_header` - Bitcoin merged mining header on Rootstock chains.
       * `bitcoin_merged_mining_coinbase_transaction` - Bitcoin merged mining coinbase transaction on Rootstock chains.
       * `bitcoin_merged_mining_merkle_proof` - Bitcoin merged mining merkle proof on Rootstock chains.
       * `hash_for_merged_mining` - Hash for merged mining on Rootstock chains.
       * `minimum_gas_price` - Minimum block gas price on Rootstock chains.
      """
    "ethereum" -> """
       * `blob_gas_used` - The total amount of blob gas consumed by the transactions within the block.
       * `excess_blob_gas` - The running total of blob gas consumed in excess of the target, prior to the block.
      """
    _ -> ""
  end}
  """
<<<<<<< HEAD
  @type t :: %__MODULE__{
          unquote_splicing(@chain_type_fields),
          consensus: boolean(),
          difficulty: difficulty(),
          gas_limit: Gas.t(),
          gas_used: Gas.t(),
          hash: Hash.Full.t(),
          miner: %Ecto.Association.NotLoaded{} | Address.t(),
          miner_hash: Hash.Address.t(),
          nonce: Hash.Nonce.t(),
          number: block_number(),
          parent_hash: Hash.t(),
          size: non_neg_integer(),
          timestamp: DateTime.t(),
          total_difficulty: difficulty(),
          transactions: %Ecto.Association.NotLoaded{} | [Transaction.t()],
          refetch_needed: boolean(),
          base_fee_per_gas: Wei.t(),
          is_empty: boolean()
        }

  @primary_key {:hash, Hash.Full, autogenerate: false}
  schema "blocks" do
    field(:consensus, :boolean)
    field(:difficulty, :decimal)
    field(:gas_limit, :decimal)
    field(:gas_used, :decimal)
    field(:nonce, Hash.Nonce)
    field(:number, :integer)
    field(:size, :integer)
    field(:timestamp, :utc_datetime_usec)
    field(:total_difficulty, :decimal)
    field(:refetch_needed, :boolean)
    field(:base_fee_per_gas, Wei)
    field(:is_empty, :boolean)

    case Application.compile_env(:explorer, :chain_type) do
      "rsk" ->
        field(:bitcoin_merged_mining_header, :binary)
        field(:bitcoin_merged_mining_coinbase_transaction, :binary)
        field(:bitcoin_merged_mining_merkle_proof, :binary)
        field(:hash_for_merged_mining, :binary)
        field(:minimum_gas_price, :decimal)

      "ethereum" ->
        field(:blob_gas_used, :decimal)
        field(:excess_blob_gas, :decimal)

      _ ->
        nil
    end

    timestamps()

    belongs_to(:miner, Address, foreign_key: :miner_hash, references: :hash, type: Hash.Address)

    has_many(:nephew_relations, SecondDegreeRelation, foreign_key: :uncle_hash)
    has_many(:nephews, through: [:nephew_relations, :nephew])

    belongs_to(:parent, __MODULE__, foreign_key: :parent_hash, references: :hash, type: Hash.Full)

    has_many(:uncle_relations, SecondDegreeRelation, foreign_key: :nephew_hash)
    has_many(:uncles, through: [:uncle_relations, :uncle])

    has_many(:transactions, Transaction)
    has_many(:transaction_forks, Transaction.Fork, foreign_key: :uncle_hash)

    has_many(:rewards, Reward, foreign_key: :block_hash)

    has_many(:withdrawals, Withdrawal, foreign_key: :block_hash)

    has_one(:pending_operations, PendingBlockOperation, foreign_key: :block_hash)
  end
=======
  Explorer.Chain.Block.Schema.generate()
>>>>>>> cf995975

  def changeset(%__MODULE__{} = block, attrs) do
    block
    |> cast(attrs, @required_attrs ++ @optional_attrs)
    |> validate_required(@required_attrs)
    |> foreign_key_constraint(:parent_hash)
    |> unique_constraint(:hash, name: :blocks_pkey)
  end

  def number_only_changeset(%__MODULE__{} = block, attrs) do
    block
    |> cast(attrs, @required_attrs ++ @optional_attrs)
    |> validate_required([:number])
    |> foreign_key_constraint(:parent_hash)
    |> unique_constraint(:hash, name: :blocks_pkey)
  end

  def blocks_without_reward_query do
    consensus_blocks_query =
      from(
        block in __MODULE__,
        where: block.consensus == true
      )

    validator_rewards =
      from(
        r in Reward,
        where: r.address_type == ^"validator"
      )

    from(
      b in subquery(consensus_blocks_query),
      left_join: r in subquery(validator_rewards),
      on: [block_hash: b.hash],
      where: is_nil(r.block_hash)
    )
  end

  @doc """
  Adds to the given block's query a `where` with conditions to filter by the type of block;
  `Uncle`, `Reorg`, or `Block`.
  """
  def block_type_filter(query, "Block"), do: where(query, [block], block.consensus == true)

  def block_type_filter(query, "Reorg") do
    from(block in query,
      as: :block,
      left_join: uncles in assoc(block, :nephew_relations),
      where:
        block.consensus == false and is_nil(uncles.uncle_hash) and
          exists(from(b in Block, where: b.number == parent_as(:block).number and b.consensus))
    )
  end

  def block_type_filter(query, "Uncle"), do: where(query, [block], block.consensus == false)

  @doc """
  Returns query that fetches up to `limit` of consensus blocks
  that are missing rootstock data ordered by number desc.
  """
  @spec blocks_without_rootstock_data_query(non_neg_integer()) :: Ecto.Query.t()
  def blocks_without_rootstock_data_query(limit) do
    from(
      block in __MODULE__,
      where:
        is_nil(block.minimum_gas_price) or
          is_nil(block.bitcoin_merged_mining_header) or
          is_nil(block.bitcoin_merged_mining_coinbase_transaction) or
          is_nil(block.bitcoin_merged_mining_merkle_proof) or
          is_nil(block.hash_for_merged_mining),
      where: block.consensus == true,
      limit: ^limit,
      order_by: [desc: block.number]
    )
  end

  @doc """
  Calculates transaction fees (gas price * gas used) for the list of transactions (from a single block)
  """
  @spec transaction_fees([Transaction.t()]) :: Decimal.t()
  def transaction_fees(transactions) do
    Enum.reduce(transactions, Decimal.new(0), fn %{gas_used: gas_used, gas_price: gas_price}, acc ->
      if gas_price do
        gas_used
        |> Decimal.new()
        |> Decimal.mult(gas_price_to_decimal(gas_price))
        |> Decimal.add(acc)
      else
        acc
      end
    end)
  end

  @doc """
  Finds blob transaction gas price for the list of transactions (from a single block)
  """
  @spec transaction_blob_gas_price([Transaction.t()]) :: Decimal.t() | nil
  def transaction_blob_gas_price(transactions) do
    transactions
    |> Enum.find_value(fn %{beacon_blob_transaction: beacon_blob_transaction} ->
      if is_nil(beacon_blob_transaction) do
        nil
      else
        gas_price_to_decimal(beacon_blob_transaction.blob_gas_price)
      end
    end)
  end

  defp gas_price_to_decimal(nil), do: nil
  defp gas_price_to_decimal(%Wei{} = wei), do: wei.value
  defp gas_price_to_decimal(gas_price), do: Decimal.new(gas_price)

  @doc """
  Calculates burnt fees for the list of transactions (from a single block)
  """
  @spec burnt_fees(list(), Decimal.t() | nil) :: Decimal.t()
  def burnt_fees(transactions, base_fee_per_gas) do
    if is_nil(base_fee_per_gas) do
      Decimal.new(0)
    else
      transactions
      |> Enum.reduce(Decimal.new(0), fn %{gas_used: gas_used}, acc ->
        gas_used
        |> Decimal.new()
        |> Decimal.add(acc)
      end)
      |> Decimal.mult(gas_price_to_decimal(base_fee_per_gas))
    end
  end

  @uncle_reward_coef 1 / 32
  @spec block_reward_by_parts(Block.t(), [Transaction.t()]) :: %{
          block_number: block_number(),
          block_hash: Hash.Full.t(),
          miner_hash: Hash.Address.t(),
          static_reward: any(),
          transaction_fees: any(),
          burnt_fees: Wei.t() | nil,
          uncle_reward: Wei.t() | nil | false
        }
  def block_reward_by_parts(block, transactions) do
    %{hash: block_hash, number: block_number} = block
    base_fee_per_gas = Map.get(block, :base_fee_per_gas)

    transaction_fees = transaction_fees(transactions)

    static_reward =
      Repo.one(
        from(
          er in EmissionReward,
          where: fragment("int8range(?, ?) <@ ?", ^block_number, ^(block_number + 1), er.block_range),
          select: er.reward
        )
      ) || %Wei{value: Decimal.new(0)}

    has_uncles? = is_list(block.uncles) and not Enum.empty?(block.uncles)

    burnt_fees = burnt_fees(transactions, base_fee_per_gas)
    uncle_reward = (has_uncles? && Wei.mult(static_reward, Decimal.from_float(@uncle_reward_coef))) || nil

    # eip4844 blob transactions don't impact validator rewards, so we don't count them here as part of transaction_fees and burnt_fees
    %{
      block_number: block_number,
      block_hash: block_hash,
      miner_hash: block.miner_hash,
      static_reward: static_reward,
      transaction_fees: %Wei{value: transaction_fees},
      burnt_fees: %Wei{value: burnt_fees},
      uncle_reward: uncle_reward || %Wei{value: Decimal.new(0)}
    }
  end

  def uncle_reward_coef, do: @uncle_reward_coef
end<|MERGE_RESOLUTION|>--- conflicted
+++ resolved
@@ -5,6 +5,15 @@
   alias Explorer.Chain.Block.{Reward, SecondDegreeRelation}
 
   @chain_type_fields (case Application.compile_env(:explorer, :chain_type) do
+                        "ethereum" ->
+                          elem(
+                            quote do
+                              field(:blob_gas_used, :decimal)
+                              field(:excess_blob_gas, :decimal)
+                            end,
+                            2
+                          )
+
                         "rsk" ->
                           elem(
                             quote do
@@ -109,33 +118,6 @@
   """
   @type block_number :: non_neg_integer()
 
-<<<<<<< HEAD
-  case Application.compile_env(:explorer, :chain_type) do
-    "rsk" ->
-      @chain_type_fields quote(
-                           do: [
-                             bitcoin_merged_mining_header: binary(),
-                             bitcoin_merged_mining_coinbase_transaction: binary(),
-                             bitcoin_merged_mining_merkle_proof: binary(),
-                             hash_for_merged_mining: binary(),
-                             minimum_gas_price: Decimal.t()
-                           ]
-                         )
-
-    "ethereum" ->
-      @chain_type_fields quote(
-                           do: [
-                             blob_gas_used: Decimal.t(),
-                             excess_blob_gas: Decimal.t()
-                           ]
-                         )
-
-    _ ->
-      @chain_type_fields quote(do: [])
-  end
-
-=======
->>>>>>> cf995975
   @typedoc """
    * `consensus`
      * `true` - this is a block on the longest consensus agreed upon chain.
@@ -172,83 +154,8 @@
     _ -> ""
   end}
   """
-<<<<<<< HEAD
-  @type t :: %__MODULE__{
-          unquote_splicing(@chain_type_fields),
-          consensus: boolean(),
-          difficulty: difficulty(),
-          gas_limit: Gas.t(),
-          gas_used: Gas.t(),
-          hash: Hash.Full.t(),
-          miner: %Ecto.Association.NotLoaded{} | Address.t(),
-          miner_hash: Hash.Address.t(),
-          nonce: Hash.Nonce.t(),
-          number: block_number(),
-          parent_hash: Hash.t(),
-          size: non_neg_integer(),
-          timestamp: DateTime.t(),
-          total_difficulty: difficulty(),
-          transactions: %Ecto.Association.NotLoaded{} | [Transaction.t()],
-          refetch_needed: boolean(),
-          base_fee_per_gas: Wei.t(),
-          is_empty: boolean()
-        }
-
-  @primary_key {:hash, Hash.Full, autogenerate: false}
-  schema "blocks" do
-    field(:consensus, :boolean)
-    field(:difficulty, :decimal)
-    field(:gas_limit, :decimal)
-    field(:gas_used, :decimal)
-    field(:nonce, Hash.Nonce)
-    field(:number, :integer)
-    field(:size, :integer)
-    field(:timestamp, :utc_datetime_usec)
-    field(:total_difficulty, :decimal)
-    field(:refetch_needed, :boolean)
-    field(:base_fee_per_gas, Wei)
-    field(:is_empty, :boolean)
-
-    case Application.compile_env(:explorer, :chain_type) do
-      "rsk" ->
-        field(:bitcoin_merged_mining_header, :binary)
-        field(:bitcoin_merged_mining_coinbase_transaction, :binary)
-        field(:bitcoin_merged_mining_merkle_proof, :binary)
-        field(:hash_for_merged_mining, :binary)
-        field(:minimum_gas_price, :decimal)
-
-      "ethereum" ->
-        field(:blob_gas_used, :decimal)
-        field(:excess_blob_gas, :decimal)
-
-      _ ->
-        nil
-    end
-
-    timestamps()
-
-    belongs_to(:miner, Address, foreign_key: :miner_hash, references: :hash, type: Hash.Address)
-
-    has_many(:nephew_relations, SecondDegreeRelation, foreign_key: :uncle_hash)
-    has_many(:nephews, through: [:nephew_relations, :nephew])
-
-    belongs_to(:parent, __MODULE__, foreign_key: :parent_hash, references: :hash, type: Hash.Full)
-
-    has_many(:uncle_relations, SecondDegreeRelation, foreign_key: :nephew_hash)
-    has_many(:uncles, through: [:uncle_relations, :uncle])
-
-    has_many(:transactions, Transaction)
-    has_many(:transaction_forks, Transaction.Fork, foreign_key: :uncle_hash)
-
-    has_many(:rewards, Reward, foreign_key: :block_hash)
-
-    has_many(:withdrawals, Withdrawal, foreign_key: :block_hash)
-
-    has_one(:pending_operations, PendingBlockOperation, foreign_key: :block_hash)
-  end
-=======
+
   Explorer.Chain.Block.Schema.generate()
->>>>>>> cf995975
 
   def changeset(%__MODULE__{} = block, attrs) do
     block
