defmodule Explorer.Chain.Transaction do
  @moduledoc "Models a Web3 transaction."

  use Explorer.Schema

  require Logger

  alias ABI.FunctionSelector

  alias Ecto.Association.NotLoaded
  alias Ecto.Changeset

  alias Explorer.{Chain, Repo}

  alias Explorer.Chain.{
    Address,
    Block,
    ContractMethod,
    Data,
    Gas,
    Hash,
    InternalTransaction,
    Log,
    SmartContract,
    Token,
    TokenTransfer,
    Transaction,
    TransactionAction,
    Wei
  }

<<<<<<< HEAD
  alias Explorer.Chain.Block.Reward
=======
  alias Explorer.Chain.SmartContract.Proxy
>>>>>>> 0dfda3a9
  alias Explorer.Chain.Transaction.{Fork, Status}
  alias Explorer.Chain.Zkevm.BatchTransaction
  alias Explorer.{PagingOptions, SortingHelper}
  alias Explorer.SmartContract.SigProviderInterface

  @optional_attrs ~w(max_priority_fee_per_gas max_fee_per_gas block_hash block_number created_contract_address_hash cumulative_gas_used earliest_processing_start
                     error gas_price gas_used index created_contract_code_indexed_at status to_address_hash revert_reason type has_error_in_internal_txs)a

  @suave_optional_attrs ~w(execution_node_hash wrapped_type wrapped_nonce wrapped_to_address_hash wrapped_gas wrapped_gas_price wrapped_max_priority_fee_per_gas wrapped_max_fee_per_gas wrapped_value wrapped_input wrapped_v wrapped_r wrapped_s wrapped_hash)a

  @required_attrs ~w(from_address_hash gas hash input nonce r s v value)a

  @empty_attrs ~w()a

  @typedoc """
  X coordinate module n in
  [Elliptic Curve Digital Signature Algorithm](https://en.wikipedia.org/wiki/Elliptic_Curve_Digital_Signature_Algorithm)
  (EDCSA)
  """
  @type r :: Decimal.t()

  @typedoc """
  Y coordinate module n in
  [Elliptic Curve Digital Signature Algorithm](https://en.wikipedia.org/wiki/Elliptic_Curve_Digital_Signature_Algorithm)
  (EDCSA)
  """
  @type s :: Decimal.t()

  @typedoc """
  The index of the transaction in its block.
  """
  @type transaction_index :: non_neg_integer()

  @typedoc """
  `t:standard_v/0` + `27`

  | `v`  | X      | Y    |
  |------|--------|------|
  | `27` | lower  | even |
  | `28` | lower  | odd  |
  | `29` | higher | even |
  | `30` | higher | odd  |

  **Note: that `29` and `30` are exceedingly rarely, and will in practice only ever be seen in specifically generated
  examples.**
  """
  @type v :: 27..30

  @typedoc """
  How much the sender is willing to pay in wei per unit of gas.
  """
  @type wei_per_gas :: Wei.t()

  @typedoc """
   * `block` - the block in which this transaction was mined/validated.  `nil` when transaction is pending or has only
     been collated into one of the `uncles` in one of the `forks`.
   * `block_hash` - `block` foreign key. `nil` when transaction is pending or has only been collated into one of the
     `uncles` in one of the `forks`.
   * `block_number` - Denormalized `block` `number`. `nil` when transaction is pending or has only been collated into
     one of the `uncles` in one of the `forks`.
   * `created_contract_address` - belongs_to association to `address` corresponding to `created_contract_address_hash`.
   * `created_contract_address_hash` - Denormalized `internal_transaction` `created_contract_address_hash`
     populated only when `to_address_hash` is nil.
   * `cumulative_gas_used` - the cumulative gas used in `transaction`'s `t:Explorer.Chain.Block.t/0` before
     `transaction`'s `index`.  `nil` when transaction is pending
   * `earliest_processing_start` - If the pending transaction fetcher was alive and received this transaction, we can
      be sure that this transaction did not start processing until after the last time we fetched pending transactions,
      so we annotate that with this field. If it is `nil`, that means we don't have a lower bound for when it started
      processing.
   * `error` - the `error` from the last `t:Explorer.Chain.InternalTransaction.t/0` in `internal_transactions` that
     caused `status` to be `:error`.  Only set after `internal_transactions_index_at` is set AND if there was an error.
     Also, `error` is set if transaction is replaced/dropped
   * `forks` - copies of this transactions that were collated into `uncles` not on the primary consensus of the chain.
   * `from_address` - the source of `value`
   * `from_address_hash` - foreign key of `from_address`
   * `gas` - Gas provided by the sender
   * `gas_price` - How much the sender is willing to pay for `gas`
   * `gas_used` - the gas used for just `transaction`.  `nil` when transaction is pending or has only been collated into
     one of the `uncles` in one of the `forks`.
   * `hash` - hash of contents of this transaction
   * `index` - index of this transaction in `block`.  `nil` when transaction is pending or has only been collated into
     one of the `uncles` in one of the `forks`.
   * `input`- data sent along with the transaction
   * `internal_transactions` - transactions (value transfers) created while executing contract used for this
     transaction
   * `created_contract_code_indexed_at` - when created `address` code was fetched by `Indexer`
   * `revert_reason` - revert reason of transaction

     | `status` | `contract_creation_address_hash` | `input`    | Token Transfer? | `internal_transactions_indexed_at`        | `internal_transactions` | Description                                                                                         |
     |----------|----------------------------------|------------|-----------------|-------------------------------------------|-------------------------|-----------------------------------------------------------------------------------------------------|
     | `:ok`    | `nil`                            | Empty      | Don't Care      | `inserted_at`                             | Unfetched               | Simple `value` transfer transaction succeeded.  Internal transactions would be same value transfer. |
     | `:ok`    | `nil`                            | Don't Care | `true`          | `inserted_at`                             | Unfetched               | Token transfer (from `logs`) that didn't happen during a contract creation.                         |
     | `:ok`    | Don't Care                       | Non-Empty  | Don't Care      | When `internal_transactions` are indexed. | Fetched                 | A contract call that succeeded.                                                                     |
     | `:error` | nil                              | Empty      | Don't Care      | When `internal_transactions` are indexed. | Fetched                 | Simple `value` transfer transaction failed. Internal transactions fetched for `error`.              |
     | `:error` | Don't Care                       | Non-Empty  | Don't Care      | When `internal_transactions` are indexed. | Fetched                 | A contract call that failed.                                                                        |
     | `nil`    | Don't Care                       | Don't Care | Don't Care      | When `internal_transactions` are indexed. | Depends                 | A pending post-Byzantium transaction will only know its status from receipt.                        |
     | `nil`    | Don't Care                       | Don't Care | Don't Care      | When `internal_transactions` are indexed. | Fetched                 | A pre-Byzantium transaction requires internal transactions to determine status.                     |
   * `logs` - events that occurred while mining the `transaction`.
   * `nonce` - the number of transaction made by the sender prior to this one
   * `r` - the R field of the signature. The (r, s) is the normal output of an ECDSA signature, where r is computed as
       the X coordinate of a point R, modulo the curve order n.
   * `s` - The S field of the signature.  The (r, s) is the normal output of an ECDSA signature, where r is computed as
       the X coordinate of a point R, modulo the curve order n.
   * `status` - whether the transaction was successfully mined or failed.  `nil` when transaction is pending or has only
     been collated into one of the `uncles` in one of the `forks`.
   * `to_address` - sink of `value`
   * `to_address_hash` - `to_address` foreign key
   * `uncles` - uncle blocks where `forks` were collated
   * `v` - The V field of the signature.
   * `value` - wei transferred from `from_address` to `to_address`
   * `revert_reason` - revert reason of transaction
   * `max_priority_fee_per_gas` - User defined maximum fee (tip) per unit of gas paid to validator for transaction prioritization.
   * `max_fee_per_gas` - Maximum total amount per unit of gas a user is willing to pay for a transaction, including base fee and priority fee.
   * `type` - New transaction type identifier introduced in EIP 2718 (Berlin HF)
   * `has_error_in_internal_txs` - shows if the internal transactions related to transaction have errors
   * `execution_node` - execution node address (used by Suave)
   * `execution_node_hash` - foreign key of `execution_node` (used by Suave)
   * `wrapped_type` - transaction type from the `wrapped` field (used by Suave)
   * `wrapped_nonce` - nonce from the `wrapped` field (used by Suave)
   * `wrapped_to_address` - target address from the `wrapped` field (used by Suave)
   * `wrapped_to_address_hash` - `wrapped_to_address` foreign key (used by Suave)
   * `wrapped_gas` - gas from the `wrapped` field (used by Suave)
   * `wrapped_gas_price` - gas_price from the `wrapped` field (used by Suave)
   * `wrapped_max_priority_fee_per_gas` - max_priority_fee_per_gas from the `wrapped` field (used by Suave)
   * `wrapped_max_fee_per_gas` - max_fee_per_gas from the `wrapped` field (used by Suave)
   * `wrapped_value` - value from the `wrapped` field (used by Suave)
   * `wrapped_input` - data from the `wrapped` field (used by Suave)
   * `wrapped_v` - V field of the signature from the `wrapped` field (used by Suave)
   * `wrapped_r` - R field of the signature from the `wrapped` field (used by Suave)
   * `wrapped_s` - S field of the signature from the `wrapped` field (used by Suave)
   * `wrapped_hash` - hash from the `wrapped` field (used by Suave)
  """
  @type t ::
          Map.merge(
            %__MODULE__{
              block: %Ecto.Association.NotLoaded{} | Block.t() | nil,
              block_hash: Hash.t() | nil,
              block_number: Block.block_number() | nil,
              created_contract_address: %Ecto.Association.NotLoaded{} | Address.t() | nil,
              created_contract_address_hash: Hash.Address.t() | nil,
              created_contract_code_indexed_at: DateTime.t() | nil,
              cumulative_gas_used: Gas.t() | nil,
              earliest_processing_start: DateTime.t() | nil,
              error: String.t() | nil,
              forks: %Ecto.Association.NotLoaded{} | [Fork.t()],
              from_address: %Ecto.Association.NotLoaded{} | Address.t(),
              from_address_hash: Hash.Address.t(),
              gas: Gas.t(),
              gas_price: wei_per_gas | nil,
              gas_used: Gas.t() | nil,
              hash: Hash.t(),
              index: transaction_index | nil,
              input: Data.t(),
              internal_transactions: %Ecto.Association.NotLoaded{} | [InternalTransaction.t()],
              logs: %Ecto.Association.NotLoaded{} | [Log.t()],
              nonce: non_neg_integer(),
              r: r(),
              s: s(),
              status: Status.t() | nil,
              to_address: %Ecto.Association.NotLoaded{} | Address.t() | nil,
              to_address_hash: Hash.Address.t() | nil,
              uncles: %Ecto.Association.NotLoaded{} | [Block.t()],
              v: v(),
              value: Wei.t(),
              revert_reason: String.t() | nil,
              max_priority_fee_per_gas: wei_per_gas | nil,
              max_fee_per_gas: wei_per_gas | nil,
              type: non_neg_integer() | nil,
              has_error_in_internal_txs: boolean(),
              transaction_fee_log: any(),
              transaction_fee_token: any()
            },
            suave
          )

  if Application.compile_env(:explorer, :chain_type) == "suave" do
    @type suave :: %{
            execution_node: %Ecto.Association.NotLoaded{} | Address.t() | nil,
            execution_node_hash: Hash.Address.t() | nil,
            wrapped_type: non_neg_integer() | nil,
            wrapped_nonce: non_neg_integer() | nil,
            wrapped_to_address: %Ecto.Association.NotLoaded{} | Address.t() | nil,
            wrapped_to_address_hash: Hash.Address.t() | nil,
            wrapped_gas: Gas.t() | nil,
            wrapped_gas_price: wei_per_gas | nil,
            wrapped_max_priority_fee_per_gas: wei_per_gas | nil,
            wrapped_max_fee_per_gas: wei_per_gas | nil,
            wrapped_value: Wei.t() | nil,
            wrapped_input: Data.t() | nil,
            wrapped_v: v() | nil,
            wrapped_r: r() | nil,
            wrapped_s: s() | nil,
            wrapped_hash: Hash.t() | nil
          }
  else
    @type suave :: %{}
  end

  @derive {Poison.Encoder,
           only: [
             :block_number,
             :cumulative_gas_used,
             :error,
             :gas,
             :gas_price,
             :gas_used,
             :index,
             :created_contract_code_indexed_at,
             :input,
             :nonce,
             :r,
             :s,
             :v,
             :status,
             :value,
             :revert_reason
           ]}

  @derive {Jason.Encoder,
           only: [
             :block_number,
             :cumulative_gas_used,
             :error,
             :gas,
             :gas_price,
             :gas_used,
             :index,
             :created_contract_code_indexed_at,
             :input,
             :nonce,
             :r,
             :s,
             :v,
             :status,
             :value,
             :revert_reason
           ]}

  @primary_key {:hash, Hash.Full, autogenerate: false}
  schema "transactions" do
    field(:block_number, :integer)
    field(:cumulative_gas_used, :decimal)
    field(:earliest_processing_start, :utc_datetime_usec)
    field(:error, :string)
    field(:gas, :decimal)
    field(:gas_price, Wei)
    field(:gas_used, :decimal)
    field(:index, :integer)
    field(:created_contract_code_indexed_at, :utc_datetime_usec)
    field(:input, Data)
    field(:nonce, :integer)
    field(:r, :decimal)
    field(:s, :decimal)
    field(:status, Status)
    field(:v, :decimal)
    field(:value, Wei)
    field(:revert_reason, :string)
    field(:max_priority_fee_per_gas, Wei)
    field(:max_fee_per_gas, Wei)
    field(:type, :integer)
    field(:has_error_in_internal_txs, :boolean)
    field(:has_token_transfers, :boolean, virtual: true)

    # stability virtual fields
    field(:transaction_fee_log, :any, virtual: true)
    field(:transaction_fee_token, :any, virtual: true)

    # A transient field for deriving old block hash during transaction upserts.
    # Used to force refetch of a block in case a transaction is re-collated
    # in a different block. See: https://github.com/blockscout/blockscout/issues/1911
    field(:old_block_hash, Hash.Full)

    timestamps()

    belongs_to(:block, Block, foreign_key: :block_hash, references: :hash, type: Hash.Full)
    has_many(:forks, Fork, foreign_key: :hash)

    belongs_to(
      :from_address,
      Address,
      foreign_key: :from_address_hash,
      references: :hash,
      type: Hash.Address
    )

    has_many(:internal_transactions, InternalTransaction, foreign_key: :transaction_hash)
    has_many(:logs, Log, foreign_key: :transaction_hash)
    has_many(:token_transfers, TokenTransfer, foreign_key: :transaction_hash)
    has_many(:transaction_actions, TransactionAction, foreign_key: :hash, preload_order: [asc: :log_index])

    belongs_to(
      :to_address,
      Address,
      foreign_key: :to_address_hash,
      references: :hash,
      type: Hash.Address
    )

    has_many(:uncles, through: [:forks, :uncle])

    has_one(:zkevm_batch_transaction, BatchTransaction, foreign_key: :hash)
    has_one(:zkevm_batch, through: [:zkevm_batch_transaction, :batch])
    has_one(:zkevm_sequence_transaction, through: [:zkevm_batch, :sequence_transaction])
    has_one(:zkevm_verify_transaction, through: [:zkevm_batch, :verify_transaction])

    belongs_to(
      :created_contract_address,
      Address,
      foreign_key: :created_contract_address_hash,
      references: :hash,
      type: Hash.Address
    )

    if System.get_env("CHAIN_TYPE") == "suave" do
      belongs_to(
        :execution_node,
        Address,
        foreign_key: :execution_node_hash,
        references: :hash,
        type: Hash.Address
      )

      field(:wrapped_type, :integer)
      field(:wrapped_nonce, :integer)
      field(:wrapped_gas, :decimal)
      field(:wrapped_gas_price, Wei)
      field(:wrapped_max_priority_fee_per_gas, Wei)
      field(:wrapped_max_fee_per_gas, Wei)
      field(:wrapped_value, Wei)
      field(:wrapped_input, Data)
      field(:wrapped_v, :decimal)
      field(:wrapped_r, :decimal)
      field(:wrapped_s, :decimal)
      field(:wrapped_hash, Hash.Full)

      belongs_to(
        :wrapped_to_address,
        Address,
        foreign_key: :wrapped_to_address_hash,
        references: :hash,
        type: Hash.Address
      )
    end
  end

  @doc """
  A pending transaction does not have a `block_hash`

      iex> changeset = Explorer.Chain.Transaction.changeset(
      ...>   %Transaction{},
      ...>   %{
      ...>     from_address_hash: "0xe8ddc5c7a2d2f0d7a9798459c0104fdf5e987aca",
      ...>     gas: 4700000,
      ...>     gas_price: 100000000000,
      ...>     hash: "0x3a3eb134e6792ce9403ea4188e5e79693de9e4c94e499db132be086400da79e6",
      ...>     input: "0x6060604052341561000f57600080fd5b336000806101000a81548173ffffffffffffffffffffffffffffffffffffffff021916908373ffffffffffffffffffffffffffffffffffffffff1602179055506102db8061005e6000396000f300606060405260043610610062576000357c0100000000000000000000000000000000000000000000000000000000900463ffffffff1680630900f01014610067578063445df0ac146100a05780638da5cb5b146100c9578063fdacd5761461011e575b600080fd5b341561007257600080fd5b61009e600480803573ffffffffffffffffffffffffffffffffffffffff16906020019091905050610141565b005b34156100ab57600080fd5b6100b3610224565b6040518082815260200191505060405180910390f35b34156100d457600080fd5b6100dc61022a565b604051808273ffffffffffffffffffffffffffffffffffffffff1673ffffffffffffffffffffffffffffffffffffffff16815260200191505060405180910390f35b341561012957600080fd5b61013f600480803590602001909190505061024f565b005b60008060009054906101000a900473ffffffffffffffffffffffffffffffffffffffff1673ffffffffffffffffffffffffffffffffffffffff163373ffffffffffffffffffffffffffffffffffffffff161415610220578190508073ffffffffffffffffffffffffffffffffffffffff1663fdacd5766001546040518263ffffffff167c010000000000000000000000000000000000000000000000000000000002815260040180828152602001915050600060405180830381600087803b151561020b57600080fd5b6102c65a03f1151561021c57600080fd5b5050505b5050565b60015481565b6000809054906101000a900473ffffffffffffffffffffffffffffffffffffffff1681565b6000809054906101000a900473ffffffffffffffffffffffffffffffffffffffff1673ffffffffffffffffffffffffffffffffffffffff163373ffffffffffffffffffffffffffffffffffffffff1614156102ac57806001819055505b505600a165627a7a72305820a9c628775efbfbc17477a472413c01ee9b33881f550c59d21bee9928835c854b0029",
      ...>     nonce: 0,
      ...>     r: 0xAD3733DF250C87556335FFE46C23E34DBAFFDE93097EF92F52C88632A40F0C75,
      ...>     s: 0x72caddc0371451a58de2ca6ab64e0f586ccdb9465ff54e1c82564940e89291e3,
      ...>     v: 0x8d,
      ...>     value: 0
      ...>   }
      ...> )
      iex> changeset.valid?
      true

  A pending transaction does not have a `gas_price` (Erigon)

      iex> changeset = Explorer.Chain.Transaction.changeset(
      ...>   %Transaction{},
      ...>   %{
      ...>     from_address_hash: "0xe8ddc5c7a2d2f0d7a9798459c0104fdf5e987aca",
      ...>     gas: 4700000,
      ...>     hash: "0x3a3eb134e6792ce9403ea4188e5e79693de9e4c94e499db132be086400da79e6",
      ...>     input: "0x6060604052341561000f57600080fd5b336000806101000a81548173ffffffffffffffffffffffffffffffffffffffff021916908373ffffffffffffffffffffffffffffffffffffffff1602179055506102db8061005e6000396000f300606060405260043610610062576000357c0100000000000000000000000000000000000000000000000000000000900463ffffffff1680630900f01014610067578063445df0ac146100a05780638da5cb5b146100c9578063fdacd5761461011e575b600080fd5b341561007257600080fd5b61009e600480803573ffffffffffffffffffffffffffffffffffffffff16906020019091905050610141565b005b34156100ab57600080fd5b6100b3610224565b6040518082815260200191505060405180910390f35b34156100d457600080fd5b6100dc61022a565b604051808273ffffffffffffffffffffffffffffffffffffffff1673ffffffffffffffffffffffffffffffffffffffff16815260200191505060405180910390f35b341561012957600080fd5b61013f600480803590602001909190505061024f565b005b60008060009054906101000a900473ffffffffffffffffffffffffffffffffffffffff1673ffffffffffffffffffffffffffffffffffffffff163373ffffffffffffffffffffffffffffffffffffffff161415610220578190508073ffffffffffffffffffffffffffffffffffffffff1663fdacd5766001546040518263ffffffff167c010000000000000000000000000000000000000000000000000000000002815260040180828152602001915050600060405180830381600087803b151561020b57600080fd5b6102c65a03f1151561021c57600080fd5b5050505b5050565b60015481565b6000809054906101000a900473ffffffffffffffffffffffffffffffffffffffff1681565b6000809054906101000a900473ffffffffffffffffffffffffffffffffffffffff1673ffffffffffffffffffffffffffffffffffffffff163373ffffffffffffffffffffffffffffffffffffffff1614156102ac57806001819055505b505600a165627a7a72305820a9c628775efbfbc17477a472413c01ee9b33881f550c59d21bee9928835c854b0029",
      ...>     nonce: 0,
      ...>     r: 0xAD3733DF250C87556335FFE46C23E34DBAFFDE93097EF92F52C88632A40F0C75,
      ...>     s: 0x72caddc0371451a58de2ca6ab64e0f586ccdb9465ff54e1c82564940e89291e3,
      ...>     v: 0x8d,
      ...>     value: 0
      ...>   }
      ...> )
      iex> changeset.valid?
      true

  A collated transaction MUST have an `index` so its position in the `block` is known and the `cumulative_gas_used` ane
  `gas_used` to know its fees.

  Post-Byzantium, the status must be present when a block is collated.

      iex> changeset = Explorer.Chain.Transaction.changeset(
      ...>   %Transaction{},
      ...>   %{
      ...>     block_hash: "0xe52d77084cab13a4e724162bcd8c6028e5ecfaa04d091ee476e96b9958ed6b47",
      ...>     block_number: 34,
      ...>     cumulative_gas_used: 0,
      ...>     from_address_hash: "0xe8ddc5c7a2d2f0d7a9798459c0104fdf5e987aca",
      ...>     gas: 4700000,
      ...>     gas_price: 100000000000,
      ...>     gas_used: 4600000,
      ...>     hash: "0x3a3eb134e6792ce9403ea4188e5e79693de9e4c94e499db132be086400da79e6",
      ...>     index: 0,
      ...>     input: "0x6060604052341561000f57600080fd5b336000806101000a81548173ffffffffffffffffffffffffffffffffffffffff021916908373ffffffffffffffffffffffffffffffffffffffff1602179055506102db8061005e6000396000f300606060405260043610610062576000357c0100000000000000000000000000000000000000000000000000000000900463ffffffff1680630900f01014610067578063445df0ac146100a05780638da5cb5b146100c9578063fdacd5761461011e575b600080fd5b341561007257600080fd5b61009e600480803573ffffffffffffffffffffffffffffffffffffffff16906020019091905050610141565b005b34156100ab57600080fd5b6100b3610224565b6040518082815260200191505060405180910390f35b34156100d457600080fd5b6100dc61022a565b604051808273ffffffffffffffffffffffffffffffffffffffff1673ffffffffffffffffffffffffffffffffffffffff16815260200191505060405180910390f35b341561012957600080fd5b61013f600480803590602001909190505061024f565b005b60008060009054906101000a900473ffffffffffffffffffffffffffffffffffffffff1673ffffffffffffffffffffffffffffffffffffffff163373ffffffffffffffffffffffffffffffffffffffff161415610220578190508073ffffffffffffffffffffffffffffffffffffffff1663fdacd5766001546040518263ffffffff167c010000000000000000000000000000000000000000000000000000000002815260040180828152602001915050600060405180830381600087803b151561020b57600080fd5b6102c65a03f1151561021c57600080fd5b5050505b5050565b60015481565b6000809054906101000a900473ffffffffffffffffffffffffffffffffffffffff1681565b6000809054906101000a900473ffffffffffffffffffffffffffffffffffffffff1673ffffffffffffffffffffffffffffffffffffffff163373ffffffffffffffffffffffffffffffffffffffff1614156102ac57806001819055505b505600a165627a7a72305820a9c628775efbfbc17477a472413c01ee9b33881f550c59d21bee9928835c854b0029",
      ...>     nonce: 0,
      ...>     r: 0xAD3733DF250C87556335FFE46C23E34DBAFFDE93097EF92F52C88632A40F0C75,
      ...>     s: 0x72caddc0371451a58de2ca6ab64e0f586ccdb9465ff54e1c82564940e89291e3,
      ...>     status: :ok,
      ...>     v: 0x8d,
      ...>     value: 0
      ...>   }
      ...> )
      iex> changeset.valid?
      true

  But, pre-Byzantium the status cannot be known until the `Explorer.Chain.InternalTransaction` are checked for an
  `error`, so `status` is not required since we can't from the transaction data alone check if the chain is pre- or
  post-Byzantium.

      iex> changeset = Explorer.Chain.Transaction.changeset(
      ...>   %Transaction{},
      ...>   %{
      ...>     block_hash: "0xe52d77084cab13a4e724162bcd8c6028e5ecfaa04d091ee476e96b9958ed6b47",
      ...>     block_number: 34,
      ...>     cumulative_gas_used: 0,
      ...>     from_address_hash: "0xe8ddc5c7a2d2f0d7a9798459c0104fdf5e987aca",
      ...>     gas: 4700000,
      ...>     gas_price: 100000000000,
      ...>     gas_used: 4600000,
      ...>     hash: "0x3a3eb134e6792ce9403ea4188e5e79693de9e4c94e499db132be086400da79e6",
      ...>     index: 0,
      ...>     input: "0x6060604052341561000f57600080fd5b336000806101000a81548173ffffffffffffffffffffffffffffffffffffffff021916908373ffffffffffffffffffffffffffffffffffffffff1602179055506102db8061005e6000396000f300606060405260043610610062576000357c0100000000000000000000000000000000000000000000000000000000900463ffffffff1680630900f01014610067578063445df0ac146100a05780638da5cb5b146100c9578063fdacd5761461011e575b600080fd5b341561007257600080fd5b61009e600480803573ffffffffffffffffffffffffffffffffffffffff16906020019091905050610141565b005b34156100ab57600080fd5b6100b3610224565b6040518082815260200191505060405180910390f35b34156100d457600080fd5b6100dc61022a565b604051808273ffffffffffffffffffffffffffffffffffffffff1673ffffffffffffffffffffffffffffffffffffffff16815260200191505060405180910390f35b341561012957600080fd5b61013f600480803590602001909190505061024f565b005b60008060009054906101000a900473ffffffffffffffffffffffffffffffffffffffff1673ffffffffffffffffffffffffffffffffffffffff163373ffffffffffffffffffffffffffffffffffffffff161415610220578190508073ffffffffffffffffffffffffffffffffffffffff1663fdacd5766001546040518263ffffffff167c010000000000000000000000000000000000000000000000000000000002815260040180828152602001915050600060405180830381600087803b151561020b57600080fd5b6102c65a03f1151561021c57600080fd5b5050505b5050565b60015481565b6000809054906101000a900473ffffffffffffffffffffffffffffffffffffffff1681565b6000809054906101000a900473ffffffffffffffffffffffffffffffffffffffff1673ffffffffffffffffffffffffffffffffffffffff163373ffffffffffffffffffffffffffffffffffffffff1614156102ac57806001819055505b505600a165627a7a72305820a9c628775efbfbc17477a472413c01ee9b33881f550c59d21bee9928835c854b0029",
      ...>     nonce: 0,
      ...>     r: 0xAD3733DF250C87556335FFE46C23E34DBAFFDE93097EF92F52C88632A40F0C75,
      ...>     s: 0x72caddc0371451a58de2ca6ab64e0f586ccdb9465ff54e1c82564940e89291e3,
      ...>     v: 0x8d,
      ...>     value: 0
      ...>   }
      ...> )
      iex> changeset.valid?
      true

  The `error` can only be set with a specific error message when `status` is `:error`

      iex> changeset = Explorer.Chain.Transaction.changeset(
      ...>   %Transaction{},
      ...>   %{
      ...>     block_hash: "0xe52d77084cab13a4e724162bcd8c6028e5ecfaa04d091ee476e96b9958ed6b47",
      ...>     block_number: 34,
      ...>     cumulative_gas_used: 0,
      ...>     error: "Out of gas",
      ...>     gas: 4700000,
      ...>     gas_price: 100000000000,
      ...>     gas_used: 4600000,
      ...>     hash: "0x3a3eb134e6792ce9403ea4188e5e79693de9e4c94e499db132be086400da79e6",
      ...>     index: 0,
      ...>     input: "0x6060604052341561000f57600080fd5b336000806101000a81548173ffffffffffffffffffffffffffffffffffffffff021916908373ffffffffffffffffffffffffffffffffffffffff1602179055506102db8061005e6000396000f300606060405260043610610062576000357c0100000000000000000000000000000000000000000000000000000000900463ffffffff1680630900f01014610067578063445df0ac146100a05780638da5cb5b146100c9578063fdacd5761461011e575b600080fd5b341561007257600080fd5b61009e600480803573ffffffffffffffffffffffffffffffffffffffff16906020019091905050610141565b005b34156100ab57600080fd5b6100b3610224565b6040518082815260200191505060405180910390f35b34156100d457600080fd5b6100dc61022a565b604051808273ffffffffffffffffffffffffffffffffffffffff1673ffffffffffffffffffffffffffffffffffffffff16815260200191505060405180910390f35b341561012957600080fd5b61013f600480803590602001909190505061024f565b005b60008060009054906101000a900473ffffffffffffffffffffffffffffffffffffffff1673ffffffffffffffffffffffffffffffffffffffff163373ffffffffffffffffffffffffffffffffffffffff161415610220578190508073ffffffffffffffffffffffffffffffffffffffff1663fdacd5766001546040518263ffffffff167c010000000000000000000000000000000000000000000000000000000002815260040180828152602001915050600060405180830381600087803b151561020b57600080fd5b6102c65a03f1151561021c57600080fd5b5050505b5050565b60015481565b6000809054906101000a900473ffffffffffffffffffffffffffffffffffffffff1681565b6000809054906101000a900473ffffffffffffffffffffffffffffffffffffffff1673ffffffffffffffffffffffffffffffffffffffff163373ffffffffffffffffffffffffffffffffffffffff1614156102ac57806001819055505b505600a165627a7a72305820a9c628775efbfbc17477a472413c01ee9b33881f550c59d21bee9928835c854b0029",
      ...>     nonce: 0,
      ...>     r: 0xAD3733DF250C87556335FFE46C23E34DBAFFDE93097EF92F52C88632A40F0C75,
      ...>     s: 0x72caddc0371451a58de2ca6ab64e0f586ccdb9465ff54e1c82564940e89291e3,
      ...>     v: 0x8d,
      ...>     value: 0
      ...>   }
      ...> )
      iex> changeset.valid?
      false
      iex> Keyword.get_values(changeset.errors, :error)
      [{"can't be set when status is not :error", []}]

      iex> changeset = Explorer.Chain.Transaction.changeset(
      ...>   %Transaction{},
      ...>   %{
      ...>     block_hash: "0xe52d77084cab13a4e724162bcd8c6028e5ecfaa04d091ee476e96b9958ed6b47",
      ...>     block_number: 34,
      ...>     cumulative_gas_used: 0,
      ...>     error: "Out of gas",
      ...>     from_address_hash: "0xe8ddc5c7a2d2f0d7a9798459c0104fdf5e987aca",
      ...>     gas: 4700000,
      ...>     gas_price: 100000000000,
      ...>     gas_used: 4600000,
      ...>     hash: "0x3a3eb134e6792ce9403ea4188e5e79693de9e4c94e499db132be086400da79e6",
      ...>     index: 0,
      ...>     input: "0x6060604052341561000f57600080fd5b336000806101000a81548173ffffffffffffffffffffffffffffffffffffffff021916908373ffffffffffffffffffffffffffffffffffffffff1602179055506102db8061005e6000396000f300606060405260043610610062576000357c0100000000000000000000000000000000000000000000000000000000900463ffffffff1680630900f01014610067578063445df0ac146100a05780638da5cb5b146100c9578063fdacd5761461011e575b600080fd5b341561007257600080fd5b61009e600480803573ffffffffffffffffffffffffffffffffffffffff16906020019091905050610141565b005b34156100ab57600080fd5b6100b3610224565b6040518082815260200191505060405180910390f35b34156100d457600080fd5b6100dc61022a565b604051808273ffffffffffffffffffffffffffffffffffffffff1673ffffffffffffffffffffffffffffffffffffffff16815260200191505060405180910390f35b341561012957600080fd5b61013f600480803590602001909190505061024f565b005b60008060009054906101000a900473ffffffffffffffffffffffffffffffffffffffff1673ffffffffffffffffffffffffffffffffffffffff163373ffffffffffffffffffffffffffffffffffffffff161415610220578190508073ffffffffffffffffffffffffffffffffffffffff1663fdacd5766001546040518263ffffffff167c010000000000000000000000000000000000000000000000000000000002815260040180828152602001915050600060405180830381600087803b151561020b57600080fd5b6102c65a03f1151561021c57600080fd5b5050505b5050565b60015481565b6000809054906101000a900473ffffffffffffffffffffffffffffffffffffffff1681565b6000809054906101000a900473ffffffffffffffffffffffffffffffffffffffff1673ffffffffffffffffffffffffffffffffffffffff163373ffffffffffffffffffffffffffffffffffffffff1614156102ac57806001819055505b505600a165627a7a72305820a9c628775efbfbc17477a472413c01ee9b33881f550c59d21bee9928835c854b0029",
      ...>     nonce: 0,
      ...>     r: 0xAD3733DF250C87556335FFE46C23E34DBAFFDE93097EF92F52C88632A40F0C75,
      ...>     s: 0x72caddc0371451a58de2ca6ab64e0f586ccdb9465ff54e1c82564940e89291e3,
      ...>     status: :error,
      ...>     v: 0x8d,
      ...>     value: 0
      ...>   }
      ...> )
      iex> changeset.valid?
      true

  """
  def changeset(%__MODULE__{} = transaction, attrs \\ %{}) do
    attrs_to_cast =
      @required_attrs ++
        @optional_attrs ++
        if Application.get_env(:explorer, :chain_type) == "suave", do: @suave_optional_attrs, else: @empty_attrs

    transaction
    |> cast(attrs, attrs_to_cast)
    |> validate_required(@required_attrs)
    |> validate_collated()
    |> validate_error()
    |> validate_status()
    |> check_collated()
    |> check_error()
    |> check_status()
    |> foreign_key_constraint(:block_hash)
    |> unique_constraint(:hash)
  end

  def preload_token_transfers(query, address_hash) do
    token_transfers_query =
      from(
        tt in TokenTransfer,
        where:
          tt.token_contract_address_hash == ^address_hash or tt.to_address_hash == ^address_hash or
            tt.from_address_hash == ^address_hash,
        order_by: [asc: tt.log_index],
        preload: [:token, [from_address: :names], [to_address: :names]]
      )

    preload(query, [tt], token_transfers: ^token_transfers_query)
  end

  def decoded_revert_reason(transaction, revert_reason, options \\ []) do
    hex =
      case revert_reason do
        "0x" <> hex_part ->
          hex_part

        hex ->
          hex
      end

    process_hex_revert_reason(hex, transaction, options)
  end

  defp process_hex_revert_reason(hex_revert_reason, %__MODULE__{to_address: smart_contract, hash: hash}, options) do
    case Integer.parse(hex_revert_reason, 16) do
      {number, ""} ->
        binary_revert_reason = :binary.encode_unsigned(number)

        {result, _, _} =
          decoded_input_data(
            %Transaction{
              to_address: smart_contract,
              hash: hash,
              input: %Data{bytes: binary_revert_reason}
            },
            options
          )

        result

      _ ->
        hex_revert_reason
    end
  end

  # Because there is no contract association, we know the contract was not verified
  def decoded_input_data(tx, skip_sig_provider? \\ false, options, full_abi_acc \\ %{}, methods_acc \\ %{})

  def decoded_input_data(%__MODULE__{to_address: nil}, _, _, full_abi_acc, methods_acc),
    do: {{:error, :no_to_address}, full_abi_acc, methods_acc}

  def decoded_input_data(%NotLoaded{}, _, _, full_abi_acc, methods_acc),
    do: {{:error, :not_loaded}, full_abi_acc, methods_acc}

  def decoded_input_data(%__MODULE__{input: %{bytes: bytes}}, _, _, full_abi_acc, methods_acc)
      when bytes in [nil, <<>>],
      do: {{:error, :no_input_data}, full_abi_acc, methods_acc}

  if not Application.compile_env(:explorer, :decode_not_a_contract_calls) do
    def decoded_input_data(%__MODULE__{to_address: %{contract_code: nil}}, _, _, full_abi_acc, methods_acc),
      do: {{:error, :not_a_contract_call}, full_abi_acc, methods_acc}
  end

  def decoded_input_data(
        %__MODULE__{
          to_address: %NotLoaded{},
          input: input,
          hash: hash
        },
        skip_sig_provider?,
        options,
        full_abi_acc,
        methods_acc
      ) do
    decoded_input_data(
      %__MODULE__{
        to_address: %{smart_contract: nil},
        input: input,
        hash: hash
      },
      skip_sig_provider?,
      options,
      full_abi_acc,
      methods_acc
    )
  end

  def decoded_input_data(
        %__MODULE__{
          to_address: %{smart_contract: %NotLoaded{}},
          input: input,
          hash: hash
        },
        skip_sig_provider?,
        options,
        full_abi_acc,
        methods_acc
      ) do
    decoded_input_data(
      %__MODULE__{
        to_address: %{smart_contract: nil},
        input: input,
        hash: hash
      },
      skip_sig_provider?,
      options,
      full_abi_acc,
      methods_acc
    )
  end

  def decoded_input_data(
        %__MODULE__{
          to_address: %{smart_contract: nil},
          input: %{bytes: <<method_id::binary-size(4), _::binary>> = data} = input,
          hash: hash
        },
        skip_sig_provider?,
        options,
        full_abi_acc,
        methods_acc
      ) do
    {methods, methods_acc} =
      method_id
      |> check_methods_cache(methods_acc, options)

    candidates =
      methods
      |> Enum.flat_map(fn candidate ->
        case do_decoded_input_data(data, %SmartContract{abi: [candidate.abi], address_hash: nil}, hash, options, %{}) do
          {{:ok, _, _, _} = decoded, _} -> [decoded]
          _ -> []
        end
      end)

    {{:error, :contract_not_verified,
      if(candidates == [], do: decode_function_call_via_sig_provider(input, hash, skip_sig_provider?), else: candidates)},
     full_abi_acc, methods_acc}
  end

  def decoded_input_data(%__MODULE__{to_address: %{smart_contract: nil}}, _, _, full_abi_acc, methods_acc) do
    {{:error, :contract_not_verified, []}, full_abi_acc, methods_acc}
  end

  def decoded_input_data(
        %__MODULE__{
          input: %{bytes: data} = input,
          to_address: %{smart_contract: smart_contract},
          hash: hash
        },
        skip_sig_provider?,
        options,
        full_abi_acc,
        methods_acc
      ) do
    case do_decoded_input_data(data, smart_contract, hash, options, full_abi_acc) do
      # In some cases transactions use methods of some unpredictable contracts, so we can try to look up for method in a whole DB
      {{:error, :could_not_decode}, full_abi_acc} ->
        case decoded_input_data(
               %__MODULE__{
                 to_address: %{smart_contract: nil},
                 input: input,
                 hash: hash
               },
               skip_sig_provider?,
               options,
               full_abi_acc,
               methods_acc
             ) do
          {{:error, :contract_not_verified, []}, full_abi_acc, methods_acc} ->
            {decode_function_call_via_sig_provider_wrapper(input, hash, skip_sig_provider?), full_abi_acc, methods_acc}

          {{:error, :contract_not_verified, candidates}, full_abi_acc, methods_acc} ->
            {{:error, :contract_verified, candidates}, full_abi_acc, methods_acc}

          {_, full_abi_acc, methods_acc} ->
            {{:error, :could_not_decode}, full_abi_acc, methods_acc}
        end

      {output, full_abi_acc} ->
        {output, full_abi_acc, methods_acc}
    end
  end

  defp decode_function_call_via_sig_provider_wrapper(input, hash, skip_sig_provider?) do
    case decode_function_call_via_sig_provider(input, hash, skip_sig_provider?) do
      [] ->
        {:error, :could_not_decode}

      result ->
        {:error, :contract_verified, result}
    end
  end

  defp do_decoded_input_data(data, smart_contract, hash, options, full_abi_acc) do
    {full_abi, full_abi_acc} = check_full_abi_cache(smart_contract, full_abi_acc, options)

    {with(
       {:ok, {selector, values}} <- find_and_decode(full_abi, data, hash),
       {:ok, mapping} <- selector_mapping(selector, values, hash),
       identifier <- Base.encode16(selector.method_id, case: :lower),
       text <- function_call(selector.function, mapping),
       do: {:ok, identifier, text, mapping}
     ), full_abi_acc}
  end

  defp decode_function_call_via_sig_provider(%{bytes: data} = input, hash, skip_sig_provider?) do
    with true <- SigProviderInterface.enabled?(),
         false <- skip_sig_provider?,
         {:ok, result} <- SigProviderInterface.decode_function_call(input),
         true <- is_list(result),
         false <- Enum.empty?(result),
         abi <- [result |> List.first() |> Map.put("outputs", []) |> Map.put("type", "function")],
         {{:ok, _, _, _} = candidate, _} <-
           do_decoded_input_data(data, %SmartContract{abi: abi, address_hash: nil}, hash, [], %{}) do
      [candidate]
    else
      _ ->
        []
    end
  end

  defp check_methods_cache(method_id, methods_acc, options) do
    if Map.has_key?(methods_acc, method_id) do
      {methods_acc[method_id], methods_acc}
    else
      candidates_query =
        from(
          contract_method in ContractMethod,
          where: contract_method.identifier == ^method_id,
          limit: 1
        )

      result =
        candidates_query
        |> Chain.select_repo(options).all()

      {result, Map.put(methods_acc, method_id, result)}
    end
  end

  defp check_full_abi_cache(%{address_hash: address_hash} = smart_contract, full_abi_acc, options) do
    if !is_nil(address_hash) && Map.has_key?(full_abi_acc, address_hash) do
      {full_abi_acc[address_hash], full_abi_acc}
    else
      full_abi = Proxy.combine_proxy_implementation_abi(smart_contract, options)

      {full_abi, Map.put(full_abi_acc, address_hash, full_abi)}
    end
  end

  def get_method_name(
        %__MODULE__{
          input: %{bytes: <<method_id::binary-size(4), _::binary>>}
        } = transaction
      ) do
    if transaction.created_contract_address_hash do
      nil
    else
      case decoded_input_data(
             %__MODULE__{
               to_address: %{smart_contract: nil},
               input: transaction.input,
               hash: transaction.hash
             },
             true,
             []
           ) do
        {{:error, :contract_not_verified, [{:ok, _method_id, decoded_func, _}]}, _, _} ->
          parse_method_name(decoded_func)

        {{:error, :contract_not_verified, []}, _, _} ->
          "0x" <> Base.encode16(method_id, case: :lower)

        _ ->
          "Transfer"
      end
    end
  end

  def get_method_name(_), do: "Transfer"

  def parse_method_name(method_desc, need_upcase \\ true) do
    method_desc
    |> String.split("(")
    |> Enum.at(0)
    |> upcase_first(need_upcase)
  end

  defp upcase_first(string, false), do: string

  defp upcase_first(<<first::utf8, rest::binary>>, true), do: String.upcase(<<first::utf8>>) <> rest

  defp function_call(name, mapping) do
    text =
      mapping
      |> Stream.map(fn {name, type, _} -> [type, " ", name] end)
      |> Enum.intersperse(", ")

    IO.iodata_to_binary([name, "(", text, ")"])
  end

  defp find_and_decode(abi, data, hash) do
    with {%FunctionSelector{}, _mapping} = result <-
           abi
           |> ABI.parse_specification()
           |> ABI.find_and_decode(data) do
      {:ok, result}
    end
  rescue
    e ->
      Logger.warn(fn ->
        [
          "Could not decode input data for transaction: ",
          Hash.to_iodata(hash),
          Exception.format(:error, e, __STACKTRACE__)
        ]
      end)

      {:error, :could_not_decode}
  end

  defp selector_mapping(selector, values, hash) do
    types = Enum.map(selector.types, &FunctionSelector.encode_type/1)

    mapping = Enum.zip([selector.input_names, types, values])

    {:ok, mapping}
  rescue
    e ->
      Logger.warn(fn ->
        [
          "Could not decode input data for transaction: ",
          Hash.to_iodata(hash),
          Exception.format(:error, e, __STACKTRACE__)
        ]
      end)

      {:error, :could_not_decode}
  end

  @doc """
  Produces a list of queries starting from the given one and adding filters for
  transactions that are linked to the given address_hash through a direction.
  """
  def matching_address_queries_list(query, :from, address_hashes) when is_list(address_hashes) do
    [where(query, [t], t.from_address_hash in ^address_hashes)]
  end

  def matching_address_queries_list(query, :to, address_hashes) when is_list(address_hashes) do
    [
      where(query, [t], t.to_address_hash in ^address_hashes),
      where(query, [t], t.created_contract_address_hash in ^address_hashes)
    ]
  end

  def matching_address_queries_list(query, _direction, address_hashes) when is_list(address_hashes) do
    [
      where(query, [t], t.from_address_hash in ^address_hashes),
      where(query, [t], t.to_address_hash in ^address_hashes),
      where(query, [t], t.created_contract_address_hash in ^address_hashes)
    ]
  end

  def matching_address_queries_list(query, :from, address_hash) do
    [where(query, [t], t.from_address_hash == ^address_hash)]
  end

  def matching_address_queries_list(query, :to, address_hash) do
    [
      where(query, [t], t.to_address_hash == ^address_hash),
      where(query, [t], t.created_contract_address_hash == ^address_hash)
    ]
  end

  def matching_address_queries_list(query, _direction, address_hash) do
    [
      where(query, [t], t.from_address_hash == ^address_hash),
      where(query, [t], t.to_address_hash == ^address_hash),
      where(query, [t], t.created_contract_address_hash == ^address_hash)
    ]
  end

  def not_pending_transactions(query) do
    where(query, [t], not is_nil(t.block_number))
  end

  def not_dropped_or_replaced_transactions(query) do
    where(query, [t], is_nil(t.error) or t.error != "dropped/replaced")
  end

  @collated_fields ~w(block_number cumulative_gas_used gas_used index)a

  @collated_message "can't be blank when the transaction is collated into a block"
  @collated_field_to_check Enum.into(@collated_fields, %{}, fn collated_field ->
                             {collated_field, :"collated_#{collated_field}}"}
                           end)

  defp check_collated(%Changeset{} = changeset) do
    check_constraints(changeset, @collated_field_to_check, @collated_message)
  end

  @error_message "can't be set when status is not :error"

  defp check_error(%Changeset{} = changeset) do
    check_constraint(changeset, :error, message: @error_message, name: :error)
  end

  @status_message "can't be set when the block_hash is unknown"

  defp check_status(%Changeset{} = changeset) do
    check_constraint(changeset, :status, message: @status_message, name: :status)
  end

  defp check_constraints(%Changeset{} = changeset, field_to_name, message)
       when is_map(field_to_name) and is_binary(message) do
    Enum.reduce(field_to_name, changeset, fn {field, name}, acc_changeset ->
      check_constraint(
        acc_changeset,
        field,
        message: message,
        name: name
      )
    end)
  end

  defp validate_collated(%Changeset{} = changeset) do
    case Changeset.get_field(changeset, :block_hash) do
      %Hash{} -> Enum.reduce(@collated_fields, changeset, &validate_collated/2)
      nil -> changeset
    end
  end

  defp validate_collated(field, %Changeset{} = changeset) when is_atom(field) do
    case Changeset.get_field(changeset, field) do
      nil -> Changeset.add_error(changeset, field, @collated_message)
      _ -> changeset
    end
  end

  defp validate_error(%Changeset{} = changeset) do
    if Changeset.get_field(changeset, :status) != :error and Changeset.get_field(changeset, :error) != nil do
      Changeset.add_error(changeset, :error, @error_message)
    else
      changeset
    end
  end

  defp validate_status(%Changeset{} = changeset) do
    if Changeset.get_field(changeset, :block_hash) == nil and
         Changeset.get_field(changeset, :status) != nil do
      Changeset.add_error(changeset, :status, @status_message)
    else
      changeset
    end
  end

  @doc """
  Builds an `Ecto.Query` to fetch transactions with token transfers from the give address hash.

  The results will be ordered by block number and index DESC.
  """
  def transactions_with_token_transfers(address_hash, token_hash) do
    query = transactions_with_token_transfers_query(address_hash, token_hash)

    from(
      t in subquery(query),
      order_by: [desc: t.block_number, desc: t.index],
      preload: [:from_address, :to_address, :created_contract_address, :block]
    )
  end

  defp transactions_with_token_transfers_query(address_hash, token_hash) do
    from(
      t in Transaction,
      inner_join: tt in TokenTransfer,
      on: t.hash == tt.transaction_hash,
      where: tt.token_contract_address_hash == ^token_hash,
      where: tt.from_address_hash == ^address_hash or tt.to_address_hash == ^address_hash,
      distinct: :hash
    )
  end

  def transactions_with_token_transfers_direction(direction, address_hash) do
    query = transactions_with_token_transfers_query_direction(direction, address_hash)

    from(
      t in subquery(query),
      order_by: [desc: t.block_number, desc: t.index],
      preload: [:from_address, :to_address, :created_contract_address, :block]
    )
  end

  defp transactions_with_token_transfers_query_direction(:from, address_hash) do
    from(
      t in Transaction,
      inner_join: tt in TokenTransfer,
      on: t.hash == tt.transaction_hash,
      where: tt.from_address_hash == ^address_hash,
      distinct: :hash
    )
  end

  defp transactions_with_token_transfers_query_direction(:to, address_hash) do
    from(
      t in Transaction,
      inner_join: tt in TokenTransfer,
      on: t.hash == tt.transaction_hash,
      where: tt.to_address_hash == ^address_hash,
      distinct: :hash
    )
  end

  defp transactions_with_token_transfers_query_direction(_, address_hash) do
    from(
      t in Transaction,
      inner_join: tt in TokenTransfer,
      on: t.hash == tt.transaction_hash,
      where: tt.from_address_hash == ^address_hash or tt.to_address_hash == ^address_hash,
      distinct: :hash
    )
  end

  @doc """
  Builds an `Ecto.Query` to fetch transactions with the specified block_number
  """
  def transactions_with_block_number(block_number) do
    from(
      t in Transaction,
      where: t.block_number == ^block_number
    )
  end

  @doc """
  Builds an `Ecto.Query` to fetch the last nonce from the given address hash.

  The last nonce value means the total of transactions that the given address has sent through the
  chain. Also, the query uses the last `block_number` to get the last nonce because this column is
  indexed in DB, then the query is faster than ordering by last nonce.
  """
  def last_nonce_by_address_query(address_hash) do
    from(
      t in Transaction,
      select: t.nonce,
      where: t.from_address_hash == ^address_hash,
      order_by: [desc: :block_number],
      limit: 1
    )
  end

  @doc """
  Returns true if the transaction is a Rootstock REMASC transaction.
  """
  @spec is_rootstock_remasc_transaction(Explorer.Chain.Transaction.t()) :: boolean
  def is_rootstock_remasc_transaction(%__MODULE__{to_address_hash: to_address_hash}) do
    case Hash.Address.cast(Application.get_env(:explorer, __MODULE__)[:rootstock_remasc_address]) do
      {:ok, address} -> address == to_address_hash
      _ -> false
    end
  end

  @doc """
  Returns true if the transaction is a Rootstock bridge transaction.
  """
  @spec is_rootstock_bridge_transaction(Explorer.Chain.Transaction.t()) :: boolean
  def is_rootstock_bridge_transaction(%__MODULE__{to_address_hash: to_address_hash}) do
    case Hash.Address.cast(Application.get_env(:explorer, __MODULE__)[:rootstock_bridge_address]) do
      {:ok, address} -> address == to_address_hash
      _ -> false
    end
  end

  @api_true [api?: true]
  @transaction_fee_event_signature "0x99e7b0ba56da2819c37c047f0511fd2bf6c9b4e27b4a979a19d6da0f74be8155"
  @transaction_fee_event_abi [
    %{
      "anonymous" => false,
      "inputs" => [
        %{
          "indexed" => false,
          "internalType" => "address",
          "name" => "token",
          "type" => "address"
        },
        %{
          "indexed" => false,
          "internalType" => "uint256",
          "name" => "totalFee",
          "type" => "uint256"
        },
        %{
          "indexed" => false,
          "internalType" => "address",
          "name" => "validator",
          "type" => "address"
        },
        %{
          "indexed" => false,
          "internalType" => "uint256",
          "name" => "validatorFee",
          "type" => "uint256"
        },
        %{
          "indexed" => false,
          "internalType" => "address",
          "name" => "dapp",
          "type" => "address"
        },
        %{
          "indexed" => false,
          "internalType" => "uint256",
          "name" => "dappFee",
          "type" => "uint256"
        }
      ],
      "name" => "TransactionFee",
      "type" => "event"
    }
  ]

  def maybe_prepare_stability_fees(transactions) do
    if Application.get_env(:explorer, :chain_type) == "stability" do
      maybe_prepare_stability_fees_inner(transactions)
    else
      transactions
    end
  end

  defp maybe_prepare_stability_fees_inner(transactions) when is_list(transactions) do
    {transactions, _tokens_acc} =
      Enum.map_reduce(transactions, %{}, fn transaction, tokens_acc ->
        case Log.fetch_log_by_tx_hash_and_first_topic(transaction.hash, @transaction_fee_event_signature, @api_true) do
          fee_log when not is_nil(fee_log) ->
            {:ok, _selector, mapping} = Log.find_and_decode(@transaction_fee_event_abi, fee_log, transaction)

            [{"token", "address", false, token_address_hash}, _, _, _, _, _] = mapping

            {token, new_tokens_acc} = check_tokens_acc(bytes_to_address_hash(token_address_hash), tokens_acc)

            {%Transaction{transaction | transaction_fee_log: mapping, transaction_fee_token: token}, new_tokens_acc}

          _ ->
            {transaction, tokens_acc}
        end
      end)

    transactions
  end

  defp maybe_prepare_stability_fees_inner(transaction) do
    [transaction] = maybe_prepare_stability_fees_inner([transaction])
    transaction
  end

  defp check_tokens_acc(token_address_hash, tokens_acc) do
    if Map.has_key?(tokens_acc, token_address_hash) do
      {tokens_acc[token_address_hash], tokens_acc}
    else
      token = Token.get_by_contract_address_hash(token_address_hash, @api_true)

      {token, Map.put(tokens_acc, token_address_hash, token)}
    end
  end

  def bytes_to_address_hash(bytes), do: %Hash{byte_count: 20, bytes: bytes}

  @doc """
  Fetches the transactions related to the address with the given hash, including
  transactions that only have the address in the `token_transfers` related table
  and rewards for block validation.

  This query is divided into multiple subqueries intentionally in order to
  improve the listing performance.

  The `token_transfers` table tends to grow exponentially, and the query results
  with a `transactions` `join` statement takes too long.

  To solve this the `transaction_hashes` are fetched in a separate query, and
  paginated through the `block_number` already present in the `token_transfers`
  table.

  ## Options

    * `:necessity_by_association` - use to load `t:association/0` as `:required` or `:optional`.  If an association is
      `:required`, and the `t:Explorer.Chain.Transaction.t/0` has no associated record for that association, then the
      `t:Explorer.Chain.Transaction.t/0` will not be included in the page `entries`.
    * `:paging_options` - a `t:Explorer.PagingOptions.t/0` used to specify the `:page_size` and
      `:key` (a tuple of the lowest/oldest `{block_number, index}`) and. Results will be the transactions older than
      the `block_number` and `index` that are passed.

  """
  @spec address_to_transactions_with_rewards(Hash.Address.t(), [
          Chain.paging_options() | Chain.necessity_by_association_option()
        ]) :: [__MODULE__.t()]
  def address_to_transactions_with_rewards(address_hash, options \\ []) when is_list(options) do
    paging_options = Keyword.get(options, :paging_options, Chain.default_paging_options())

    case Application.get_env(:block_scout_web, BlockScoutWeb.Chain)[:has_emission_funds] &&
           Keyword.get(options, :direction) != :from &&
           Reward.address_has_rewards?(address_hash) &&
           Reward.get_validator_payout_key_by_mining_from_db(address_hash, options) do
      %{payout_key: block_miner_payout_address}
      when not is_nil(block_miner_payout_address) and address_hash == block_miner_payout_address ->
        transactions_with_rewards_results(address_hash, options, paging_options)

      _ ->
        address_to_transactions_without_rewards(address_hash, options)
    end
  end

  defp transactions_with_rewards_results(address_hash, options, paging_options) do
    blocks_range = address_to_transactions_tasks_range_of_blocks(address_hash, options)

    rewards_task =
      Task.async(fn -> Reward.fetch_emission_rewards_tuples(address_hash, paging_options, blocks_range, options) end)

    [rewards_task | address_to_transactions_tasks(address_hash, options, true)]
    |> wait_for_address_transactions()
    |> Enum.sort_by(fn item ->
      case item do
        {%Reward{} = emission_reward, _} ->
          {-emission_reward.block.number, 1}

        item ->
          process_item(item)
      end
    end)
    |> Enum.dedup_by(fn item ->
      case item do
        {%Reward{} = emission_reward, _} ->
          {emission_reward.block_hash, emission_reward.address_hash, emission_reward.address_type}

        transaction ->
          transaction.hash
      end
    end)
    |> Enum.take(paging_options.page_size)
  end

  @doc false
  def address_to_transactions_tasks_range_of_blocks(address_hash, options) do
    extremums_list =
      address_hash
      |> transactions_block_numbers_at_address(options)
      |> Enum.map(fn query ->
        extremum_query =
          from(
            q in subquery(query),
            select: %{min_block_number: min(q.block_number), max_block_number: max(q.block_number)}
          )

        extremum_query
        |> Repo.one!()
      end)

    extremums_list
    |> Enum.reduce(%{min_block_number: nil, max_block_number: 0}, fn %{
                                                                       min_block_number: min_number,
                                                                       max_block_number: max_number
                                                                     },
                                                                     extremums_result ->
      current_min_number = Map.get(extremums_result, :min_block_number)
      current_max_number = Map.get(extremums_result, :max_block_number)

      extremums_result
      |> process_extremums_result_against_min_number(current_min_number, min_number)
      |> process_extremums_result_against_max_number(current_max_number, max_number)
    end)
  end

  defp transactions_block_numbers_at_address(address_hash, options) do
    direction = Keyword.get(options, :direction)

    options
    |> address_to_transactions_tasks_query()
    |> not_pending_transactions()
    |> select([t], t.block_number)
    |> matching_address_queries_list(direction, address_hash)
  end

  defp process_extremums_result_against_min_number(extremums_result, current_min_number, min_number)
       when is_number(current_min_number) and
              not (is_number(min_number) and min_number > 0 and min_number < current_min_number) do
    extremums_result
  end

  defp process_extremums_result_against_min_number(extremums_result, _current_min_number, min_number) do
    extremums_result
    |> Map.put(:min_block_number, min_number)
  end

  defp process_extremums_result_against_max_number(extremums_result, current_max_number, max_number)
       when is_number(max_number) and max_number > 0 and max_number > current_max_number do
    extremums_result
    |> Map.put(:max_block_number, max_number)
  end

  defp process_extremums_result_against_max_number(extremums_result, _current_max_number, _max_number) do
    extremums_result
  end

  defp process_item(item) do
    block_number = if item.block_number, do: -item.block_number, else: 0
    index = if item.index, do: -item.index, else: 0
    {block_number, index}
  end

  @spec address_to_transactions_without_rewards(
          Hash.Address.t(),
          [
            Chain.paging_options()
            | Chain.necessity_by_association_option()
            | {:sorting, SortingHelper.sorting_params()}
          ],
          boolean()
        ) :: [__MODULE__.t()]
  def address_to_transactions_without_rewards(address_hash, options, old_ui? \\ true) do
    paging_options = Keyword.get(options, :paging_options, Chain.default_paging_options())

    address_hash
    |> address_to_transactions_tasks(options, old_ui?)
    |> wait_for_address_transactions()
    |> Enum.sort(compare_custom_sorting(Keyword.get(options, :sorting, [])))
    |> Enum.dedup_by(& &1.hash)
    |> Enum.take(paging_options.page_size)
  end

  defp address_to_transactions_tasks(address_hash, options, old_ui?) do
    direction = Keyword.get(options, :direction)
    necessity_by_association = Keyword.get(options, :necessity_by_association, %{})

    options
    |> address_to_transactions_tasks_query(false, old_ui?)
    |> not_dropped_or_replaced_transactions()
    |> Chain.join_associations(necessity_by_association)
    |> put_has_token_transfers_to_tx(old_ui?)
    |> matching_address_queries_list(direction, address_hash)
    |> Enum.map(fn query -> Task.async(fn -> Chain.select_repo(options).all(query) end) end)
  end

  @doc """
  Returns the address to transactions tasks query based on provided options.
  Boolean `only_mined?` argument specifies if only mined transactions should be returned,
  boolean `old_ui?` argument specifies if the query is for the old UI, i.e. is query dynamically sorted or no.
  """
  @spec address_to_transactions_tasks_query(keyword, boolean, boolean) :: Ecto.Query.t()
  def address_to_transactions_tasks_query(options, only_mined? \\ false, old_ui? \\ true)

  def address_to_transactions_tasks_query(options, only_mined?, true) do
    from_block = Chain.from_block(options)
    to_block = Chain.to_block(options)

    options
    |> Keyword.get(:paging_options, Chain.default_paging_options())
    |> fetch_transactions(from_block, to_block, !only_mined?)
  end

  def address_to_transactions_tasks_query(options, _only_mined?, false) do
    from_block = Chain.from_block(options)
    to_block = Chain.to_block(options)
    paging_options = Keyword.get(options, :paging_options, Chain.default_paging_options())
    sorting_options = Keyword.get(options, :sorting, [])

    fetch_transactions_with_custom_sorting(paging_options, from_block, to_block, sorting_options)
  end

  @doc """
  Waits for the address transactions tasks to complete and returns the transactions flattened
  in case of success or raises an error otherwise.
  """
  @spec wait_for_address_transactions([Task.t()]) :: [__MODULE__.t()]
  def wait_for_address_transactions(tasks) do
    tasks
    |> Task.yield_many(:timer.seconds(20))
    |> Enum.flat_map(fn {_task, res} ->
      case res do
        {:ok, result} ->
          result

        {:exit, reason} ->
          raise "Query fetching address transactions terminated: #{inspect(reason)}"

        nil ->
          raise "Query fetching address transactions timed out."
      end
    end)
  end

  defp compare_custom_sorting([{order, :value}]) do
    fn a, b ->
      case Decimal.compare(Wei.to(a.value, :wei), Wei.to(b.value, :wei)) do
        :eq -> compare_default_sorting(a, b)
        :gt -> order == :desc
        :lt -> order == :asc
      end
    end
  end

  defp compare_custom_sorting([{:dynamic, :fee, order, _dynamic_fee}]) do
    fn a, b ->
      case Decimal.compare(a |> Chain.fee(:wei) |> elem(1), b |> Chain.fee(:wei) |> elem(1)) do
        :eq -> compare_default_sorting(a, b)
        :gt -> order == :desc
        :lt -> order == :asc
      end
    end
  end

  defp compare_custom_sorting([]), do: &compare_default_sorting/2

  defp compare_default_sorting(a, b) do
    case {
      compare(a.block_number, b.block_number),
      compare(a.index, b.index),
      DateTime.compare(a.inserted_at, b.inserted_at),
      compare(to_string(a.hash), to_string(b.hash))
    } do
      {:lt, _, _, _} -> false
      {:eq, :lt, _, _} -> false
      {:eq, :eq, :lt, _} -> false
      {:eq, :eq, :eq, :gt} -> false
      _ -> true
    end
  end

  defp compare(a, b) do
    cond do
      a < b -> :lt
      a > b -> :gt
      true -> :eq
    end
  end

  @doc """
  Creates a query to fetch transactions taking into account paging_options (possibly nil),
  from_block (may be nil), to_block (may be nil) and boolean `with_pending?` that indicates if pending transactions should be included
  into the query.
  """
  @spec fetch_transactions(PagingOptions.t() | nil, non_neg_integer | nil, non_neg_integer | nil, boolean()) ::
          Ecto.Query.t()
  def fetch_transactions(paging_options \\ nil, from_block \\ nil, to_block \\ nil, with_pending? \\ false) do
    __MODULE__
    |> order_for_transactions(with_pending?)
    |> Chain.where_block_number_in_period(from_block, to_block)
    |> handle_paging_options(paging_options)
  end

  @default_sorting [
    desc: :block_number,
    desc: :index,
    desc: :inserted_at,
    asc: :hash
  ]

  @doc """
  Creates a query to fetch transactions taking into account paging_options (possibly nil),
  from_block (may be nil), to_block (may be nil) and sorting_params.
  """
  @spec fetch_transactions_with_custom_sorting(
          PagingOptions.t() | nil,
          non_neg_integer | nil,
          non_neg_integer | nil,
          SortingHelper.sorting_params()
        ) :: Ecto.Query.t()
  def fetch_transactions_with_custom_sorting(paging_options, from_block, to_block, sorting) do
    query = from(transaction in __MODULE__)

    query
    |> Chain.where_block_number_in_period(from_block, to_block)
    |> SortingHelper.apply_sorting(sorting, @default_sorting)
    |> SortingHelper.page_with_sorting(paging_options, sorting, @default_sorting)
  end

  defp order_for_transactions(query, true) do
    query
    |> order_by([transaction],
      desc: transaction.block_number,
      desc: transaction.index,
      desc: transaction.inserted_at,
      asc: transaction.hash
    )
  end

  defp order_for_transactions(query, _) do
    query
    |> order_by([transaction], desc: transaction.block_number, desc: transaction.index)
  end

  @doc """
  Updates the provided query with necessary `where`s and `limit`s to take into account paging_options (may be nil).
  """
  @spec handle_paging_options(Ecto.Query.t() | atom, nil | Explorer.PagingOptions.t()) :: Ecto.Query.t()
  def handle_paging_options(query, nil), do: query

  def handle_paging_options(query, %PagingOptions{key: nil, page_size: nil}), do: query

  def handle_paging_options(query, paging_options) do
    query
    |> page_transaction(paging_options)
    |> limit(^paging_options.page_size)
  end

  @doc """
  Updates the provided query with necessary `where`s to take into account paging_options.
  """
  @spec page_transaction(Ecto.Query.t() | atom, Explorer.PagingOptions.t()) :: Ecto.Query.t()
  def page_transaction(query, %PagingOptions{key: nil}), do: query

  def page_transaction(query, %PagingOptions{is_pending_tx: true} = options),
    do: page_pending_transaction(query, options)

  def page_transaction(query, %PagingOptions{key: {block_number, index}, is_index_in_asc_order: true}) do
    where(
      query,
      [transaction],
      transaction.block_number < ^block_number or
        (transaction.block_number == ^block_number and transaction.index > ^index)
    )
  end

  def page_transaction(query, %PagingOptions{key: {block_number, index}}) do
    where(
      query,
      [transaction],
      transaction.block_number < ^block_number or
        (transaction.block_number == ^block_number and transaction.index < ^index)
    )
  end

  def page_transaction(query, %PagingOptions{key: {index}}) do
    where(query, [transaction], transaction.index < ^index)
  end

  @doc """
  Updates the provided query with necessary `where`s to take into account paging_options.
  """
  @spec page_pending_transaction(Ecto.Query.t() | atom, Explorer.PagingOptions.t()) :: Ecto.Query.t()
  def page_pending_transaction(query, %PagingOptions{key: nil}), do: query

  def page_pending_transaction(query, %PagingOptions{key: {inserted_at, hash}}) do
    where(
      query,
      [transaction],
      (is_nil(transaction.block_number) and
         (transaction.inserted_at < ^inserted_at or
            (transaction.inserted_at == ^inserted_at and transaction.hash > ^hash))) or
        not is_nil(transaction.block_number)
    )
  end

  @doc """
  Adds a `has_token_transfers` field to the query via `select_merge` if second argument is `true` and returns
  the query untouched otherwise.
  """
  @spec put_has_token_transfers_to_tx(Ecto.Query.t() | atom, boolean) :: Ecto.Query.t()
  def put_has_token_transfers_to_tx(query, true), do: query

  def put_has_token_transfers_to_tx(query, false) do
    from(tx in query,
      select_merge: %{
        has_token_transfers:
          fragment(
            "(SELECT transaction_hash FROM token_transfers WHERE transaction_hash = ? LIMIT 1) IS NOT NULL",
            tx.hash
          )
      }
    )
  end

  @doc """
  Return the dynamic that calculates the fee for transactions.
  """
  @spec dynamic_fee :: struct()
  def dynamic_fee do
    dynamic([tx], tx.gas_price * fragment("COALESCE(?, ?)", tx.gas_used, tx.gas))
  end

  @doc """
  Returns next page params based on the provided transaction.
  """
  @spec address_transactions_next_page_params(Explorer.Chain.Transaction.t()) :: %{
          required(String.t()) => Decimal.t() | Wei.t() | non_neg_integer | DateTime.t() | Hash.t()
        }
  def address_transactions_next_page_params(
        %__MODULE__{block_number: block_number, index: index, inserted_at: inserted_at, hash: hash, value: value} = tx
      ) do
    %{
      "fee" => tx |> Chain.fee(:wei) |> elem(1),
      "value" => value,
      "block_number" => block_number,
      "index" => index,
      "inserted_at" => inserted_at,
      "hash" => hash
    }
  end
end<|MERGE_RESOLUTION|>--- conflicted
+++ resolved
@@ -29,11 +29,8 @@
     Wei
   }
 
-<<<<<<< HEAD
   alias Explorer.Chain.Block.Reward
-=======
   alias Explorer.Chain.SmartContract.Proxy
->>>>>>> 0dfda3a9
   alias Explorer.Chain.Transaction.{Fork, Status}
   alias Explorer.Chain.Zkevm.BatchTransaction
   alias Explorer.{PagingOptions, SortingHelper}
