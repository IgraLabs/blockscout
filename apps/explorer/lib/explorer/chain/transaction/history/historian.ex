--- conflicted
+++ resolved
@@ -63,11 +63,7 @@
             )
 
           case Repo.one(min_max_block_query, timeout: :infinity) do
-<<<<<<< HEAD
-            {min_block, max_block} ->
-=======
             {min_block, max_block} when not is_nil(min_block) and not is_nil(max_block) ->
->>>>>>> f3bb60fb
               record =
                 min_block
                 |> compile_records_in_range(max_block)
