defmodule Explorer.Chain.Import.Runner.InternalTransactions do
  @moduledoc """
  Bulk imports `t:Explorer.Chain.InternalTransactions.t/0`.
  """

  require Ecto.Query
  require Logger

  alias Ecto.Adapters.SQL
  alias Ecto.{Changeset, Multi, Repo}
  alias Explorer.Chain.{Block, Hash, Import, InternalTransaction, PendingBlockOperation, Transaction}
  alias Explorer.Chain.Events.Publisher
  alias Explorer.Chain.Import.Runner
  alias Explorer.Prometheus.Instrumenter
  alias Explorer.Repo, as: ExplorerRepo
  alias Explorer.Utility.MissingRangesManipulator

  import Ecto.Query, only: [from: 2, where: 3]

  @behaviour Runner

  # milliseconds
  @timeout 60_000

  @type imported :: [InternalTransaction.t()]

  @impl Runner
  def ecto_schema_module, do: InternalTransaction

  @impl Runner
  def option_key, do: :internal_transactions

  @impl Runner
  def imported_table_row do
    %{
      value_type: "[%{index: non_neg_integer(), transaction_hash: Explorer.Chain.Hash.t()}]",
      value_description: "List of maps of the `t:Explorer.Chain.InternalTransaction.t/0` `index` and `transaction_hash`"
    }
  end

  @impl Runner
  def run(multi, changes_list, %{timestamps: timestamps} = options) when is_map(options) do
    insert_options =
      options
      |> Map.get(option_key(), %{})
      |> Map.take(~w(on_conflict timeout)a)
      |> Map.put_new(:timeout, @timeout)
      |> Map.put(:timestamps, timestamps)

    transactions_timeout = options[Runner.Transactions.option_key()][:timeout] || Runner.Transactions.timeout()

    update_transactions_options = %{timeout: transactions_timeout, timestamps: timestamps}

    # filter out params with just `block_number` (indicating blocks without internal transactions)
    internal_transactions_params = Enum.filter(changes_list, &Map.has_key?(&1, :type))

    # Enforce ShareLocks tables order (see docs: sharelocks.md)
    multi
    |> Multi.run(:acquire_blocks, fn repo, _ ->
      Instrumenter.block_import_stage_runner(
        fn -> acquire_blocks(repo, changes_list) end,
        :block_pending,
        :internal_transactions,
        :acquire_blocks
      )
    end)
    |> Multi.run(:acquire_pending_internal_txs, fn repo, %{acquire_blocks: block_hashes} ->
      Instrumenter.block_import_stage_runner(
        fn -> acquire_pending_internal_txs(repo, block_hashes) end,
        :block_pending,
        :internal_transactions,
        :acquire_pending_internal_txs
      )
    end)
    |> Multi.run(:acquire_transactions, fn repo, %{acquire_pending_internal_txs: pending_block_hashes} ->
      Instrumenter.block_import_stage_runner(
        fn -> acquire_transactions(repo, pending_block_hashes) end,
        :block_pending,
        :internal_transactions,
        :acquire_transactions
      )
    end)
    |> Multi.run(:invalid_block_numbers, fn _, %{acquire_transactions: transactions} ->
      Instrumenter.block_import_stage_runner(
        fn -> invalid_block_numbers(transactions, internal_transactions_params) end,
        :block_pending,
        :internal_transactions,
        :invalid_block_numbers
      )
    end)
    |> Multi.run(:valid_internal_transactions, fn _,
                                                  %{
                                                    acquire_transactions: transactions,
                                                    invalid_block_numbers: invalid_block_numbers
                                                  } ->
      Instrumenter.block_import_stage_runner(
        fn ->
          valid_internal_transactions(
            transactions,
            internal_transactions_params,
            invalid_block_numbers
          )
        end,
        :block_pending,
        :internal_transactions,
        :valid_internal_transactions
      )
    end)
    |> Multi.run(:valid_internal_transactions_without_first_traces_of_trivial_transactions, fn _,
                                                                                               %{
                                                                                                 valid_internal_transactions:
                                                                                                   valid_internal_transactions
                                                                                               } ->
      Instrumenter.block_import_stage_runner(
        fn -> valid_internal_transactions_without_first_trace(valid_internal_transactions) end,
        :block_pending,
        :internal_transactions,
        :valid_internal_transactions_without_first_traces_of_trivial_transactions
      )
    end)
    |> Multi.run(:internal_transactions, fn repo,
                                            %{
                                              valid_internal_transactions_without_first_traces_of_trivial_transactions:
                                                valid_internal_transactions_without_first_traces_of_trivial_transactions
                                            } ->
      Instrumenter.block_import_stage_runner(
        fn ->
          insert(repo, valid_internal_transactions_without_first_traces_of_trivial_transactions, insert_options)
        end,
        :block_pending,
        :internal_transactions,
        :internal_transactions
      )
    end)
    |> Multi.run(:update_transactions, fn repo,
                                          %{
                                            valid_internal_transactions: valid_internal_transactions,
                                            acquire_transactions: transactions
                                          } ->
      Instrumenter.block_import_stage_runner(
        fn -> update_transactions(repo, valid_internal_transactions, transactions, update_transactions_options) end,
        :block_pending,
        :internal_transactions,
        :update_transactions
      )
    end)
    |> Multi.run(:remove_consensus_of_invalid_blocks, fn repo, %{invalid_block_numbers: invalid_block_numbers} ->
      Instrumenter.block_import_stage_runner(
        fn -> remove_consensus_of_invalid_blocks(repo, invalid_block_numbers) end,
        :block_pending,
        :internal_transactions,
        :remove_consensus_of_invalid_blocks
      )
    end)
    |> Multi.run(:update_pending_blocks_status, fn repo,
                                                   %{
                                                     acquire_pending_internal_txs: pending_block_hashes,
                                                     remove_consensus_of_invalid_blocks: invalid_block_hashes
                                                   } ->
      Instrumenter.block_import_stage_runner(
        fn -> update_pending_blocks_status(repo, pending_block_hashes, invalid_block_hashes) end,
        :block_pending,
        :internal_transactions,
        :update_pending_blocks_status
      )
    end)
  end

  def run_insert_only(changes_list, %{timestamps: timestamps} = options) when is_map(options) do
    insert_options =
      options
      |> Map.get(option_key(), %{})
      |> Map.take(~w(on_conflict timeout)a)
      |> Map.put_new(:timeout, @timeout)
      |> Map.put(:timestamps, timestamps)

    # filter out params with just `block_number` (indicating blocks without internal transactions)
    internal_transactions_params = Enum.filter(changes_list, &Map.has_key?(&1, :type))

    # Enforce ShareLocks tables order (see docs: sharelocks.md)
    with {:ok, data} <-
           Multi.new()
           |> Multi.run(:internal_transactions, fn repo, _ ->
             insert(repo, internal_transactions_params, insert_options)
           end)
           |> ExplorerRepo.transaction() do
      Publisher.broadcast(data, :on_demand)
    end
  end

  @impl Runner
  def timeout, do: @timeout

  @spec insert(Repo.t(), [map], %{
          optional(:on_conflict) => Runner.on_conflict(),
          required(:timeout) => timeout,
          required(:timestamps) => Import.timestamps()
        }) ::
          {:ok, [%{index: non_neg_integer, transaction_hash: Hash.t()}]}
          | {:error, [Changeset.t()]}
  defp insert(repo, valid_internal_transactions, %{timeout: timeout, timestamps: timestamps} = options)
       when is_list(valid_internal_transactions) do
    on_conflict = Map.get_lazy(options, :on_conflict, &default_on_conflict/0)

    ordered_changes_list = Enum.sort_by(valid_internal_transactions, &{&1.transaction_hash, &1.index})

    {:ok, internal_transactions} =
      Import.insert_changes_list(
        repo,
        ordered_changes_list,
        conflict_target: [:block_hash, :block_index],
        for: InternalTransaction,
        on_conflict: on_conflict,
        returning: true,
        timeout: timeout,
        timestamps: timestamps
      )

    {:ok, internal_transactions}
  end

  defp default_on_conflict do
    from(
      internal_transaction in InternalTransaction,
      update: [
        set: [
          block_number: fragment("EXCLUDED.block_number"),
          call_type: fragment("EXCLUDED.call_type"),
          created_contract_address_hash: fragment("EXCLUDED.created_contract_address_hash"),
          created_contract_code: fragment("EXCLUDED.created_contract_code"),
          error: fragment("EXCLUDED.error"),
          from_address_hash: fragment("EXCLUDED.from_address_hash"),
          gas: fragment("EXCLUDED.gas"),
          gas_used: fragment("EXCLUDED.gas_used"),
          index: fragment("EXCLUDED.index"),
          init: fragment("EXCLUDED.init"),
          input: fragment("EXCLUDED.input"),
          output: fragment("EXCLUDED.output"),
          to_address_hash: fragment("EXCLUDED.to_address_hash"),
          trace_address: fragment("EXCLUDED.trace_address"),
          transaction_hash: fragment("EXCLUDED.transaction_hash"),
          transaction_index: fragment("EXCLUDED.transaction_index"),
          type: fragment("EXCLUDED.type"),
          value: fragment("EXCLUDED.value"),
          inserted_at: fragment("LEAST(?, EXCLUDED.inserted_at)", internal_transaction.inserted_at),
          updated_at: fragment("GREATEST(?, EXCLUDED.updated_at)", internal_transaction.updated_at)
          # Don't update `block_hash` as it is used for the conflict target
          # Don't update `block_index` as it is used for the conflict target
        ]
      ],
      # `IS DISTINCT FROM` is used because it allows `NULL` to be equal to itself
      where:
        fragment(
          "(EXCLUDED.transaction_hash, EXCLUDED.index, EXCLUDED.call_type, EXCLUDED.created_contract_address_hash, EXCLUDED.created_contract_code, EXCLUDED.error, EXCLUDED.from_address_hash, EXCLUDED.gas, EXCLUDED.gas_used, EXCLUDED.init, EXCLUDED.input, EXCLUDED.output, EXCLUDED.to_address_hash, EXCLUDED.trace_address, EXCLUDED.transaction_index, EXCLUDED.type, EXCLUDED.value) IS DISTINCT FROM (?, ?, ?, ?, ?, ?, ?, ?, ?, ?, ?, ?, ?, ?, ?, ?, ?)",
          internal_transaction.transaction_hash,
          internal_transaction.index,
          internal_transaction.call_type,
          internal_transaction.created_contract_address_hash,
          internal_transaction.created_contract_code,
          internal_transaction.error,
          internal_transaction.from_address_hash,
          internal_transaction.gas,
          internal_transaction.gas_used,
          internal_transaction.init,
          internal_transaction.input,
          internal_transaction.output,
          internal_transaction.to_address_hash,
          internal_transaction.trace_address,
          internal_transaction.transaction_index,
          internal_transaction.type,
          internal_transaction.value
        )
    )
  end

  defp acquire_blocks(repo, changes_list) do
    block_numbers =
      changes_list
      |> Enum.map(& &1.block_number)
      |> Enum.uniq()

    query =
      from(
        block in Block,
        where: block.number in ^block_numbers and block.consensus == true,
        select: block.hash,
        # Enforce Block ShareLocks order (see docs: sharelocks.md)
        order_by: [asc: block.hash],
        lock: "FOR NO KEY UPDATE"
      )

    {:ok, repo.all(query)}
  end

  defp acquire_pending_internal_txs(repo, block_hashes) do
    query =
      from(
        pending_ops in PendingBlockOperation,
        where: pending_ops.block_hash in ^block_hashes,
        select: pending_ops.block_hash,
        # Enforce PendingBlockOperation ShareLocks order (see docs: sharelocks.md)
        order_by: [asc: pending_ops.block_hash],
        lock: "FOR UPDATE"
      )

    {:ok, repo.all(query)}
  end

  defp acquire_transactions(repo, pending_block_hashes) do
    query =
      from(
        t in Transaction,
        where: t.block_hash in ^pending_block_hashes,
        select: map(t, [:hash, :block_hash, :block_number, :cumulative_gas_used, :status]),
        # Enforce Transaction ShareLocks order (see docs: sharelocks.md)
        order_by: [asc: t.hash],
        lock: "FOR NO KEY UPDATE"
      )

    {:ok, repo.all(query)}
  end

  defp invalid_block_numbers(transactions, internal_transactions_params) do
    # Finds all mistmatches between transactions and internal transactions
    # for a block number:
    # - there are no internal txs for some transactions
    # - there are internal txs with a different block number than their transactions
    # Returns block numbers where any of these issues is found

    # Note: the case "# - there are no transactions for some internal transactions" was removed because it caused the issue https://github.com/blockscout/blockscout/issues/3367
    # when the last block with transactions loses consensus in endless loop. In order to return this case:
    # common_tuples = MapSet.intersection(required_tuples, candidate_tuples) #should be added
    # |> MapSet.difference(internal_transactions_tuples) should be replaced with |> MapSet.difference(common_tuples)

    transactions_tuples = MapSet.new(transactions, &{&1.hash, &1.block_number})

    internal_transactions_tuples = MapSet.new(internal_transactions_params, &{&1.transaction_hash, &1.block_number})

    all_tuples = MapSet.union(transactions_tuples, internal_transactions_tuples)

    invalid_block_numbers =
      all_tuples
      |> MapSet.difference(internal_transactions_tuples)
      |> MapSet.new(fn {_hash, block_number} -> block_number end)
      |> MapSet.to_list()

    {:ok, invalid_block_numbers}
  end

  defp valid_internal_transactions(transactions, internal_transactions_params, invalid_block_numbers) do
    if Enum.count(transactions) > 0 do
      blocks_map = Map.new(transactions, &{&1.block_number, &1.block_hash})

      valid_internal_txs =
        internal_transactions_params
        |> Enum.group_by(& &1.block_number)
        |> Map.drop(invalid_block_numbers)
        |> Enum.flat_map(fn item ->
          compose_entry_wrapper(item, blocks_map)
        end)

      {:ok, valid_internal_txs}
    else
      {:ok, []}
    end
  end

  defp compose_entry_wrapper(item, blocks_map) do
    case item do
      {block_number, entries} ->
        compose_entry(entries, blocks_map, block_number)

      _ ->
        []
    end
  end

  defp compose_entry(entries, blocks_map, block_number) do
    if Map.has_key?(blocks_map, block_number) do
      block_hash = Map.fetch!(blocks_map, block_number)

      entries
      |> Enum.sort_by(&{&1.transaction_hash, &1.index})
      |> Enum.with_index()
      |> Enum.map(fn {entry, index} ->
        entry
        |> Map.put(:block_hash, block_hash)
        |> Map.put(:block_index, index)
      end)
    else
      []
    end
  end

  defp valid_internal_transactions_without_first_trace(valid_internal_transactions) do
    json_rpc_named_arguments = Application.fetch_env!(:indexer, :json_rpc_named_arguments)
    variant = Keyword.fetch!(json_rpc_named_arguments, :variant)

    # we exclude first traces from storing in the DB only in case of Nethermind variant (Nethermind/OpenEthereum). Todo: implement the same for Geth
    if variant == EthereumJSONRPC.Nethermind do
      valid_internal_transactions_without_first_trace =
        valid_internal_transactions
        |> Enum.reject(fn trace ->
          trace[:index] == 0
        end)

      {:ok, valid_internal_transactions_without_first_trace}
    else
      {:ok, valid_internal_transactions}
    end
  end

  def defer_internal_transactions_primary_key(repo) do
    # Allows internal_transactions primary key to not be checked during the
    # DB transactions and instead be checked only at the end of it.
    # This allows us to use a more efficient upserting logic, while keeping the
    # uniqueness valid.
    SQL.query(repo, "SET CONSTRAINTS internal_transactions_pkey DEFERRED")
  end

  defp update_transactions(repo, valid_internal_transactions, transactions, %{
         timeout: timeout,
         timestamps: timestamps
       }) do
    valid_internal_transactions_count = Enum.count(valid_internal_transactions)

    if valid_internal_transactions_count == 0 do
      {:ok, nil}
    else
      params =
        valid_internal_transactions
        |> Enum.filter(fn internal_tx ->
          internal_tx[:index] == 0
        end)
        |> Enum.map(fn trace ->
          %{
            block_hash: Map.get(trace, :block_hash),
            block_number: Map.get(trace, :block_number),
            gas_used: Map.get(trace, :gas_used),
            transaction_hash: Map.get(trace, :transaction_hash),
            created_contract_address_hash: Map.get(trace, :created_contract_address_hash),
            error: Map.get(trace, :error),
            status: if(is_nil(Map.get(trace, :error)), do: :ok, else: :error)
          }
        end)
        |> Enum.filter(fn transaction_hash -> transaction_hash != nil end)

      transaction_hashes =
        valid_internal_transactions
        |> MapSet.new(& &1.transaction_hash)
        |> MapSet.to_list()

      json_rpc_named_arguments = Application.fetch_env!(:indexer, :json_rpc_named_arguments)

      result =
        Enum.reduce_while(params, 0, fn first_trace, transaction_hashes_iterator ->
          transaction_hash = Map.get(first_trace, :transaction_hash)

          transaction_from_db = find_transaction(transactions, transaction_hash)

          update_transactions_inner_wrapper(
            transaction_from_db,
            repo,
            valid_internal_transactions,
            transaction_hash,
            json_rpc_named_arguments,
            transaction_hashes,
            transaction_hashes_iterator,
            timeout,
            timestamps,
            first_trace
          )
        end)

      case result do
        %{exception: _} ->
          {:error, result}

        _ ->
          {:ok, result}
      end
    end
  end

  defp find_transaction(transactions, transaction_hash) do
    transactions
    |> Enum.find(fn transaction ->
      transaction.hash == transaction_hash
    end)
  end

  # credo:disable-for-next-line
  defp update_transactions_inner_wrapper(
         transaction_from_db,
         repo,
         valid_internal_transactions,
         transaction_hash,
         json_rpc_named_arguments,
         transaction_hashes,
         transaction_hashes_iterator,
         timeout,
         timestamps,
         first_trace
       ) do
    cond do
      !transaction_from_db ->
        transaction_receipt_from_node = fetch_transaction_receipt_from_node(transaction_hash, json_rpc_named_arguments)

        update_transactions_inner(
          repo,
          valid_internal_transactions,
          transaction_hashes,
          transaction_hashes_iterator,
          timeout,
          timestamps,
          first_trace,
          transaction_from_db,
          transaction_receipt_from_node
        )

      transaction_from_db && Map.get(transaction_from_db, :cumulative_gas_used) ->
        update_transactions_inner(
          repo,
          valid_internal_transactions,
          transaction_hashes,
          transaction_hashes_iterator,
          timeout,
          timestamps,
          first_trace,
          transaction_from_db
        )

      true ->
        transaction_receipt_from_node = fetch_transaction_receipt_from_node(transaction_hash, json_rpc_named_arguments)

        update_transactions_inner(
          repo,
          valid_internal_transactions,
          transaction_hashes,
          transaction_hashes_iterator,
          timeout,
          timestamps,
          first_trace,
          transaction_from_db,
          transaction_receipt_from_node
        )
    end
  end

  defp get_trivial_tx_hashes_with_error_in_internal_tx(internal_transactions) do
    internal_transactions
    |> Enum.filter(fn internal_tx ->
      internal_tx[:index] != 0 && !is_nil(internal_tx[:error])
    end)
    |> Enum.map(fn internal_tx -> internal_tx[:transaction_hash] end)
    |> MapSet.new()
  end

  defp fetch_transaction_receipt_from_node(transaction_hash, json_rpc_named_arguments) do
    receipt_response =
      EthereumJSONRPC.fetch_transaction_receipts(
        [
          %{
            :hash => to_string(transaction_hash),
            :gas => 0
          }
        ],
        json_rpc_named_arguments
      )

    case receipt_response do
      {:ok,
       %{
         :receipts => [
           receipt
         ]
       }} ->
        receipt

      _ ->
        %{:cumulative_gas_used => nil}
    end
  end

  # credo:disable-for-next-line
  defp update_transactions_inner(
         repo,
         valid_internal_transactions,
         transaction_hashes,
         transaction_hashes_iterator,
         timeout,
         timestamps,
         first_trace,
         transaction_from_db,
         transaction_receipt_from_node \\ nil
       ) do
    valid_internal_transactions_count = Enum.count(valid_internal_transactions)
    txs_with_error_in_internal_txs = get_trivial_tx_hashes_with_error_in_internal_tx(valid_internal_transactions)

    set =
      generate_transaction_set_to_update(
        first_trace,
        transaction_from_db,
        transaction_receipt_from_node,
        timestamps,
        txs_with_error_in_internal_txs
      )

    update_query =
      from(
        t in Transaction,
        where: t.hash == ^first_trace.transaction_hash,
        # ShareLocks order already enforced by `acquire_transactions` (see docs: sharelocks.md)
        update: [
          set: ^set
        ]
      )

    transaction_hashes_iterator = transaction_hashes_iterator + 1

    try do
      {_transaction_count, result} = repo.update_all(update_query, [], timeout: timeout)

      if valid_internal_transactions_count == transaction_hashes_iterator do
        {:halt, result}
      else
        {:cont, transaction_hashes_iterator}
      end
    rescue
      postgrex_error in Postgrex.Error ->
        {:halt, %{exception: postgrex_error, transaction_hashes: transaction_hashes}}
    end
  end

  def generate_transaction_set_to_update(
        first_trace,
        transaction_from_db,
        transaction_receipt_from_node,
        timestamps,
        txs_with_error_in_internal_txs
      ) do
    default_set = [
      created_contract_address_hash: first_trace.created_contract_address_hash,
      updated_at: timestamps.updated_at
    ]

    set =
      default_set
      |> put_status_in_update_set(first_trace, transaction_from_db)
      |> put_error_in_update_set(first_trace, transaction_from_db, transaction_receipt_from_node)
      |> Keyword.put_new(:block_hash, first_trace.block_hash)
      |> Keyword.put_new(:block_number, first_trace.block_number)
      |> Keyword.put_new(:index, transaction_receipt_from_node && transaction_receipt_from_node.transaction_index)
      |> Keyword.put_new(
        :cumulative_gas_used,
        transaction_receipt_from_node && transaction_receipt_from_node.cumulative_gas_used
      )
      |> Keyword.put_new(
        :has_error_in_internal_txs,
        if(Enum.member?(txs_with_error_in_internal_txs, first_trace.transaction_hash), do: true, else: false)
      )

    set_with_gas_used =
      if transaction_receipt_from_node && transaction_receipt_from_node.gas_used do
        Keyword.put_new(set, :gas_used, transaction_receipt_from_node.gas_used)
      else
        set
      end

    filtered_set = Enum.reject(set_with_gas_used, fn {_key, value} -> is_nil(value) end)

    filtered_set
  end

  defp put_status_in_update_set(update_set, first_trace, %{status: nil}),
    do: Keyword.put_new(update_set, :status, first_trace.status)

  defp put_status_in_update_set(update_set, _first_trace, _transaction_from_db), do: update_set

  defp put_error_in_update_set(update_set, first_trace, _transaction_from_db, %{status: :error}),
    do: Keyword.put_new(update_set, :error, first_trace.error)

  defp put_error_in_update_set(update_set, first_trace, %{status: :error}, _transaction_receipt_from_node),
    do: Keyword.put_new(update_set, :error, first_trace.error)

  defp put_error_in_update_set(update_set, first_trace, _transaction_from_db, _transaction_receipt_from_node) do
    case update_set[:status] do
      :error -> Keyword.put_new(update_set, :error, first_trace.error)
      _ -> update_set
    end
  end

  defp remove_consensus_of_invalid_blocks(repo, invalid_block_numbers) do
    minimal_block = Application.get_env(:indexer, :trace_first_block)
    maximal_block = Application.get_env(:indexer, :trace_last_block)

    if Enum.count(invalid_block_numbers) > 0 do
      update_block_query =
        from(
          block in Block,
          where: block.number in ^invalid_block_numbers and block.consensus == true,
          where: block.number > ^minimal_block,
          select: block.hash,
          # ShareLocks order already enforced by `acquire_blocks` (see docs: sharelocks.md)
          update: [set: [consensus: false]]
        )

<<<<<<< HEAD
      update_transaction_query =
        from(
          transaction in Transaction,
          where: transaction.block_number in ^invalid_block_numbers and transaction.block_consensus,
          where: transaction.block_number > ^minimal_block,
          # ShareLocks order already enforced by `acquire_blocks` (see docs: sharelocks.md)
          update: [set: [block_consensus: false]]
        )
=======
      update_query =
        if maximal_block, do: update_query |> where([block], block.number < ^maximal_block), else: update_query
>>>>>>> 45178dc7

      try do
        {_num, result} = repo.update_all(update_block_query, [])
        {_num, _result} = repo.update_all(update_transaction_query, [])

        MissingRangesManipulator.add_ranges_by_block_numbers(invalid_block_numbers)

        Logger.debug(fn ->
          [
            "consensus removed from blocks with numbers: ",
            inspect(invalid_block_numbers),
            " because of mismatching transactions"
          ]
        end)

        {:ok, result}
      rescue
        postgrex_error in Postgrex.Error ->
          {:error, %{exception: postgrex_error, invalid_block_numbers: invalid_block_numbers}}
      end
    else
      {:ok, []}
    end
  end

  def update_pending_blocks_status(repo, pending_hashes, invalid_block_hashes) do
    valid_block_hashes =
      pending_hashes
      |> MapSet.new()
      |> MapSet.difference(MapSet.new(invalid_block_hashes))
      |> MapSet.to_list()

    delete_query =
      from(
        pending_ops in PendingBlockOperation,
        where: pending_ops.block_hash in ^valid_block_hashes
      )

    try do
      # ShareLocks order already enforced by `acquire_pending_internal_txs` (see docs: sharelocks.md)
      {_count, deleted} = repo.delete_all(delete_query, [])

      {:ok, deleted}
    rescue
      postgrex_error in Postgrex.Error ->
        {:error, %{exception: postgrex_error, pending_hashes: valid_block_hashes}}
    end
  end
end<|MERGE_RESOLUTION|>--- conflicted
+++ resolved
@@ -705,7 +705,11 @@
           update: [set: [consensus: false]]
         )
 
-<<<<<<< HEAD
+      update_block_query =
+        if maximal_block,
+          do: update_block_query |> where([block], block.number < ^maximal_block),
+          else: update_block_query
+
       update_transaction_query =
         from(
           transaction in Transaction,
@@ -714,10 +718,11 @@
           # ShareLocks order already enforced by `acquire_blocks` (see docs: sharelocks.md)
           update: [set: [block_consensus: false]]
         )
-=======
-      update_query =
-        if maximal_block, do: update_query |> where([block], block.number < ^maximal_block), else: update_query
->>>>>>> 45178dc7
+
+      update_transaction_query =
+        if maximal_block,
+          do: update_transaction_query |> where([transaction], transaction.block_number < ^maximal_block),
+          else: update_transaction_query
 
       try do
         {_num, result} = repo.update_all(update_block_query, [])
