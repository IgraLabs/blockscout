defmodule Explorer.Counters.Helper do
  @moduledoc """
    A helper for caching modules
  """

  @ets_opts [
    :set,
    :named_table,
    :public,
    read_concurrency: true
  ]

  def current_time do
    utc_now = DateTime.utc_now()

    DateTime.to_unix(utc_now, :millisecond)
  end

<<<<<<< HEAD
  def cache_period(env_var, default_hours) do
    case Integer.parse(System.get_env(env_var, "")) do
      {secs, ""} -> :timer.seconds(secs)
      _ -> :timer.hours(default_hours)
    end
  end

  def fetch_from_cache(key, cache_name) do
=======
  def fetch_from_cache(key, cache_name, default \\ 0) do
>>>>>>> 4369728c
    case :ets.lookup(cache_name, key) do
      [{_, value}] ->
        value

      [] ->
        default
    end
  end

  def create_cache_table(cache_name) do
    if :ets.whereis(cache_name) == :undefined do
      :ets.new(cache_name, @ets_opts)
    end
  end
end<|MERGE_RESOLUTION|>--- conflicted
+++ resolved
@@ -16,7 +16,6 @@
     DateTime.to_unix(utc_now, :millisecond)
   end
 
-<<<<<<< HEAD
   def cache_period(env_var, default_hours) do
     case Integer.parse(System.get_env(env_var, "")) do
       {secs, ""} -> :timer.seconds(secs)
@@ -24,10 +23,7 @@
     end
   end
 
-  def fetch_from_cache(key, cache_name) do
-=======
   def fetch_from_cache(key, cache_name, default \\ 0) do
->>>>>>> 4369728c
     case :ets.lookup(cache_name, key) do
       [{_, value}] ->
         value
