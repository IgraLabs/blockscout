defmodule Explorer.Staking.StakeSnapshotting do
  @moduledoc """
  Makes snapshots of staked amounts.
  """

  import Ecto.Query, only: [from: 2]

  require Logger

  alias Explorer.Chain
  alias Explorer.Chain.Events.Publisher
  alias Explorer.Chain.{StakingPool, StakingPoolsDelegator}
  alias Explorer.Staking.ContractReader

  def do_snapshotting(
        %{contracts: contracts, abi: abi, ets_table_name: ets_table_name},
        epoch_number,
        cached_pool_staking_responses,
        pools_mining_addresses,
        mining_to_staking_address,
        mining_address_to_id,
        block_number
      ) do
    # temporary code (should be removed after staking epoch #48 on xDai is finished).
    # this is a block number from which POSDAO on xDai chain started to use other signatures
    # in the StakingAuRa contract
    {:ok, net_version} = EthereumJSONRPC.fetch_net_version(Application.get_env(:explorer, :json_rpc_named_arguments))
    new_signatures = (net_version == 100 and block_number > 14_994_040) or net_version != 100

    # get pool ids and staking addresses for the pending validators
    pool_ids =
      pools_mining_addresses
      |> Enum.map(&mining_address_to_id[&1])

    pool_staking_addresses =
      pools_mining_addresses
      |> Enum.map(&mining_to_staking_address[&1])

    id_to_mining_address =
      pool_ids
      |> Enum.zip(pools_mining_addresses)
      |> Map.new()

    id_to_staking_address =
      pool_ids
      |> Enum.zip(pool_staking_addresses)
      |> Map.new()

    # get snapshotted amounts and active delegator list for the pool for each
    # pending validator by their pool id.
    # use `cached_pool_staking_responses` when possible
    pool_staking_responses =
      pool_ids
      |> Enum.map(fn pool_id ->
        case Map.fetch(cached_pool_staking_responses, pool_id) do
          {:ok, resp} ->
            Map.merge(
              resp,
              ContractReader.perform_requests(
                snapshotted_pool_amounts_requests(pool_id, resp.staking_address_hash, block_number, new_signatures),
                contracts,
                abi
              )
            )

          :error ->
            pool_staking_address = id_to_staking_address[pool_id]

            Map.merge(
              %{
                staking_address_hash: pool_staking_address
              },
              ContractReader.perform_requests(
<<<<<<< HEAD
                ContractReader.active_delegators_request(pool_id, block_number) ++
=======
                ContractReader.active_delegators_request(pool_id, block_number, new_signatures) ++
>>>>>>> 8faa85a4
                  snapshotted_pool_amounts_requests(pool_id, pool_staking_address, block_number, new_signatures),
                contracts,
                abi
              )
            )
        end
      end)
      |> Enum.zip(pool_ids)
      |> Map.new(fn {key, val} -> {val, key} end)

    # get a flat list of all stakers of each validator
    # in the form of {pool_id, pool_staking_address, staker_address}
    stakers =
      Enum.flat_map(pool_staking_responses, fn {pool_id, resp} ->
        [{pool_id, resp.staking_address_hash, resp.staking_address_hash}] ++
          Enum.map(resp.active_delegators, &{pool_id, resp.staking_address_hash, &1})
      end)

    # read info about each staker from the contracts
    staker_responses =
      stakers
      |> Enum.map(fn {pool_id, pool_staking_address, staker_address} ->
        ContractReader.perform_requests(
          snapshotted_staker_amount_request(
            pool_id,
            pool_staking_address,
            staker_address,
            block_number,
            new_signatures
          ),
          contracts,
          abi
        )
      end)
      |> Enum.zip(stakers)
      |> Map.new(fn {key, val} -> {val, key} end)

    # to keep sort order when using `perform_grouped_requests` (see below)
    pool_staking_keys = Enum.map(pool_staking_responses, fn {key, _} -> key end)

    # call `BlockReward.validatorShare` function for each pool
    # to get validator's reward share of the pool (needed for the `Delegators` list in UI)
    validator_reward_responses =
      pool_staking_responses
      |> Enum.map(fn {_pool_id, resp} ->
        ContractReader.validator_reward_request(
          [
            epoch_number,
            resp.snapshotted_self_staked_amount,
            resp.snapshotted_total_staked_amount,
            1000_000
          ],
          block_number
        )
      end)
      |> ContractReader.perform_grouped_requests(pool_staking_keys, contracts, abi)

    # call `BlockReward.delegatorShare` function for each delegator
    # to get their reward share of the pool (needed for the `Delegators` list in UI)
    delegator_responses =
      Enum.reduce(staker_responses, %{}, fn {{_pool_id, pool_staking_address, staker_address} = key, value}, acc ->
        if pool_staking_address != staker_address do
          Map.put(acc, key, value)
        else
          acc
        end
      end)

    delegator_keys = Enum.map(delegator_responses, fn {key, _} -> key end)

    delegator_reward_responses =
      delegator_responses
      |> Enum.map(fn {{pool_id, _pool_staking_address, _staker_address}, resp} ->
        staking_resp = pool_staking_responses[pool_id]

        ContractReader.delegator_reward_request(
          [
            epoch_number,
            resp.snapshotted_stake_amount,
            staking_resp.snapshotted_self_staked_amount,
            staking_resp.snapshotted_total_staked_amount,
            1000_000
          ],
          block_number
        )
      end)
      |> ContractReader.perform_grouped_requests(delegator_keys, contracts, abi)

    # form entries for updating the `staking_pools` table in DB
    pool_entries =
      Enum.map(pool_ids, fn pool_id ->
        staking_resp = pool_staking_responses[pool_id]
        validator_reward_resp = validator_reward_responses[pool_id]
        pool_staking_address = id_to_staking_address[pool_id]

        %{
          banned_until: 0,
          is_active: false,
          is_banned: false,
          is_unremovable: false,
          is_validator: false,
          staking_address_hash: pool_staking_address,
          delegators_count: 0,
          mining_address_hash: address_bytes_to_string(id_to_mining_address[pool_id]),
          self_staked_amount: 0,
          snapshotted_self_staked_amount: staking_resp.snapshotted_self_staked_amount,
          snapshotted_total_staked_amount: staking_resp.snapshotted_total_staked_amount,
          snapshotted_validator_reward_ratio: Float.floor(validator_reward_resp.validator_share / 10_000, 2),
          total_staked_amount: 0,
          was_banned_count: 0,
          was_validator_count: 0
        }
      end)

    # form entries for updating the `staking_pools_delegators` table in DB
    delegator_entries =
      Enum.map(staker_responses, fn {{_pool_id, pool_staking_address, staker_address} = key, resp} ->
        delegator_share =
          if Map.has_key?(delegator_reward_responses, key) do
            delegator_reward_responses[key].delegator_share
          else
            0
          end

        %{
          address_hash: staker_address,
          is_active: false,
          max_ordered_withdraw_allowed: 0,
          max_withdraw_allowed: 0,
          ordered_withdraw: 0,
          ordered_withdraw_epoch: 0,
          snapshotted_reward_ratio: Float.floor(delegator_share / 10_000, 2),
          snapshotted_stake_amount: resp.snapshotted_stake_amount,
          stake_amount: 0,
          staking_address_hash: pool_staking_address
        }
      end)

    # perform SQL queries
    case Chain.import(%{
           staking_pools: %{params: pool_entries, on_conflict: staking_pools_update(), clear_snapshotted_values: true},
           staking_pools_delegators: %{
             params: delegator_entries,
             on_conflict: staking_pools_delegators_update(),
             clear_snapshotted_values: true
           },
           timeout: :infinity
         }) do
      {:ok, _} -> :ets.insert(ets_table_name, snapshotted_epoch_number: epoch_number)
      _ -> Logger.error("Cannot successfully finish snapshotting for the epoch #{epoch_number - 1}")
    end

    :ets.insert(ets_table_name, is_snapshotting: false)

    Publisher.broadcast(:stake_snapshotting_finished)
  end

  defp address_bytes_to_string(hash), do: "0x" <> Base.encode16(hash, case: :lower)

  defp snapshotted_pool_amounts_requests(pool_id, pool_staking_address, block_number, new_signatures) do
    stake_amount_total_signature =
      if new_signatures do
        # keccak256(stakeAmountTotal(uint256))
        "2a8f6ecd"
      else
        # keccak256(stakeAmountTotal(address))
        "5267e1d6"
      end

    [
      snapshotted_total_staked_amount: {:staking, stake_amount_total_signature, [pool_id], block_number},
      snapshotted_self_staked_amount:
        snapshotted_staker_amount_request(
          pool_id,
          pool_staking_address,
          pool_staking_address,
          block_number,
          new_signatures
        )[:snapshotted_stake_amount]
    ]
  end

  defp snapshotted_staker_amount_request(pool_id, pool_staking_address, staker_address, block_number, new_signatures) do
    delegator_or_zero =
      if staker_address == pool_staking_address do
        "0x0000000000000000000000000000000000000000"
      else
        staker_address
      end

    stake_amount_signature =
      if new_signatures do
        # keccak256(stakeAmount(uint256,address))
        "3fb1a1e4"
      else
        # keccak256(stakeAmount(address,address))
        "a697ecff"
      end

    [
      snapshotted_stake_amount: {:staking, stake_amount_signature, [pool_id, delegator_or_zero], block_number}
    ]
  end

  defp staking_pools_update do
    from(
      pool in StakingPool,
      update: [
        set: [
          snapshotted_self_staked_amount: fragment("EXCLUDED.snapshotted_self_staked_amount"),
          snapshotted_total_staked_amount: fragment("EXCLUDED.snapshotted_total_staked_amount"),
          snapshotted_validator_reward_ratio: fragment("EXCLUDED.snapshotted_validator_reward_ratio"),
          updated_at: fragment("GREATEST(?, EXCLUDED.updated_at)", pool.updated_at)
        ]
      ]
    )
  end

  defp staking_pools_delegators_update do
    from(
      delegator in StakingPoolsDelegator,
      update: [
        set: [
          snapshotted_reward_ratio: fragment("EXCLUDED.snapshotted_reward_ratio"),
          snapshotted_stake_amount: fragment("EXCLUDED.snapshotted_stake_amount"),
          updated_at: fragment("GREATEST(?, EXCLUDED.updated_at)", delegator.updated_at)
        ]
      ]
    )
  end
end<|MERGE_RESOLUTION|>--- conflicted
+++ resolved
@@ -71,11 +71,7 @@
                 staking_address_hash: pool_staking_address
               },
               ContractReader.perform_requests(
-<<<<<<< HEAD
-                ContractReader.active_delegators_request(pool_id, block_number) ++
-=======
                 ContractReader.active_delegators_request(pool_id, block_number, new_signatures) ++
->>>>>>> 8faa85a4
                   snapshotted_pool_amounts_requests(pool_id, pool_staking_address, block_number, new_signatures),
                 contracts,
                 abi
