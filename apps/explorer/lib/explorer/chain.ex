--- conflicted
+++ resolved
@@ -835,66 +835,6 @@
   end
 
   @doc """
-<<<<<<< HEAD
-  The fee a `transaction` paid for the `t:Explorer.Transaction.t/0` `gas`
-
-  If the transaction is pending, then the fee will be a range of `unit`
-
-      iex> Explorer.Chain.fee(
-      ...>   %Explorer.Chain.Transaction{
-      ...>     gas: Decimal.new(3),
-      ...>     gas_price: %Explorer.Chain.Wei{value: Decimal.new(2)},
-      ...>     gas_used: nil
-      ...>   },
-      ...>   :wei
-      ...> )
-      {:maximum, Decimal.new(6)}
-
-  If the transaction has been confirmed in block, then the fee will be the actual fee paid in `unit` for the `gas_used`
-  in the `transaction`.
-
-      iex> Explorer.Chain.fee(
-      ...>   %Explorer.Chain.Transaction{
-      ...>     gas: Decimal.new(3),
-      ...>     gas_price: %Explorer.Chain.Wei{value: Decimal.new(2)},
-      ...>     gas_used: Decimal.new(2)
-      ...>   },
-      ...>   :wei
-      ...> )
-      {:actual, Decimal.new(4)}
-
-  """
-  @spec fee(Transaction.t(), :ether | :gwei | :wei) :: {:maximum, Decimal.t()} | {:actual, Decimal.t() | nil}
-  def fee(%Transaction{gas: _gas, gas_price: nil, gas_used: nil}, _unit), do: {:maximum, nil}
-
-  def fee(%Transaction{gas: gas, gas_price: gas_price, gas_used: nil} = tx, unit) do
-    {:maximum, fee(tx, gas_price, gas, unit)}
-  end
-
-  def fee(%Transaction{gas_price: nil, gas_used: _gas_used}, _unit), do: {:actual, nil}
-
-  def fee(%Transaction{gas_price: gas_price, gas_used: gas_used} = tx, unit) do
-    {:actual, fee(tx, gas_price, gas_used, unit)}
-  end
-
-  defp fee(tx, gas_price, gas, unit) do
-    l1_fee =
-      case Map.get(tx, :l1_fee) do
-        nil -> Wei.from(Decimal.new(0), :wei)
-        value -> value
-      end
-
-    gas_price
-    |> Wei.to(unit)
-    |> Decimal.mult(gas)
-    |> Wei.from(unit)
-    |> Wei.sum(l1_fee)
-    |> Wei.to(unit)
-  end
-
-  @doc """
-=======
->>>>>>> c9a2d143
   Checks to see if the chain is down indexing based on the transaction from the
   oldest block and the pending operation
   """
