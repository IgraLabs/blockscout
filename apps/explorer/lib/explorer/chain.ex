--- conflicted
+++ resolved
@@ -2488,7 +2488,6 @@
         order_by: missing_range.number,
         distinct: missing_range.number
       )
-<<<<<<< HEAD
 
     missing_blocks = Repo.all(ordered_missing_query, timeout: :infinity)
 
@@ -2502,21 +2501,6 @@
           block_number == last_block_range_end + 1 ->
             [block_ranges, last_block_range_start, block_number]
 
-=======
-
-    missing_blocks = Repo.all(ordered_missing_query, timeout: :infinity)
-
-    [block_ranges, last_block_range_start, last_block_range_end] =
-      missing_blocks
-      |> Enum.reduce([[], nil, nil], fn block_number, [block_ranges, last_block_range_start, last_block_range_end] ->
-        cond do
-          !last_block_range_start ->
-            [block_ranges, block_number, block_number]
-
-          block_number == last_block_range_end + 1 ->
-            [block_ranges, last_block_range_start, block_number]
-
->>>>>>> a19fe189
           true ->
             block_ranges = block_ranges_extend(block_ranges, last_block_range_start, last_block_range_end)
             [block_ranges, block_number, block_number]
