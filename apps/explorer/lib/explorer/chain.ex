--- conflicted
+++ resolved
@@ -3493,11 +3493,7 @@
                 |> json_rpc(json_rpc_named_arguments)
 
               "0x" <> foreign_chain_id_abi_encoded_no_prefix = foreign_chain_id_abi_encoded
-<<<<<<< HEAD
-              {foreign_chain_id, _} = Integer.parse(foreign_chain_id_abi_encoded_no_prefix)
-=======
               {foreign_chain_id, _} = Integer.parse(foreign_chain_id_abi_encoded_no_prefix, 16)
->>>>>>> 9e751932
 
               set_bridged_token_metadata(token_address_hash, %{
                 foreign_chain_id: foreign_chain_id,
