--- conflicted
+++ resolved
@@ -1192,7 +1192,6 @@
     end
   end
 
-<<<<<<< HEAD
   @spec search_label(String.t()) :: [Map.t()]
   def search_label(string) do
     case prepare_search_term(string) do
@@ -1211,7 +1210,16 @@
               contract_address_hash: att.address_hash,
               name: at.label,
               type: "label"
-=======
+            }
+            )
+  
+          Repo.all(query)
+  
+      _ ->
+        []
+    end
+  end
+
   def search_tx(term) do
     case Chain.string_to_transaction_hash(term) do
       {:ok, tx_hash} ->
@@ -1259,7 +1267,6 @@
             select: %{
               block_hash: block.hash,
               type: "block"
->>>>>>> fe0c1132
             }
           )
 
