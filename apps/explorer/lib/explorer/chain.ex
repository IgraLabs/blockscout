defmodule Explorer.Chain do
  @moduledoc """
  The chain context.
  """

  import Ecto.Query,
    only: [
      dynamic: 1,
      dynamic: 2,
      from: 2,
      join: 4,
      join: 5,
      limit: 2,
      lock: 2,
      offset: 2,
      order_by: 2,
      order_by: 3,
      preload: 2,
      preload: 3,
      select: 2,
      select: 3,
      subquery: 1,
      union: 2,
      where: 2,
      where: 3
    ]

  import EthereumJSONRPC, only: [integer_to_quantity: 1, fetch_block_internal_transactions: 2]

  require Logger

  alias ABI.TypeDecoder
  alias Ecto.{Changeset, Multi}

  alias EthereumJSONRPC.Transaction, as: EthereumJSONRPCTransaction

  alias Explorer.Counters.{LastFetchedCounter, TokenHoldersCounter, TokenTransfersCounter}

  alias Explorer.Chain

  alias Explorer.Chain.{
    Address,
    Address.CoinBalance,
    Address.CoinBalanceDaily,
    Address.CurrentTokenBalance,
    Address.TokenBalance,
    Block,
    CurrencyHelpers,
    Data,
    DecompiledSmartContract,
    Hash,
    Import,
    InternalTransaction,
    Log,
    PendingBlockOperation,
    SmartContract,
    SmartContractAdditionalSource,
    Token,
    Token.Instance,
    TokenTransfer,
    Transaction,
    Wei
  }

  alias Explorer.Chain.Block.{EmissionReward, Reward}

  alias Explorer.Chain.Cache.{
    Accounts,
    BlockNumber,
    Blocks,
    ContractsCounter,
    NewContractsCounter,
    NewVerifiedContractsCounter,
    Transactions,
    Uncles,
    VerifiedContractsCounter
  }

  alias Explorer.Chain.Cache.Block, as: BlockCache
  alias Explorer.Chain.Fetcher.CheckBytecodeMatchingOnDemand
  alias Explorer.Chain.Import.Runner
  alias Explorer.Chain.InternalTransaction.{CallType, Type}

  alias Explorer.Counters.{
    AddressesCounter,
    AddressesWithBalanceCounter,
    AddressTokenTransfersCounter,
    AddressTransactionsCounter,
    AddressTransactionsGasUsageCounter
  }

  alias Explorer.Market.MarketHistoryCache
  alias Explorer.{PagingOptions, Repo}
  alias Explorer.SmartContract.Helper

  alias Dataloader.Ecto, as: DataloaderEcto

  @default_paging_options %PagingOptions{page_size: 50}

  @token_transfers_per_transaction_preview 10
  @token_transfers_neccessity_by_association %{
    [from_address: :smart_contract] => :optional,
    [to_address: :smart_contract] => :optional,
    [from_address: :names] => :optional,
    [to_address: :names] => :optional,
    token: :required
  }

  @method_name_to_id_map %{
    "approve" => "095ea7b3",
    "transfer" => "a9059cbb",
    "multicall" => "5ae401dc",
    "mint" => "40c10f19",
    "commit" => "f14fcbc8"
  }

  @max_incoming_transactions_count 10_000

  @revert_msg_prefix_1 "Revert: "
  @revert_msg_prefix_2 "revert: "
  @revert_msg_prefix_3 "reverted "
  @revert_msg_prefix_4 "Reverted "
  # Geth-like node
  @revert_msg_prefix_5 "execution reverted: "
  # keccak256("Error(string)")
  @revert_error_method_id "08c379a0"

  @burn_address_hash_str "0x0000000000000000000000000000000000000000"

  @limit_showing_transactions 10_000
  @default_page_size 50

  @typedoc """
  The name of an association on the `t:Ecto.Schema.t/0`
  """
  @type association :: atom()

  @typedoc """
  The max `t:Explorer.Chain.Block.block_number/0` for `consensus` `true` `t:Explorer.Chain.Block.t/0`s.
  """
  @type block_height :: Block.block_number()

  @typedoc """
  Event type where data is broadcasted whenever data is inserted from chain indexing.
  """
  @type chain_event ::
          :addresses
          | :address_coin_balances
          | :blocks
          | :block_rewards
          | :exchange_rate
          | :internal_transactions
          | :logs
          | :transactions
          | :token_transfers

  @type direction :: :from | :to

  @typedoc """
   * `:optional` - the association is optional and only needs to be loaded if available
   * `:required` - the association is required and MUST be loaded.  If it is not available, then the parent struct
     SHOULD NOT be returned.
  """
  @type necessity :: :optional | :required

  @typedoc """
  The `t:necessity/0` of each association that should be loaded
  """
  @type necessity_by_association :: %{association => necessity}

  @typep necessity_by_association_option :: {:necessity_by_association, necessity_by_association}
  @typep paging_options :: {:paging_options, PagingOptions.t()}
  @typep balance_by_day :: %{date: String.t(), value: Wei.t()}

  @doc """
  Gets from the cache the count of `t:Explorer.Chain.Address.t/0`'s where the `fetched_coin_balance` is > 0
  """
  @spec count_addresses_with_balance_from_cache :: non_neg_integer()
  def count_addresses_with_balance_from_cache do
    AddressesWithBalanceCounter.fetch()
  end

  @doc """
  Estimated count of `t:Explorer.Chain.Address.t/0`.

  Estimated count of addresses.
  """
  @spec address_estimated_count() :: non_neg_integer()
  def address_estimated_count do
    cached_value = AddressesCounter.fetch()

    if is_nil(cached_value) || cached_value == 0 do
      %Postgrex.Result{rows: [[count]]} = Repo.query!("SELECT reltuples FROM pg_class WHERE relname = 'addresses';")

      max(count, 0)
    else
      cached_value
    end
  end

  @doc """
  Counts the number of addresses with fetched coin balance > 0.

  This function should be used with caution. In larger databases, it may take a
  while to have the return back.
  """
  def count_addresses_with_balance do
    Repo.one(
      Address.count_with_fetched_coin_balance(),
      timeout: :infinity
    )
  end

  @doc """
  Counts the number of all addresses.

  This function should be used with caution. In larger databases, it may take a
  while to have the return back.
  """
  def count_addresses do
    Repo.aggregate(Address, :count, timeout: :infinity)
  end

  @doc """
  `t:Explorer.Chain.InternalTransaction/0`s from the address with the given `hash`.

  This function excludes any internal transactions in the results where the
  internal transaction has no siblings within the parent transaction.

  ## Options

    * `:direction` - if specified, will filter internal transactions by address type. If `:to` is specified, only
      internal transactions where the "to" address matches will be returned. Likewise, if `:from` is specified, only
      internal transactions where the "from" address matches will be returned. If `:direction` is omitted, internal
      transactions either to or from the address will be returned.
    * `:necessity_by_association` - use to load `t:association/0` as `:required` or `:optional`. If an association is
      `:required`, and the `t:Explorer.Chain.InternalTransaction.t/0` has no associated record for that association,
      then the `t:Explorer.Chain.InternalTransaction.t/0` will not be included in the page `entries`.
    * `:paging_options` - a `t:Explorer.PagingOptions.t/0` used to specify the `:page_size` and
      `:key` (a tuple of the lowest/oldest `{block_number, transaction_index, index}`) and. Results will be the internal
      transactions older than the `block_number`, `transaction index`, and `index` that are passed.

  """
  @spec address_to_internal_transactions(Hash.Address.t(), [paging_options | necessity_by_association_option]) :: [
          InternalTransaction.t()
        ]
  def address_to_internal_transactions(hash, options \\ []) do
    necessity_by_association = Keyword.get(options, :necessity_by_association, %{})
    direction = Keyword.get(options, :direction)

    from_block = from_block(options)
    to_block = to_block(options)

    paging_options = Keyword.get(options, :paging_options, @default_paging_options)

    if direction == nil do
      query_to_address_hash_wrapped =
        InternalTransaction
        |> InternalTransaction.where_nonpending_block()
        |> InternalTransaction.where_address_fields_match(hash, :to_address_hash)
        |> InternalTransaction.where_block_number_in_period(from_block, to_block)
        |> common_where_limit_order(paging_options)
        |> wrapped_union_subquery()

      query_from_address_hash_wrapped =
        InternalTransaction
        |> InternalTransaction.where_nonpending_block()
        |> InternalTransaction.where_address_fields_match(hash, :from_address_hash)
        |> InternalTransaction.where_block_number_in_period(from_block, to_block)
        |> common_where_limit_order(paging_options)
        |> wrapped_union_subquery()

      query_created_contract_address_hash_wrapped =
        InternalTransaction
        |> InternalTransaction.where_nonpending_block()
        |> InternalTransaction.where_address_fields_match(hash, :created_contract_address_hash)
        |> InternalTransaction.where_block_number_in_period(from_block, to_block)
        |> common_where_limit_order(paging_options)
        |> wrapped_union_subquery()

      query_to_address_hash_wrapped
      |> union(^query_from_address_hash_wrapped)
      |> union(^query_created_contract_address_hash_wrapped)
      |> wrapped_union_subquery()
      |> common_where_limit_order(paging_options)
      |> preload(transaction: :block)
      |> join_associations(necessity_by_association)
      |> Repo.all()
    else
      InternalTransaction
      |> InternalTransaction.where_nonpending_block()
      |> InternalTransaction.where_address_fields_match(hash, direction)
      |> InternalTransaction.where_block_number_in_period(from_block, to_block)
      |> common_where_limit_order(paging_options)
      |> preload(:transaction)
      |> join_associations(necessity_by_association)
      |> Repo.all()
    end
  end

  def wrapped_union_subquery(query) do
    from(
      q in subquery(query),
      select: q
    )
  end

  defp common_where_limit_order(query, paging_options) do
    query
    |> InternalTransaction.where_is_different_from_parent_transaction()
    |> InternalTransaction.where_block_number_is_not_null()
    |> page_internal_transaction(paging_options, %{index_int_tx_desc_order: true})
    |> limit(^paging_options.page_size)
    |> order_by(
      [it],
      desc: it.block_number,
      desc: it.transaction_index,
      desc: it.index
    )
  end

  @doc """
  Get the total number of transactions sent by the address with the given hash according to the last block indexed.

  We have to increment +1 in the last nonce result because it works like an array position, the first
  nonce has the value 0. When last nonce is nil, it considers that the given address has 0 transactions.
  """
  @spec total_transactions_sent_by_address(Hash.Address.t()) :: non_neg_integer()
  def total_transactions_sent_by_address(address_hash) do
    last_nonce =
      address_hash
      |> Transaction.last_nonce_by_address_query()
      |> Repo.one(timeout: :infinity)

    case last_nonce do
      nil -> 0
      value -> value + 1
    end
  end

  @doc """
  Fetches the transactions related to the address with the given hash, including
  transactions that only have the address in the `token_transfers` related table
  and rewards for block validation.

  This query is divided into multiple subqueries intentionally in order to
  improve the listing performance.

  The `token_trasfers` table tends to grow exponentially, and the query results
  with a `transactions` `join` statement takes too long.

  To solve this the `transaction_hashes` are fetched in a separate query, and
  paginated through the `block_number` already present in the `token_transfers`
  table.

  ## Options

    * `:necessity_by_association` - use to load `t:association/0` as `:required` or `:optional`.  If an association is
      `:required`, and the `t:Explorer.Chain.Transaction.t/0` has no associated record for that association, then the
      `t:Explorer.Chain.Transaction.t/0` will not be included in the page `entries`.
    * `:paging_options` - a `t:Explorer.PagingOptions.t/0` used to specify the `:page_size` and
      `:key` (a tuple of the lowest/oldest `{block_number, index}`) and. Results will be the transactions older than
      the `block_number` and `index` that are passed.

  """
  @spec address_to_transactions_with_rewards(Hash.Address.t(), [paging_options | necessity_by_association_option]) ::
          [
            Transaction.t()
          ]
  def address_to_transactions_with_rewards(address_hash, options \\ []) when is_list(options) do
    paging_options = Keyword.get(options, :paging_options, @default_paging_options)

    if Application.get_env(:block_scout_web, BlockScoutWeb.Chain)[:has_emission_funds] do
      cond do
        Keyword.get(options, :direction) == :from ->
          address_to_transactions_without_rewards(address_hash, options)

        address_has_rewards?(address_hash) ->
          %{payout_key: block_miner_payout_address} = Reward.get_validator_payout_key_by_mining(address_hash)

          if block_miner_payout_address && address_hash == block_miner_payout_address do
            transactions_with_rewards_results(address_hash, options, paging_options)
          else
            address_to_transactions_without_rewards(address_hash, options)
          end

        true ->
          address_to_transactions_without_rewards(address_hash, options)
      end
    else
      address_to_transactions_without_rewards(address_hash, options)
    end
  end

  defp transactions_with_rewards_results(address_hash, options, paging_options) do
    blocks_range = address_to_transactions_tasks_range_of_blocks(address_hash, options)

    rewards_task =
      Task.async(fn -> Reward.fetch_emission_rewards_tuples(address_hash, paging_options, blocks_range) end)

    [rewards_task | address_to_transactions_tasks(address_hash, options)]
    |> wait_for_address_transactions()
    |> Enum.sort_by(fn item ->
      case item do
        {%Reward{} = emission_reward, _} ->
          {-emission_reward.block.number, 1}

        item ->
          block_number = if item.block_number, do: -item.block_number, else: 0
          index = if item.index, do: -item.index, else: 0
          {block_number, index}
      end
    end)
    |> Enum.dedup_by(fn item ->
      case item do
        {%Reward{} = emission_reward, _} ->
          {emission_reward.block_hash, emission_reward.address_hash, emission_reward.address_type}

        transaction ->
          transaction.hash
      end
    end)
    |> Enum.take(paging_options.page_size)
  end

  def address_to_transactions_without_rewards(address_hash, options) do
    paging_options = Keyword.get(options, :paging_options, @default_paging_options)

    address_hash
    |> address_to_transactions_tasks(options)
    |> wait_for_address_transactions()
    |> Enum.sort_by(&{&1.block_number, &1.index}, &>=/2)
    |> Enum.dedup_by(& &1.hash)
    |> Enum.take(paging_options.page_size)
  end

  def address_to_mined_transactions_without_rewards(address_hash, options) do
    paging_options = Keyword.get(options, :paging_options, @default_paging_options)

    address_hash
    |> address_to_mined_transactions_tasks(options)
    |> wait_for_address_transactions()
    |> Enum.sort_by(&{&1.block_number, &1.index}, &>=/2)
    |> Enum.dedup_by(& &1.hash)
    |> Enum.take(paging_options.page_size)
  end

  defp address_to_transactions_tasks_query(options) do
    from_block = from_block(options)
    to_block = to_block(options)

    options
    |> Keyword.get(:paging_options, @default_paging_options)
    |> fetch_transactions(from_block, to_block, true)
  end

  defp transactions_block_numbers_at_address(address_hash, options) do
    direction = Keyword.get(options, :direction)

    options
    |> address_to_transactions_tasks_query()
    |> Transaction.not_pending_transactions()
    |> select([t], t.block_number)
    |> Transaction.matching_address_queries_list(direction, address_hash)
  end

  defp address_to_transactions_tasks(address_hash, options) do
    direction = Keyword.get(options, :direction)
    necessity_by_association = Keyword.get(options, :necessity_by_association, %{})

    from_block = from_block(options)
    to_block = to_block(options)

    options
    |> address_to_transactions_tasks_query()
    |> Transaction.not_dropped_or_replaced_transacions()
    |> where_block_number_in_period(from_block, to_block)
    |> join_associations(necessity_by_association)
    |> Transaction.matching_address_queries_list(direction, address_hash)
    |> Enum.map(fn query -> Task.async(fn -> Repo.all(query) end) end)
  end

  defp address_to_mined_transactions_tasks(address_hash, options) do
    direction = Keyword.get(options, :direction)
    necessity_by_association = Keyword.get(options, :necessity_by_association, %{})

    options
    |> address_to_transactions_tasks_query()
    |> Transaction.not_pending_transactions()
    |> join_associations(necessity_by_association)
    |> Transaction.matching_address_queries_list(direction, address_hash)
    |> Enum.map(fn query -> Task.async(fn -> Repo.all(query) end) end)
  end

  def address_to_transactions_tasks_range_of_blocks(address_hash, options) do
    extremums_list =
      address_hash
      |> transactions_block_numbers_at_address(options)
      |> Enum.map(fn query ->
        extremum_query =
          from(
            q in subquery(query),
            select: %{min_block_number: min(q.block_number), max_block_number: max(q.block_number)}
          )

        extremum_query
        |> Repo.one!()
      end)

    extremums_list
    |> Enum.reduce(%{min_block_number: nil, max_block_number: 0}, fn %{
                                                                       min_block_number: min_number,
                                                                       max_block_number: max_number
                                                                     },
                                                                     extremums_result ->
      current_min_number = Map.get(extremums_result, :min_block_number)
      current_max_number = Map.get(extremums_result, :max_block_number)

      extremums_result =
        if is_number(current_min_number) do
          if is_number(min_number) and min_number > 0 and min_number < current_min_number do
            extremums_result
            |> Map.put(:min_block_number, min_number)
          else
            extremums_result
          end
        else
          extremums_result
          |> Map.put(:min_block_number, min_number)
        end

      if is_number(max_number) and max_number > 0 and max_number > current_max_number do
        extremums_result
        |> Map.put(:max_block_number, max_number)
      else
        extremums_result
      end
    end)
  end

  defp wait_for_address_transactions(tasks) do
    tasks
    |> Task.yield_many(:timer.seconds(20))
    |> Enum.flat_map(fn {_task, res} ->
      case res do
        {:ok, result} ->
          result

        {:exit, reason} ->
          raise "Query fetching address transactions terminated: #{inspect(reason)}"

        nil ->
          raise "Query fetching address transactions timed out."
      end
    end)
  end

  @spec address_hash_to_token_transfers(Hash.Address.t(), Keyword.t()) :: [Transaction.t()]
  def address_hash_to_token_transfers(address_hash, options \\ []) do
    paging_options = Keyword.get(options, :paging_options, @default_paging_options)
    direction = Keyword.get(options, :direction)

    direction
    |> Transaction.transactions_with_token_transfers_direction(address_hash)
    |> Transaction.preload_token_transfers(address_hash)
    |> handle_paging_options(paging_options)
    |> Repo.all()
  end

  @spec address_hash_to_token_transfers_new(Hash.Address.t() | String.t(), Keyword.t()) :: [TokenTransfer.t()]
  def address_hash_to_token_transfers_new(address_hash, options \\ []) do
    paging_options = Keyword.get(options, :paging_options, @default_paging_options)
    direction = Keyword.get(options, :direction)
    filters = Keyword.get(options, :token_type)
    necessity_by_association = Keyword.get(options, :necessity_by_association)

    direction
    |> TokenTransfer.token_transfers_by_address_hash(address_hash, filters)
    |> join_associations(necessity_by_association)
    |> TokenTransfer.handle_paging_options(paging_options)
    |> Repo.all()
  end

  @spec address_hash_to_token_transfers_by_token_address_hash(
          Hash.Address.t() | String.t(),
          Hash.Address.t() | String.t(),
          Keyword.t()
        ) :: [TokenTransfer.t()]
  def address_hash_to_token_transfers_by_token_address_hash(address_hash, token_address_hash, options \\ []) do
    paging_options = Keyword.get(options, :paging_options, @default_paging_options)

    necessity_by_association = Keyword.get(options, :necessity_by_association)

    address_hash
    |> TokenTransfer.token_transfers_by_address_hash_and_token_address_hash(token_address_hash)
    |> join_associations(necessity_by_association)
    |> TokenTransfer.handle_paging_options(paging_options)
    |> Repo.all()
  end

  @doc """
  address_hash_to_token_transfers_including_contract/2 function returns token transfers on address (to/from/contract).
  It is used by CSV export of token transfers button.
  """
  @spec address_hash_to_token_transfers_including_contract(Hash.Address.t(), Keyword.t()) :: [TokenTransfer.t()]
  def address_hash_to_token_transfers_including_contract(address_hash, options \\ []) do
    paging_options = Keyword.get(options, :paging_options, @default_paging_options)
    from_block = Keyword.get(options, :from_block)
    to_block = Keyword.get(options, :to_block)

    query =
      from_block
      |> query_address_hash_to_token_transfers_including_contract(to_block, address_hash)
      |> order_by([token_transfer], asc: token_transfer.block_number, asc: token_transfer.log_index)

    query
    |> handle_token_transfer_paging_options(paging_options)
    |> preload(:transaction)
    |> preload(:token)
    |> Repo.all()
  end

  defp query_address_hash_to_token_transfers_including_contract(nil, to_block, address_hash)
       when not is_nil(to_block) do
    from(
      token_transfer in TokenTransfer,
      where:
        (token_transfer.to_address_hash == ^address_hash or
           token_transfer.from_address_hash == ^address_hash or
           token_transfer.token_contract_address_hash == ^address_hash) and
          token_transfer.block_number <= ^to_block
    )
  end

  defp query_address_hash_to_token_transfers_including_contract(from_block, nil, address_hash)
       when not is_nil(from_block) do
    from(
      token_transfer in TokenTransfer,
      where:
        (token_transfer.to_address_hash == ^address_hash or
           token_transfer.from_address_hash == ^address_hash or
           token_transfer.token_contract_address_hash == ^address_hash) and
          token_transfer.block_number >= ^from_block
    )
  end

  defp query_address_hash_to_token_transfers_including_contract(from_block, to_block, address_hash)
       when not is_nil(from_block) and not is_nil(to_block) do
    from(
      token_transfer in TokenTransfer,
      where:
        (token_transfer.to_address_hash == ^address_hash or
           token_transfer.from_address_hash == ^address_hash or
           token_transfer.token_contract_address_hash == ^address_hash) and
          (token_transfer.block_number >= ^from_block and token_transfer.block_number <= ^to_block)
    )
  end

  defp query_address_hash_to_token_transfers_including_contract(_, _, address_hash) do
    from(
      token_transfer in TokenTransfer,
      where:
        token_transfer.to_address_hash == ^address_hash or
          token_transfer.from_address_hash == ^address_hash or
          token_transfer.token_contract_address_hash == ^address_hash
    )
  end

  @spec address_to_logs(Hash.Address.t(), Keyword.t()) :: [Log.t()]
  def address_to_logs(address_hash, options \\ []) when is_list(options) do
    paging_options = Keyword.get(options, :paging_options) || %PagingOptions{page_size: 50}

    from_block = from_block(options)
    to_block = to_block(options)

    {block_number, transaction_index, log_index} = paging_options.key || {BlockNumber.get_max(), 0, 0}

    base =
      from(log in Log,
        inner_join: transaction in Transaction,
        on: transaction.hash == log.transaction_hash,
        order_by: [desc: log.block_number, desc: log.index],
        where: transaction.block_number < ^block_number,
        or_where: transaction.block_number == ^block_number and transaction.index > ^transaction_index,
        or_where:
          transaction.block_number == ^block_number and transaction.index == ^transaction_index and
            log.index > ^log_index,
        where: log.address_hash == ^address_hash,
        limit: ^paging_options.page_size,
        select: log
      )

    base_query =
      base
      |> filter_topic(options)

    wrapped_query =
      from(
        log in subquery(base_query),
        inner_join: transaction in Transaction,
        preload: [:transaction, transaction: [to_address: :smart_contract]],
        where:
          log.block_hash == transaction.block_hash and
            log.block_number == transaction.block_number and
            log.transaction_hash == transaction.hash,
        select: log
      )

    wrapped_query
    |> where_block_number_in_period(from_block, to_block)
    |> Repo.all()
    |> Enum.take(paging_options.page_size)
  end

  defp filter_topic(base_query, topic: topic) do
    from(log in base_query,
      where:
        log.first_topic == ^topic or log.second_topic == ^topic or log.third_topic == ^topic or
          log.fourth_topic == ^topic
    )
  end

  defp filter_topic(base_query, _), do: base_query

  def where_block_number_in_period(base_query, from_block, to_block) when is_nil(from_block) and not is_nil(to_block) do
    from(q in base_query,
      where: q.block_number <= ^to_block
    )
  end

  def where_block_number_in_period(base_query, from_block, to_block) when not is_nil(from_block) and is_nil(to_block) do
    from(q in base_query,
      where: q.block_number > ^from_block
    )
  end

  def where_block_number_in_period(base_query, from_block, to_block) when is_nil(from_block) and is_nil(to_block) do
    base_query
  end

  def where_block_number_in_period(base_query, from_block, to_block) do
    from(q in base_query,
      where: q.block_number > ^from_block and q.block_number <= ^to_block
    )
  end

  @doc """
  Finds all `t:Explorer.Chain.Transaction.t/0`s given the address_hash and the token contract
  address hash.

  ## Options

    * `:paging_options` - a `t:Explorer.PagingOptions.t/0` used to specify the `:page_size` and
      `:key` (in the form of `%{"inserted_at" => inserted_at}`). Results will be the transactions
      older than the `index` that are passed.
  """
  @spec address_to_transactions_with_token_transfers(Hash.t(), Hash.t(), [paging_options]) :: [Transaction.t()]
  def address_to_transactions_with_token_transfers(address_hash, token_hash, options \\ []) do
    paging_options = Keyword.get(options, :paging_options, @default_paging_options)

    address_hash
    |> Transaction.transactions_with_token_transfers(token_hash)
    |> Transaction.preload_token_transfers(address_hash)
    |> handle_paging_options(paging_options)
    |> Repo.all()
  end

  @doc """
  The `t:Explorer.Chain.Address.t/0` `balance` in `unit`.
  """
  @spec balance(Address.t(), :wei) :: Wei.wei() | nil
  @spec balance(Address.t(), :gwei) :: Wei.gwei() | nil
  @spec balance(Address.t(), :ether) :: Wei.ether() | nil
  def balance(%Address{fetched_coin_balance: balance}, unit) do
    case balance do
      nil -> nil
      _ -> Wei.to(balance, unit)
    end
  end

  @doc """
  The number of `t:Explorer.Chain.Block.t/0`.

      iex> insert_list(2, :block)
      iex> Explorer.Chain.block_count()
      2

  When there are no `t:Explorer.Chain.Block.t/0`.

      iex> Explorer.Chain.block_count()
      0

  """
  def block_count do
    Repo.aggregate(Block, :count, :hash)
  end

  @doc """
  Reward for mining a block.

  The block reward is the sum of the following:

  * Sum of the transaction fees (gas_used * gas_price) for the block
  * A static reward for miner (this value may change during the life of the chain)
  * The reward for uncle blocks (1/32 * static_reward * number_of_uncles)

  *NOTE*

  Uncles are not currently accounted for.
  """
  @spec block_reward(Block.block_number()) :: Wei.t()
  def block_reward(block_number) do
    block_hash =
      Block
      |> where([block], block.number == ^block_number and block.consensus == true)
      |> select([block], block.hash)
      |> Repo.one!()

    case Repo.one!(
           from(reward in Reward,
             where: reward.block_hash == ^block_hash,
             select: %Wei{
               value: coalesce(sum(reward.reward), 0)
             }
           )
         ) do
      %Wei{
        value: %Decimal{coef: 0}
      } ->
        Repo.one!(
          from(block in Block,
            left_join: transaction in assoc(block, :transactions),
            inner_join: emission_reward in EmissionReward,
            on: fragment("? <@ ?", block.number, emission_reward.block_range),
            where: block.number == ^block_number and block.consensus == true,
            group_by: [emission_reward.reward, block.hash],
            select: %Wei{
              value: coalesce(sum(transaction.gas_used * transaction.gas_price), 0) + emission_reward.reward
            }
          )
        )

      other_value ->
        other_value
    end
  end

  def txn_fees(transactions) do
    Enum.reduce(transactions, Decimal.new(0), fn %{gas_used: gas_used, gas_price: gas_price}, acc ->
      gas_used
      |> Decimal.new()
      |> Decimal.mult(gas_price_to_decimal(gas_price))
      |> Decimal.add(acc)
    end)
  end

  defp gas_price_to_decimal(%Wei{} = wei), do: wei.value
  defp gas_price_to_decimal(gas_price), do: Decimal.new(gas_price)

  def burned_fees(transactions, base_fee_per_gas) do
    burned_fee_counter =
      transactions
      |> Enum.reduce(Decimal.new(0), fn %{gas_used: gas_used}, acc ->
        gas_used
        |> Decimal.new()
        |> Decimal.add(acc)
      end)

    base_fee_per_gas && Wei.mult(base_fee_per_gas_to_wei(base_fee_per_gas), burned_fee_counter)
  end

  defp base_fee_per_gas_to_wei(%Wei{} = wei), do: wei
  defp base_fee_per_gas_to_wei(base_fee_per_gas), do: %Wei{value: Decimal.new(base_fee_per_gas)}

  @uncle_reward_coef 1 / 32
  def block_reward_by_parts(block, transactions) do
    %{hash: block_hash, number: block_number} = block
    base_fee_per_gas = Map.get(block, :base_fee_per_gas)

    txn_fees = txn_fees(transactions)

    static_reward =
      Repo.one(
        from(
          er in EmissionReward,
          where: fragment("int8range(?, ?) <@ ?", ^block_number, ^(block_number + 1), er.block_range),
          select: er.reward
        )
      ) || %Wei{value: Decimal.new(0)}

    has_uncles? = is_list(block.uncles) and not Enum.empty?(block.uncles)

    burned_fees = burned_fees(transactions, base_fee_per_gas)
    uncle_reward = (has_uncles? && Wei.mult(static_reward, Decimal.from_float(@uncle_reward_coef))) || nil

    %{
      block_number: block_number,
      block_hash: block_hash,
      miner_hash: block.miner_hash,
      static_reward: static_reward,
      txn_fees: %Wei{value: txn_fees},
      burned_fees: burned_fees || %Wei{value: Decimal.new(0)},
      uncle_reward: uncle_reward || %Wei{value: Decimal.new(0)}
    }
  end

  @doc """
  The `t:Explorer.Chain.Wei.t/0` paid to the miners of the `t:Explorer.Chain.Block.t/0`s with `hash`
  `Explorer.Chain.Hash.Full.t/0` by the signers of the transactions in those blocks to cover the gas fee
  (`gas_used * gas_price`).
  """
  @spec gas_payment_by_block_hash([Hash.Full.t()]) :: %{Hash.Full.t() => Wei.t()}
  def gas_payment_by_block_hash(block_hashes) when is_list(block_hashes) do
    query =
      from(
        transaction in Transaction,
        where: transaction.block_hash in ^block_hashes and transaction.block_consensus == true,
        group_by: transaction.block_hash,
        select: {transaction.block_hash, %Wei{value: coalesce(sum(transaction.gas_used * transaction.gas_price), 0)}}
      )

    query
    |> Repo.all()
    |> (&if(Enum.count(&1) > 0,
          do: &1,
          else: Enum.zip([block_hashes, for(_ <- 1..Enum.count(block_hashes), do: %Wei{value: Decimal.new(0)})])
        )).()
    |> Enum.into(%{})
  end

  def timestamp_by_block_hash(block_hashes) when is_list(block_hashes) do
    query =
      from(
        block in Block,
        where: block.hash in ^block_hashes and block.consensus == true,
        group_by: block.hash,
        select: {block.hash, block.timestamp}
      )

    query
    |> Repo.all()
    |> Enum.into(%{})
  end

  @doc """
  Finds all `t:Explorer.Chain.Transaction.t/0`s in the `t:Explorer.Chain.Block.t/0`.

  ## Options

    * `:necessity_by_association` - use to load `t:association/0` as `:required` or `:optional`.  If an association is
      `:required`, and the `t:Explorer.Chain.Transaction.t/0` has no associated record for that association, then the
      `t:Explorer.Chain.Transaction.t/0` will not be included in the page `entries`.
    * `:paging_options` - a `t:Explorer.PagingOptions.t/0` used to specify the `:page_size` and
      `:key` (a tuple of the lowest/oldest `{index}`) and. Results will be the transactions older than
      the `index` that are passed.
  """
  @spec block_to_transactions(Hash.Full.t(), [paging_options | necessity_by_association_option], true | false) :: [
          Transaction.t()
        ]
  def block_to_transactions(block_hash, options \\ [], old_ui? \\ true) when is_list(options) do
    necessity_by_association = Keyword.get(options, :necessity_by_association, %{})

    options
    |> Keyword.get(:paging_options, @default_paging_options)
    |> fetch_transactions_in_ascending_order_by_index()
    |> join(:inner, [transaction], block in assoc(transaction, :block))
    |> where([_, block], block.hash == ^block_hash)
    |> join_associations(necessity_by_association)
    |> (&if(old_ui?, do: preload(&1, [{:token_transfers, [:token, :from_address, :to_address]}]), else: &1)).()
    |> Repo.all()
    |> (&if(old_ui?,
          do: &1,
          else: Enum.map(&1, fn tx -> preload_token_transfers(tx, @token_transfers_neccessity_by_association) end)
        )).()
  end

  @doc """
  Finds sum of gas_used for new (EIP-1559) txs belongs to block
  """
  @spec block_to_gas_used_by_1559_txs(Hash.Full.t()) :: non_neg_integer()
  def block_to_gas_used_by_1559_txs(block_hash) do
    query =
      from(
        tx in Transaction,
        where: tx.block_hash == ^block_hash,
        select: sum(tx.gas_used)
      )

    result = Repo.one(query)
    if result, do: result, else: 0
  end

  @doc """
  Finds sum of priority fee for new (EIP-1559) txs belongs to block
  """
  @spec block_to_priority_fee_of_1559_txs(Hash.Full.t()) :: Decimal.t()
  def block_to_priority_fee_of_1559_txs(block_hash) do
    block = Repo.get_by(Block, hash: block_hash)

    case block.base_fee_per_gas do
      %Wei{value: base_fee_per_gas} ->
        query =
          from(
            tx in Transaction,
            where: tx.block_hash == ^block_hash,
            select:
              sum(
                fragment(
                  "CASE
                    WHEN COALESCE(?,?) = 0 THEN 0
                    WHEN COALESCE(?,?) - ? < COALESCE(?,?) THEN (COALESCE(?,?) - ?) * ?
                    ELSE COALESCE(?,?) * ? END",
                  tx.max_fee_per_gas,
                  tx.gas_price,
                  tx.max_fee_per_gas,
                  tx.gas_price,
                  ^base_fee_per_gas,
                  tx.max_priority_fee_per_gas,
                  tx.gas_price,
                  tx.max_fee_per_gas,
                  tx.gas_price,
                  ^base_fee_per_gas,
                  tx.gas_used,
                  tx.max_priority_fee_per_gas,
                  tx.gas_price,
                  tx.gas_used
                )
              )
          )

        result = Repo.one(query)
        if result, do: result, else: 0

      _ ->
        0
    end
  end

  @doc """
  Counts the number of `t:Explorer.Chain.Transaction.t/0` in the `block`.
  """
  @spec block_to_transaction_count(Hash.Full.t()) :: non_neg_integer()
  def block_to_transaction_count(block_hash) do
    query =
      from(
        transaction in Transaction,
        where: transaction.block_hash == ^block_hash
      )

    Repo.aggregate(query, :count, :hash)
  end

  @spec address_to_incoming_transaction_count(Hash.Address.t()) :: non_neg_integer()
  def address_to_incoming_transaction_count(address_hash) do
    to_address_query =
      from(
        transaction in Transaction,
        where: transaction.to_address_hash == ^address_hash
      )

    Repo.aggregate(to_address_query, :count, :hash, timeout: :infinity)
  end

  @spec address_hash_to_transaction_count(Hash.Address.t()) :: non_neg_integer()
  def address_hash_to_transaction_count(address_hash) do
    query =
      from(
        transaction in Transaction,
        where: transaction.to_address_hash == ^address_hash or transaction.from_address_hash == ^address_hash
      )

    Repo.aggregate(query, :count, :hash, timeout: :infinity)
  end

  @spec address_to_incoming_transaction_gas_usage(Hash.Address.t()) :: Decimal.t() | nil
  def address_to_incoming_transaction_gas_usage(address_hash) do
    to_address_query =
      from(
        transaction in Transaction,
        where: transaction.to_address_hash == ^address_hash
      )

    Repo.aggregate(to_address_query, :sum, :gas_used, timeout: :infinity)
  end

  @spec address_to_outcoming_transaction_gas_usage(Hash.Address.t()) :: Decimal.t() | nil
  def address_to_outcoming_transaction_gas_usage(address_hash) do
    to_address_query =
      from(
        transaction in Transaction,
        where: transaction.from_address_hash == ^address_hash
      )

    Repo.aggregate(to_address_query, :sum, :gas_used, timeout: :infinity)
  end

  @spec max_incoming_transactions_count() :: non_neg_integer()
  def max_incoming_transactions_count, do: @max_incoming_transactions_count

  @doc """
  How many blocks have confirmed `block` based on the current `max_block_number`

  A consensus block's number of confirmations is the difference between its number and the current block height + 1.

      iex> block = insert(:block, number: 1)
      iex> Explorer.Chain.confirmations(block, block_height: 2)
      {:ok, 2}

  The newest block at the block height has 1 confirmation.

      iex> block = insert(:block, number: 1)
      iex> Explorer.Chain.confirmations(block, block_height: 1)
      {:ok, 1}

  A non-consensus block has no confirmations and is orphaned even if there are child blocks of it on an orphaned chain.

      iex> parent_block = insert(:block, consensus: false, number: 1)
      iex> insert(
      ...>   :block,
      ...>   parent_hash: parent_block.hash,
      ...>   consensus: false,
      ...>   number: parent_block.number + 1
      ...> )
      iex> Explorer.Chain.confirmations(parent_block, block_height: 3)
      {:error, :non_consensus}

  If you calculate the block height and then get a newer block, the confirmations will be `0` instead of negative.

      iex> block = insert(:block, number: 1)
      iex> Explorer.Chain.confirmations(block, block_height: 0)
      {:ok, 1}
  """
  @spec confirmations(Block.t() | nil, [{:block_height, block_height()}]) ::
          {:ok, non_neg_integer()} | {:error, :non_consensus | :pending}

  def confirmations(%Block{consensus: true, number: number}, named_arguments) when is_list(named_arguments) do
    max_consensus_block_number = Keyword.fetch!(named_arguments, :block_height)

    {:ok, max(1 + max_consensus_block_number - number, 1)}
  end

  def confirmations(%Block{consensus: false}, _), do: {:error, :non_consensus}

  def confirmations(nil, _), do: {:error, :pending}

  @doc """
  Creates an address.

      iex> {:ok, %Explorer.Chain.Address{hash: hash}} = Explorer.Chain.create_address(
      ...>   %{hash: "0xa94f5374fce5edbc8e2a8697c15331677e6ebf0b"}
      ...> )
      ...> to_string(hash)
      "0xa94f5374fce5edbc8e2a8697c15331677e6ebf0b"

  A `String.t/0` value for `Explorer.Chain.Address.t/0` `hash` must have 40 hexadecimal characters after the `0x` prefix
  to prevent short- and long-hash transcription errors.

      iex> {:error, %Ecto.Changeset{errors: errors}} = Explorer.Chain.create_address(
      ...>   %{hash: "0xa94f5374fce5edbc8e2a8697c15331677e6ebf0"}
      ...> )
      ...> errors
      [hash: {"is invalid", [type: Explorer.Chain.Hash.Address, validation: :cast]}]
      iex> {:error, %Ecto.Changeset{errors: errors}} = Explorer.Chain.create_address(
      ...>   %{hash: "0xa94f5374fce5edbc8e2a8697c15331677e6ebf0ba"}
      ...> )
      ...> errors
      [hash: {"is invalid", [type: Explorer.Chain.Hash.Address, validation: :cast]}]

  """
  @spec create_address(map()) :: {:ok, Address.t()} | {:error, Ecto.Changeset.t()}
  def create_address(attrs \\ %{}) do
    %Address{}
    |> Address.changeset(attrs)
    |> Repo.insert()
  end

  @doc """
  Creates a decompiled smart contract.
  """

  @spec create_decompiled_smart_contract(map()) :: {:ok, Address.t()} | {:error, Ecto.Changeset.t()}
  def create_decompiled_smart_contract(attrs) do
    changeset = DecompiledSmartContract.changeset(%DecompiledSmartContract{}, attrs)

    # Enforce ShareLocks tables order (see docs: sharelocks.md)
    Multi.new()
    |> Multi.run(:set_address_decompiled, fn repo, _ ->
      set_address_decompiled(repo, Changeset.get_field(changeset, :address_hash))
    end)
    |> Multi.insert(:decompiled_smart_contract, changeset,
      on_conflict: :replace_all,
      conflict_target: [:decompiler_version, :address_hash]
    )
    |> Repo.transaction()
    |> case do
      {:ok, %{decompiled_smart_contract: decompiled_smart_contract}} -> {:ok, decompiled_smart_contract}
      {:error, _, error_value, _} -> {:error, error_value}
    end
  end

  @doc """
  Converts the `Explorer.Chain.Data.t:t/0` to `iodata` representation that can be written to users efficiently.

      iex> %Explorer.Chain.Data{
      ...>   bytes: <<>>
      ...> } |>
      ...> Explorer.Chain.data_to_iodata() |>
      ...> IO.iodata_to_binary()
      "0x"
      iex> %Explorer.Chain.Data{
      ...>   bytes: <<0, 0, 0, 0, 0, 0, 0, 0, 0, 0, 0, 0, 134, 45, 103, 203, 7,
      ...>     115, 238, 63, 140, 231, 234, 137, 179, 40, 255, 234, 134, 26,
      ...>     179, 239>>
      ...> } |>
      ...> Explorer.Chain.data_to_iodata() |>
      ...> IO.iodata_to_binary()
      "0x000000000000000000000000862d67cb0773ee3f8ce7ea89b328ffea861ab3ef"

  """
  @spec data_to_iodata(Data.t()) :: iodata()
  def data_to_iodata(data) do
    Data.to_iodata(data)
  end

  @doc """
  The fee a `transaction` paid for the `t:Explorer.Transaction.t/0` `gas`

  If the transaction is pending, then the fee will be a range of `unit`

      iex> Explorer.Chain.fee(
      ...>   %Explorer.Chain.Transaction{
      ...>     gas: Decimal.new(3),
      ...>     gas_price: %Explorer.Chain.Wei{value: Decimal.new(2)},
      ...>     gas_used: nil
      ...>   },
      ...>   :wei
      ...> )
      {:maximum, Decimal.new(6)}

  If the transaction has been confirmed in block, then the fee will be the actual fee paid in `unit` for the `gas_used`
  in the `transaction`.

      iex> Explorer.Chain.fee(
      ...>   %Explorer.Chain.Transaction{
      ...>     gas: Decimal.new(3),
      ...>     gas_price: %Explorer.Chain.Wei{value: Decimal.new(2)},
      ...>     gas_used: Decimal.new(2)
      ...>   },
      ...>   :wei
      ...> )
      {:actual, Decimal.new(4)}

  """
  @spec fee(Transaction.t(), :ether | :gwei | :wei) :: {:maximum, Decimal.t()} | {:actual, Decimal.t()}
  def fee(%Transaction{gas: gas, gas_price: gas_price, gas_used: nil}, unit) do
    fee =
      gas_price
      |> Wei.to(unit)
      |> Decimal.mult(gas)

    {:maximum, fee}
  end

  def fee(%Transaction{gas_price: gas_price, gas_used: gas_used}, unit) do
    fee =
      gas_price
      |> Wei.to(unit)
      |> Decimal.mult(gas_used)

    {:actual, fee}
  end

  @doc """
  Checks to see if the chain is down indexing based on the transaction from the
  oldest block and the pending operation
  """
  @spec finished_internal_transactions_indexing?() :: boolean()
  def finished_internal_transactions_indexing? do
    internal_transactions_disabled? = System.get_env("INDEXER_DISABLE_INTERNAL_TRANSACTIONS_FETCHER", "false") == "true"

    if internal_transactions_disabled? do
      true
    else
      json_rpc_named_arguments = Application.fetch_env!(:indexer, :json_rpc_named_arguments)
      variant = Keyword.fetch!(json_rpc_named_arguments, :variant)

      if variant == EthereumJSONRPC.Ganache || variant == EthereumJSONRPC.Arbitrum do
        true
      else
        with {:transactions_exist, true} <- {:transactions_exist, Repo.exists?(Transaction)},
             min_block_number when not is_nil(min_block_number) <- Repo.aggregate(Transaction, :min, :block_number) do
          min_block_number =
            min_block_number
            |> Decimal.max(EthereumJSONRPC.first_block_to_fetch(:trace_first_block))
            |> Decimal.to_integer()

          query =
            from(
              b in Block,
              join: pending_ops in assoc(b, :pending_operations),
              where: b.consensus and b.number == ^min_block_number
            )

          !Repo.exists?(query)
        else
          {:transactions_exist, false} -> true
          nil -> false
        end
      end
    end
  end

  def finished_blocks_indexing?(indexed_ratio_blocks) do
    Decimal.compare(indexed_ratio_blocks, 1) !== :lt
  end

  @doc """
  Checks if indexing of blocks and internal transactions finished aka full indexing
  """
  @spec finished_indexing?(Decimal.t()) :: boolean()
  def finished_indexing?(indexed_ratio_blocks) do
    case finished_blocks_indexing?(indexed_ratio_blocks) do
      false -> false
      _ -> Chain.finished_internal_transactions_indexing?()
    end
  end

  @doc """
  The `t:Explorer.Chain.Transaction.t/0` `gas_price` of the `transaction` in `unit`.
  """
  def gas_price(%Transaction{gas_price: gas_price}, unit) do
    Wei.to(gas_price, unit)
  end

  @doc """
  Converts `t:Explorer.Chain.Address.t/0` `hash` to the `t:Explorer.Chain.Address.t/0` with that `hash`.

  Returns `{:ok, %Explorer.Chain.Address{}}` if found

      iex> {:ok, %Explorer.Chain.Address{hash: hash}} = Explorer.Chain.create_address(
      ...>   %{hash: "0x5aaeb6053f3e94c9b9a09f33669435e7ef1beaed"}
      ...> )
      iex> {:ok, %Explorer.Chain.Address{hash: found_hash}} = Explorer.Chain.hash_to_address(hash)
      iex> found_hash == hash
      true

  Returns `{:error, :not_found}` if not found

      iex> {:ok, hash} = Explorer.Chain.string_to_address_hash("0x5aaeb6053f3e94c9b9a09f33669435e7ef1beaed")
      iex> Explorer.Chain.hash_to_address(hash)
      {:error, :not_found}

  ## Options

    * `:necessity_by_association` - use to load `t:association/0` as `:required` or `:optional`.  If an association is
      `:required`, and the `t:Explorer.Chain.Address.t/0` has no associated record for that association,
      then the `t:Explorer.Chain.Address.t/0` will not be included in the list.

  Optionally it also accepts a boolean to fetch the `has_decompiled_code?` virtual field or not

  """
  @spec hash_to_address(Hash.Address.t(), [necessity_by_association_option], boolean()) ::
          {:ok, Address.t()} | {:error, :not_found}
  def hash_to_address(
        %Hash{byte_count: unquote(Hash.Address.byte_count())} = hash,
        options \\ [
          necessity_by_association: %{
            :contracts_creation_internal_transaction => :optional,
            :names => :optional,
            :smart_contract => :optional,
            :token => :optional,
            :contracts_creation_transaction => :optional
          }
        ],
        query_decompiled_code_flag \\ true
      ) do
    necessity_by_association = Keyword.get(options, :necessity_by_association, %{})

    query =
      from(
        address in Address,
        where: address.hash == ^hash
      )

    address_result =
      query
      |> join_associations(necessity_by_association)
      |> with_decompiled_code_flag(hash, query_decompiled_code_flag)
      |> Repo.one()

    address_updated_result =
      case address_result do
        %{smart_contract: smart_contract} ->
          if smart_contract do
            address_result
          else
            address_verified_twin_contract =
              Chain.get_minimal_proxy_template(hash) ||
                Chain.get_address_verified_twin_contract(hash).verified_contract

            if address_verified_twin_contract do
              address_verified_twin_contract_updated =
                address_verified_twin_contract
                |> Map.put(:address_hash, hash)
                |> Map.put(:metadata_from_verified_twin, true)
                |> Map.put(:implementation_address_hash, nil)
                |> Map.put(:implementation_name, nil)
                |> Map.put(:implementation_fetched_at, nil)

              address_result
              |> Map.put(:smart_contract, address_verified_twin_contract_updated)
            else
              address_result
            end
          end

        _ ->
          address_result
      end

    address_updated_result
    |> case do
      nil -> {:error, :not_found}
      address -> {:ok, address}
    end
  end

  def decompiled_code(address_hash, version) do
    query =
      from(contract in DecompiledSmartContract,
        where: contract.address_hash == ^address_hash and contract.decompiler_version == ^version
      )

    query
    |> Repo.one()
    |> case do
      nil -> {:error, :not_found}
      contract -> {:ok, contract.decompiled_source_code}
    end
  end

  @spec token_contract_address_from_token_name(String.t()) :: {:ok, Hash.Address.t()} | {:error, :not_found}
  def token_contract_address_from_token_name(name) when is_binary(name) do
    query =
      from(token in Token,
        where: ilike(token.symbol, ^name),
        or_where: ilike(token.name, ^name),
        select: token.contract_address_hash
      )

    query
    |> Repo.all()
    |> case do
      [] ->
        {:error, :not_found}

      hashes ->
        if Enum.count(hashes) == 1 do
          {:ok, List.first(hashes)}
        else
          {:error, :not_found}
        end
    end
  end

  defp prepare_search_term(string) do
    case Regex.scan(~r/[a-zA-Z0-9]+/, string) do
      [_ | _] = words ->
        term_final =
          words
          |> Enum.map_join(" & ", fn [word] -> word <> ":*" end)

        {:some, term_final}

      _ ->
        :none
    end
  end

  defp search_token_query(term) do
    from(token in Token,
      where: fragment("to_tsvector(symbol || ' ' || name ) @@ to_tsquery(?)", ^term),
      select: %{
        address_hash: token.contract_address_hash,
        tx_hash: fragment("CAST(NULL AS bytea)"),
        block_hash: fragment("CAST(NULL AS bytea)"),
        type: "token",
        name: token.name,
        symbol: token.symbol,
        holder_count: token.holder_count,
        inserted_at: token.inserted_at,
        block_number: 0
      }
    )
  end

  defp search_contract_query(term) do
    from(smart_contract in SmartContract,
      left_join: address in Address,
      on: smart_contract.address_hash == address.hash,
      where: fragment("to_tsvector(name ) @@ to_tsquery(?)", ^term),
      select: %{
        address_hash: smart_contract.address_hash,
        tx_hash: fragment("CAST(NULL AS bytea)"),
        block_hash: fragment("CAST(NULL AS bytea)"),
        type: "contract",
        name: smart_contract.name,
        symbol: ^nil,
        holder_count: ^nil,
        inserted_at: address.inserted_at,
        block_number: 0
      }
    )
  end

  defp search_address_query(term) do
    case Chain.string_to_address_hash(term) do
      {:ok, address_hash} ->
        from(address in Address,
          left_join: address_name in Address.Name,
          on: address.hash == address_name.address_hash,
          where: address.hash == ^address_hash,
          select: %{
            address_hash: address.hash,
            tx_hash: fragment("CAST(NULL AS bytea)"),
            block_hash: fragment("CAST(NULL AS bytea)"),
            type: "address",
            name: address_name.name,
            symbol: ^nil,
            holder_count: ^nil,
            inserted_at: address.inserted_at,
            block_number: 0
          }
        )

      _ ->
        nil
    end
  end

  defp search_tx_query(term) do
    case Chain.string_to_transaction_hash(term) do
      {:ok, tx_hash} ->
        from(transaction in Transaction,
          where: transaction.hash == ^tx_hash,
          select: %{
            address_hash: fragment("CAST(NULL AS bytea)"),
            tx_hash: transaction.hash,
            block_hash: fragment("CAST(NULL AS bytea)"),
            type: "transaction",
            name: ^nil,
            symbol: ^nil,
            holder_count: ^nil,
            inserted_at: transaction.inserted_at,
            block_number: 0
          }
        )

      _ ->
        nil
    end
  end

  defp search_block_query(term) do
    case Chain.string_to_block_hash(term) do
      {:ok, block_hash} ->
        from(block in Block,
          where: block.hash == ^block_hash,
          select: %{
            address_hash: fragment("CAST(NULL AS bytea)"),
            tx_hash: fragment("CAST(NULL AS bytea)"),
            block_hash: block.hash,
            type: "block",
            name: ^nil,
            symbol: ^nil,
            holder_count: ^nil,
            inserted_at: block.inserted_at,
            block_number: block.number
          }
        )

      _ ->
        case Integer.parse(term) do
          {block_number, ""} ->
            from(block in Block,
              where: block.number == ^block_number,
              select: %{
                address_hash: fragment("CAST(NULL AS bytea)"),
                tx_hash: fragment("CAST(NULL AS bytea)"),
                block_hash: block.hash,
                type: "block",
                name: ^nil,
                symbol: ^nil,
                holder_count: ^nil,
                inserted_at: block.inserted_at,
                block_number: block.number
              }
            )

          _ ->
            nil
        end
    end
  end

  def joint_search(paging_options, offset, raw_string) do
    string = String.trim(raw_string)

    case prepare_search_term(string) do
      {:some, term} ->
        tokens_query = search_token_query(term)
        contracts_query = search_contract_query(term)
        tx_query = search_tx_query(string)
        address_query = search_address_query(string)
        block_query = search_block_query(string)

        basic_query =
          from(
            tokens in subquery(tokens_query),
            union: ^contracts_query
          )

        query =
          cond do
            address_query ->
              basic_query
              |> union(^address_query)

            tx_query ->
              basic_query
              |> union(^tx_query)
              |> union(^block_query)

            block_query ->
              basic_query
              |> union(^block_query)

            true ->
              basic_query
          end

        ordered_query =
          from(items in subquery(query),
            order_by: [desc_nulls_last: items.holder_count, asc: items.name, desc: items.inserted_at],
            limit: ^paging_options.page_size,
            offset: ^offset
          )

        paginated_ordered_query =
          ordered_query
          |> page_search_results(paging_options)

        search_results = Repo.all(paginated_ordered_query)

        search_results
        |> Enum.map(fn result ->
          result_checksummed_address_hash =
            if result.address_hash do
              result
              |> Map.put(:address_hash, Address.checksum(result.address_hash))
            else
              result
            end

          result_checksummed_address_hash
        end)

      _ ->
        []
    end
  end

  @spec search_token(String.t()) :: [Token.t()]
  def search_token(string) do
    case prepare_search_term(string) do
      {:some, term} ->
        query =
          from(token in Token,
            where: fragment("to_tsvector(symbol || ' ' || name ) @@ to_tsquery(?)", ^term),
            select: %{
              link: token.contract_address_hash,
              symbol: token.symbol,
              name: token.name,
              holder_count: token.holder_count,
              type: "token"
            },
            order_by: [desc: token.holder_count]
          )

        Repo.all(query)

      _ ->
        []
    end
  end

  @spec search_contract(String.t()) :: [SmartContract.t()]
  def search_contract(string) do
    case prepare_search_term(string) do
      {:some, term} ->
        query =
          from(smart_contract in SmartContract,
            left_join: address in Address,
            on: smart_contract.address_hash == address.hash,
            where: fragment("to_tsvector(name ) @@ to_tsquery(?)", ^term),
            select: %{
              link: smart_contract.address_hash,
              name: smart_contract.name,
              inserted_at: address.inserted_at,
              type: "contract"
            },
            order_by: [desc: smart_contract.inserted_at]
          )

        Repo.all(query)

      _ ->
        []
    end
  end

  def search_tx(term) do
    case Chain.string_to_transaction_hash(term) do
      {:ok, tx_hash} ->
        query =
          from(transaction in Transaction,
            where: transaction.hash == ^tx_hash,
            select: %{
              link: transaction.hash,
              type: "transaction"
            }
          )

        Repo.all(query)

      _ ->
        []
    end
  end

  def search_address(term) do
    case Chain.string_to_address_hash(term) do
      {:ok, address_hash} ->
        query =
          from(address in Address,
            left_join: address_name in Address.Name,
            on: address.hash == address_name.address_hash,
            where: address.hash == ^address_hash,
            select: %{
              name: address_name.name,
              link: address.hash,
              type: "address"
            }
          )

        Repo.all(query)

      _ ->
        []
    end
  end

  def search_block(term) do
    case Chain.string_to_block_hash(term) do
      {:ok, block_hash} ->
        query =
          from(block in Block,
            where: block.hash == ^block_hash,
            select: %{
              link: block.hash,
              block_number: block.number,
              type: "block"
            }
          )

        Repo.all(query)

      _ ->
        case Integer.parse(term) do
          {block_number, _} ->
            query =
              from(block in Block,
                where: block.number == ^block_number,
                select: %{
                  link: block.hash,
                  block_number: block.number,
                  type: "block"
                }
              )

            Repo.all(query)

          _ ->
            []
        end
    end
  end

  @doc """
  Converts `t:Explorer.Chain.Address.t/0` `hash` to the `t:Explorer.Chain.Address.t/0` with that `hash`.

  Returns `{:ok, %Explorer.Chain.Address{}}` if found

      iex> {:ok, %Explorer.Chain.Address{hash: hash}} = Explorer.Chain.create_address(
      ...>   %{hash: "0x5aaeb6053f3e94c9b9a09f33669435e7ef1beaed"}
      ...> )
      iex> {:ok, %Explorer.Chain.Address{hash: found_hash}} = Explorer.Chain.hash_to_address(hash)
      iex> found_hash == hash
      true

  Returns `{:error, address}` if not found but created an address

      iex> {:ok, %Explorer.Chain.Address{hash: hash}} = Explorer.Chain.create_address(
      ...>   %{hash: "0x5aaeb6053f3e94c9b9a09f33669435e7ef1beaed"}
      ...> )
      iex> {:ok, %Explorer.Chain.Address{hash: found_hash}} = Explorer.Chain.hash_to_address(hash)
      iex> found_hash == hash
      true


  ## Options

    * `:necessity_by_association` - use to load `t:association/0` as `:required` or `:optional`.  If an association is
      `:required`, and the `t:Explorer.Chain.Address.t/0` has no associated record for that association,
      then the `t:Explorer.Chain.Address.t/0` will not be included in the list.

  Optionally it also accepts a boolean to fetch the `has_decompiled_code?` virtual field or not

  """
  @spec find_or_insert_address_from_hash(Hash.Address.t(), [necessity_by_association_option], boolean()) ::
          {:ok, Address.t()}
  def find_or_insert_address_from_hash(
        %Hash{byte_count: unquote(Hash.Address.byte_count())} = hash,
        options \\ [
          necessity_by_association: %{
            :contracts_creation_internal_transaction => :optional,
            :names => :optional,
            :smart_contract => :optional,
            :token => :optional,
            :contracts_creation_transaction => :optional
          }
        ],
        query_decompiled_code_flag \\ true
      ) do
    case hash_to_address(hash, options, query_decompiled_code_flag) do
      {:ok, address} ->
        {:ok, address}

      {:error, :not_found} ->
        create_address(%{hash: to_string(hash)})
        hash_to_address(hash, options, query_decompiled_code_flag)
    end
  end

  @doc """
  Converts list of `t:Explorer.Chain.Address.t/0` `hash` to the `t:Explorer.Chain.Address.t/0` with that `hash`.

  Returns `[%Explorer.Chain.Address{}]}` if found

  """
  @spec hashes_to_addresses([Hash.Address.t()]) :: [Address.t()]
  def hashes_to_addresses(hashes) when is_list(hashes) do
    query =
      from(
        address in Address,
        where: address.hash in ^hashes,
        # https://stackoverflow.com/a/29598910/470451
        order_by: fragment("array_position(?, ?)", type(^hashes, {:array, Hash.Address}), address.hash)
      )

    Repo.all(query)
  end

  @doc """
  Finds an `t:Explorer.Chain.Address.t/0` that has the provided `t:Explorer.Chain.Address.t/0` `hash` and a contract.

  ## Options

    * `:necessity_by_association` - use to load `t:association/0` as `:required` or `:optional`.  If an association is
      `:required`, and the `t:Explorer.Chain.Address.t/0` has no associated record for that association,
      then the `t:Explorer.Chain.Address.t/0` will not be included in the list.

  Optionally it also accepts a boolean to fetch the `has_decompiled_code?` virtual field or not

  """
  @spec find_contract_address(Hash.Address.t(), [necessity_by_association_option], boolean()) ::
          {:ok, Address.t()} | {:error, :not_found}
  def find_contract_address(
        %Hash{byte_count: unquote(Hash.Address.byte_count())} = hash,
        options \\ [],
        query_decompiled_code_flag \\ false
      ) do
    necessity_by_association =
      options
      |> Keyword.get(:necessity_by_association, %{})
      |> Map.merge(%{
        smart_contract_additional_sources: :optional
      })

    query =
      from(
        address in Address,
        where: address.hash == ^hash and not is_nil(address.contract_code)
      )

    address_result =
      query
      |> join_associations(necessity_by_association)
      |> with_decompiled_code_flag(hash, query_decompiled_code_flag)
      |> Repo.one()

    address_updated_result =
      case address_result do
        %{smart_contract: smart_contract} ->
          if smart_contract do
            CheckBytecodeMatchingOnDemand.trigger_check(address_result, smart_contract)
            address_result
          else
            address_verified_twin_contract =
              Chain.get_minimal_proxy_template(hash) ||
                Chain.get_address_verified_twin_contract(hash).verified_contract

            if address_verified_twin_contract do
              address_verified_twin_contract_updated =
                address_verified_twin_contract
                |> Map.put(:address_hash, hash)
                |> Map.put(:metadata_from_verified_twin, true)
                |> Map.put(:implementation_address_hash, nil)
                |> Map.put(:implementation_name, nil)
                |> Map.put(:implementation_fetched_at, nil)

              address_result
              |> Map.put(:smart_contract, address_verified_twin_contract_updated)
            else
              address_result
            end
          end

        _ ->
          address_result
      end

    address_updated_result
    |> case do
      nil -> {:error, :not_found}
      address -> {:ok, address}
    end
  end

  @spec find_decompiled_contract_address(Hash.Address.t()) :: {:ok, Address.t()} | {:error, :not_found}
  def find_decompiled_contract_address(%Hash{byte_count: unquote(Hash.Address.byte_count())} = hash) do
    query =
      from(
        address in Address,
        preload: [
          :contracts_creation_internal_transaction,
          :names,
          :smart_contract,
          :token,
          :contracts_creation_transaction,
          :decompiled_smart_contracts
        ],
        where: address.hash == ^hash
      )

    address = Repo.one(query)

    if address do
      {:ok, address}
    else
      {:error, :not_found}
    end
  end

  @doc """
  Converts `t:Explorer.Chain.Block.t/0` `hash` to the `t:Explorer.Chain.Block.t/0` with that `hash`.

  Unlike `number_to_block/1`, both consensus and non-consensus blocks can be returned when looked up by `hash`.

  Returns `{:ok, %Explorer.Chain.Block{}}` if found

      iex> %Block{hash: hash} = insert(:block, consensus: false)
      iex> {:ok, %Explorer.Chain.Block{hash: found_hash}} = Explorer.Chain.hash_to_block(hash)
      iex> found_hash == hash
      true

  Returns `{:error, :not_found}` if not found

      iex> {:ok, hash} = Explorer.Chain.string_to_block_hash(
      ...>   "0x9fc76417374aa880d4449a1f7f31ec597f00b1f6f3dd2d66f4c9c6c445836d8b"
      ...> )
      iex> Explorer.Chain.hash_to_block(hash)
      {:error, :not_found}

  ## Options

    * `:necessity_by_association` - use to load `t:association/0` as `:required` or `:optional`.  If an association is
      `:required`, and the `t:Explorer.Chain.Block.t/0` has no associated record for that association, then the
      `t:Explorer.Chain.Block.t/0` will not be included in the page `entries`.

  """
  @spec hash_to_block(Hash.Full.t(), [necessity_by_association_option]) :: {:ok, Block.t()} | {:error, :not_found}
  def hash_to_block(%Hash{byte_count: unquote(Hash.Full.byte_count())} = hash, options \\ []) when is_list(options) do
    necessity_by_association = Keyword.get(options, :necessity_by_association, %{})

    Block
    |> where(hash: ^hash)
    |> join_associations(necessity_by_association)
    |> Repo.one()
    |> case do
      nil ->
        {:error, :not_found}

      block ->
        {:ok, block}
    end
  end

  @doc """
  Converts the `Explorer.Chain.Hash.t:t/0` to `iodata` representation that can be written efficiently to users.

      iex> %Explorer.Chain.Hash{
      ...>   byte_count: 32,
      ...>   bytes: <<0x9fc76417374aa880d4449a1f7f31ec597f00b1f6f3dd2d66f4c9c6c445836d8b ::
      ...>            big-integer-size(32)-unit(8)>>
      ...> } |>
      ...> Explorer.Chain.hash_to_iodata() |>
      ...> IO.iodata_to_binary()
      "0x9fc76417374aa880d4449a1f7f31ec597f00b1f6f3dd2d66f4c9c6c445836d8b"

  Always pads number, so that it is a valid format for casting.

      iex> %Explorer.Chain.Hash{
      ...>   byte_count: 32,
      ...>   bytes: <<0x1234567890abcdef :: big-integer-size(32)-unit(8)>>
      ...> } |>
      ...> Explorer.Chain.hash_to_iodata() |>
      ...> IO.iodata_to_binary()
      "0x0000000000000000000000000000000000000000000000001234567890abcdef"

  """
  @spec hash_to_iodata(Hash.t()) :: iodata()
  def hash_to_iodata(hash) do
    Hash.to_iodata(hash)
  end

  @doc """
  Converts `t:Explorer.Chain.Transaction.t/0` `hash` to the `t:Explorer.Chain.Transaction.t/0` with that `hash`.

  Returns `{:ok, %Explorer.Chain.Transaction{}}` if found

      iex> %Transaction{hash: hash} = insert(:transaction)
      iex> {:ok, %Explorer.Chain.Transaction{hash: found_hash}} = Explorer.Chain.hash_to_transaction(hash)
      iex> found_hash == hash
      true

  Returns `{:error, :not_found}` if not found

      iex> {:ok, hash} = Explorer.Chain.string_to_transaction_hash(
      ...>   "0x9fc76417374aa880d4449a1f7f31ec597f00b1f6f3dd2d66f4c9c6c445836d8b"
      ...> )
      iex> Explorer.Chain.hash_to_transaction(hash)
      {:error, :not_found}

  ## Options

    * `:necessity_by_association` - use to load `t:association/0` as `:required` or `:optional`.  If an association is
      `:required`, and the `t:Explorer.Chain.Transaction.t/0` has no associated record for that association, then the
      `t:Explorer.Chain.Transaction.t/0` will not be included in the page `entries`.
  """
  @spec hash_to_transaction(Hash.Full.t(), [necessity_by_association_option]) ::
          {:ok, Transaction.t()} | {:error, :not_found}
  def hash_to_transaction(
        %Hash{byte_count: unquote(Hash.Full.byte_count())} = hash,
        options \\ []
      )
      when is_list(options) do
    necessity_by_association = Keyword.get(options, :necessity_by_association, %{})

    Transaction
    |> where(hash: ^hash)
    |> join_associations(necessity_by_association)
    |> Repo.one()
    |> case do
      nil ->
        {:error, :not_found}

      transaction ->
        {:ok, transaction}
    end
  end

  # preload_to_detect_tt?: we don't need to preload more than one token transfer in case the tx inside the list (we dont't show any token transfers on tx tile in new UI)
  def preload_token_transfers(
        %Transaction{hash: tx_hash, block_hash: block_hash} = transaction,
        necessity_by_association,
        preload_to_detect_tt? \\ true
      ) do
    token_transfers =
      TokenTransfer
      |> (&if(is_nil(block_hash),
            do: where(&1, [token_transfer], token_transfer.transaction_hash == ^tx_hash),
            else:
              where(
                &1,
                [token_transfer],
                token_transfer.transaction_hash == ^tx_hash and token_transfer.block_hash == ^block_hash
              )
          )).()
      |> limit(^if(preload_to_detect_tt?, do: 1, else: @token_transfers_per_transaction_preview + 1))
      |> order_by([token_transfer], asc: token_transfer.log_index)
      |> join_associations(necessity_by_association)
      |> Repo.all()

    %Transaction{transaction | token_transfers: token_transfers}
  end

  def get_token_transfers_per_transaction_preview_count, do: @token_transfers_per_transaction_preview

  @doc """
  Converts list of `t:Explorer.Chain.Transaction.t/0` `hashes` to the list of `t:Explorer.Chain.Transaction.t/0`s for
  those `hashes`.

  Returns list of `%Explorer.Chain.Transaction{}`s if found

      iex> [%Transaction{hash: hash1}, %Transaction{hash: hash2}] = insert_list(2, :transaction)
      iex> [%Explorer.Chain.Transaction{hash: found_hash1}, %Explorer.Chain.Transaction{hash: found_hash2}] =
      ...>   Explorer.Chain.hashes_to_transactions([hash1, hash2])
      iex> found_hash1 in [hash1, hash2]
      true
      iex> found_hash2 in [hash1, hash2]
      true

  Returns `[]` if not found

      iex> {:ok, hash} = Explorer.Chain.string_to_transaction_hash(
      ...>   "0x9fc76417374aa880d4449a1f7f31ec597f00b1f6f3dd2d66f4c9c6c445836d8b"
      ...> )
      iex> Explorer.Chain.hashes_to_transactions([hash])
      []

  ## Options

    * `:necessity_by_association` - use to load `t:association/0` as `:required` or `:optional`.  If an association is
      `:required`, and the `t:Explorer.Chain.Transaction.t/0` has no associated record for that association, then the
      `t:Explorer.Chain.Transaction.t/0` will not be included in the page `entries`.
  """
  @spec hashes_to_transactions([Hash.Full.t()], [necessity_by_association_option]) :: [Transaction.t()] | []
  def hashes_to_transactions(hashes, options \\ []) when is_list(hashes) and is_list(options) do
    necessity_by_association = Keyword.get(options, :necessity_by_association, %{})

    fetch_transactions()
    |> where([transaction], transaction.hash in ^hashes)
    |> join_associations(necessity_by_association)
    |> preload([{:token_transfers, [:token, :from_address, :to_address]}])
    |> Repo.all()
  end

  @doc """
  Bulk insert all data stored in the `Explorer`.

  See `Explorer.Chain.Import.all/1` for options and returns.
  """
  @spec import(Import.all_options()) :: Import.all_result()
  def import(options) do
    Import.all(options)
  end

  @doc """
  The percentage of indexed blocks on the chain.

  If there are no blocks, the percentage is 0.

      iex> Explorer.Chain.indexed_ratio_blocks()
      Decimal.new(0)

  """
  @spec indexed_ratio_blocks() :: Decimal.t()
  def indexed_ratio_blocks do
    %{min: min, max: max} = BlockNumber.get_all()

    min_blockchain_block_number =
      case Integer.parse(Application.get_env(:indexer, :first_block)) do
        {block_number, _} -> block_number
        _ -> 0
      end

    case {min, max} do
      {0, 0} ->
        Decimal.new(0)

      _ ->
        result =
          BlockCache.estimated_count()
          |> Decimal.div(max - min_blockchain_block_number + 1)
          |> (&if(
                (Decimal.compare(&1, Decimal.from_float(0.99)) == :gt ||
                   Decimal.compare(&1, Decimal.from_float(0.99)) == :eq) &&
                  min <= min_blockchain_block_number,
                do: Decimal.new(1),
                else: &1
              )).()

        result
        |> Decimal.round(2, :down)
        |> Decimal.min(Decimal.new(1))
    end
  end

  @spec indexed_ratio_internal_transactions() :: Decimal.t()
  def indexed_ratio_internal_transactions do
    %{max: max} = BlockNumber.get_all()
    count = Repo.aggregate(PendingBlockOperation, :count, timeout: :infinity)

    min_blockchain_trace_block_number =
      case Integer.parse(Application.get_env(:indexer, :trace_first_block)) do
        {block_number, _} -> block_number
        _ -> 0
      end

    case max do
      0 ->
        Decimal.new(0)

      _ ->
        full_blocks_range = max - min_blockchain_trace_block_number + 1
        result = Decimal.div(full_blocks_range - count, full_blocks_range)

        result
        |> Decimal.round(2, :down)
        |> Decimal.min(Decimal.new(1))
    end
  end

  @spec fetch_min_block_number() :: non_neg_integer
  def fetch_min_block_number do
    query =
      from(block in Block,
        select: block.number,
        where: block.consensus == true,
        order_by: [asc: block.number],
        limit: 1
      )

    Repo.one(query) || 0
  rescue
    _ ->
      0
  end

  @spec fetch_max_block_number() :: non_neg_integer
  def fetch_max_block_number do
    query =
      from(block in Block,
        select: block.number,
        where: block.consensus == true,
        order_by: [desc: block.number],
        limit: 1
      )

    Repo.one(query) || 0
  rescue
    _ ->
      0
  end

  def fetch_block_by_hash(block_hash) do
    Repo.get(Block, block_hash)
  end

  @doc """
  The number of `t:Explorer.Chain.InternalTransaction.t/0`.

      iex> transaction = :transaction |> insert() |> with_block()
      iex> insert(:internal_transaction, index: 0, transaction: transaction, block_hash: transaction.block_hash, block_index: 0)
      iex> Explorer.Chain.internal_transaction_count()
      1

  If there are none, the count is `0`.

      iex> Explorer.Chain.internal_transaction_count()
      0

  """
  def internal_transaction_count do
    Repo.aggregate(InternalTransaction.where_nonpending_block(), :count, :transaction_hash)
  end

  @doc """
  Finds all `t:Explorer.Chain.Transaction.t/0` in the `t:Explorer.Chain.Block.t/0`.

  ## Options

    * `:necessity_by_association` - use to load `t:association/0` as `:required` or `:optional`.  If an association is
        `:required`, and the `t:Explorer.Chain.Block.t/0` has no associated record for that association, then the
        `t:Explorer.Chain.Block.t/0` will not be included in the page `entries`.
    * `:paging_options` - a `t:Explorer.PagingOptions.t/0` used to specify the `:page_size` and
      `:key` (a tuple of the lowest/oldest `{block_number}`). Results will be the internal
      transactions older than the `block_number` that are passed.
    * ':block_type' - use to filter by type of block; Uncle`, `Reorg`, or `Block` (default).

  """
  @spec list_blocks([paging_options | necessity_by_association_option]) :: [Block.t()]
  def list_blocks(options \\ []) when is_list(options) do
    necessity_by_association = Keyword.get(options, :necessity_by_association, %{})
    paging_options = Keyword.get(options, :paging_options) || @default_paging_options
    block_type = Keyword.get(options, :block_type, "Block")

    cond do
      block_type == "Block" && !paging_options.key ->
        block_from_cache(block_type, paging_options, necessity_by_association)

      block_type == "Uncle" && !paging_options.key ->
        uncles_from_cache(block_type, paging_options, necessity_by_association)

      true ->
        fetch_blocks(block_type, paging_options, necessity_by_association)
    end
  end

  defp block_from_cache(block_type, paging_options, necessity_by_association) do
    case Blocks.take_enough(paging_options.page_size) do
      nil ->
        elements = fetch_blocks(block_type, paging_options, necessity_by_association)

        Blocks.update(elements)

        elements

      blocks ->
        blocks
    end
  end

  def uncles_from_cache(block_type, paging_options, necessity_by_association) do
    case Uncles.take_enough(paging_options.page_size) do
      nil ->
        elements = fetch_blocks(block_type, paging_options, necessity_by_association)

        Uncles.update(elements)

        elements

      blocks ->
        blocks
    end
  end

  defp fetch_blocks(block_type, paging_options, necessity_by_association) do
    Block
    |> Block.block_type_filter(block_type)
    |> page_blocks(paging_options)
    |> limit(^paging_options.page_size)
    |> order_by(desc: :number)
    |> join_associations(necessity_by_association)
    |> Repo.all()
  end

  @doc """
  Map `block_number`s to their `t:Explorer.Chain.Block.t/0` `hash` `t:Explorer.Chain.Hash.Full.t/0`.

  Does not include non-consensus blocks.

      iex> block = insert(:block, consensus: false)
      iex> Explorer.Chain.block_hash_by_number([block.number])
      %{}

  """
  @spec block_hash_by_number([Block.block_number()]) :: %{Block.block_number() => Hash.Full.t()}
  def block_hash_by_number(block_numbers) when is_list(block_numbers) do
    query =
      from(block in Block,
        where: block.consensus == true and block.number in ^block_numbers,
        select: {block.number, block.hash}
      )

    query
    |> Repo.all()
    |> Enum.into(%{})
  end

  @doc """
  Lists the top `t:Explorer.Chain.Address.t/0`'s' in descending order based on coin balance and address hash.

  """
  @spec list_top_addresses :: [{Address.t(), non_neg_integer()}]
  def list_top_addresses(options \\ []) do
    paging_options = Keyword.get(options, :paging_options, @default_paging_options)

    if is_nil(paging_options.key) do
      paging_options.page_size
      |> Accounts.take_enough()
      |> case do
        nil ->
          accounts_with_n = fetch_top_addresses(paging_options)

          accounts_with_n
          |> Enum.map(fn {address, _n} -> address end)
          |> Accounts.update()

          accounts_with_n

        accounts ->
          Enum.map(
            accounts,
            &{&1,
             if is_nil(&1.nonce) do
               0
             else
               &1.nonce + 1
             end}
          )
      end
    else
      fetch_top_addresses(paging_options)
    end
  end

  defp fetch_top_addresses(paging_options) do
    base_query =
      from(a in Address,
        where: a.fetched_coin_balance > ^0,
        order_by: [desc: a.fetched_coin_balance, asc: a.hash],
        preload: [:names],
        select: {a, fragment("coalesce(1 + ?, 0)", a.nonce)}
      )

    base_query
    |> page_addresses(paging_options)
    |> limit(^paging_options.page_size)
    |> Repo.all()
  end

  @doc """
  Lists the top `t:Explorer.Chain.Token.t/0`'s'.

  """
  @spec list_top_tokens(String.t()) :: [{Token.t(), non_neg_integer()}]
  def list_top_tokens(filter, options \\ []) do
    paging_options = Keyword.get(options, :paging_options, @default_paging_options)
    token_type = Keyword.get(options, :token_type, nil)

    fetch_top_tokens(filter, paging_options, token_type)
  end

  defp fetch_top_tokens(filter, paging_options, token_type) do
    base_query = base_token_query(token_type)

    base_query_with_paging =
      base_query
      |> page_tokens(paging_options)
      |> limit(^paging_options.page_size)

    query =
      if filter && filter !== "" do
        case prepare_search_term(filter) do
          {:some, filter_term} ->
            base_query_with_paging
            |> where(fragment("to_tsvector('english', symbol || ' ' || name ) @@ to_tsquery(?)", ^filter_term))

          _ ->
            base_query_with_paging
        end
      else
        base_query_with_paging
      end

    query
    |> Repo.all()
  end

  defp base_token_query(empty_type) when empty_type in [nil, []] do
    from(t in Token,
      order_by: [desc_nulls_last: t.holder_count, asc: t.name],
      preload: [:contract_address]
    )
  end

  defp base_token_query(token_types) when is_list(token_types) do
    from(t in Token,
      where: t.type in ^token_types,
      order_by: [desc_nulls_last: t.holder_count, asc: t.name],
      preload: [:contract_address]
    )
  end

  @doc """
  Calls `reducer` on a stream of `t:Explorer.Chain.Block.t/0` without `t:Explorer.Chain.Block.Reward.t/0`.
  """
  def stream_blocks_without_rewards(initial, reducer) when is_function(reducer, 2) do
    Block.blocks_without_reward_query()
    |> Repo.stream_reduce(initial, reducer)
  end

  @doc """
  Finds all transactions of a certain block number
  """
  def get_transactions_of_block_number(block_number) do
    block_number
    |> Transaction.transactions_with_block_number()
    |> Repo.all()
  end

  @doc """
  Finds all Blocks validated by the address with the given hash.

    ## Options
      * `:necessity_by_association` - use to load `t:association/0` as `:required` or `:optional`.  If an association is
          `:required`, and the `t:Explorer.Chain.Block.t/0` has no associated record for that association, then the
          `t:Explorer.Chain.Block.t/0` will not be included in the page `entries`.
      * `:paging_options` - a `t:Explorer.PagingOptions.t/0` used to specify the `:page_size` and
        `:key` (a tuple of the lowest/oldest `{block_number}`) and. Results will be the internal
        transactions older than the `block_number` that are passed.

  Returns all blocks validated by the address given.
  """
  @spec get_blocks_validated_by_address(
          [paging_options | necessity_by_association_option],
          Hash.Address.t()
        ) :: [Block.t()]
  def get_blocks_validated_by_address(options \\ [], address_hash) when is_list(options) do
    necessity_by_association = Keyword.get(options, :necessity_by_association, %{})
    paging_options = Keyword.get(options, :paging_options, @default_paging_options)

    Block
    |> join_associations(necessity_by_association)
    |> where(miner_hash: ^address_hash)
    |> page_blocks(paging_options)
    |> limit(^paging_options.page_size)
    |> order_by(desc: :number)
    |> Repo.all()
  end

  def check_if_validated_blocks_at_address(address_hash) do
    Repo.exists?(from(b in Block, where: b.miner_hash == ^address_hash))
  end

  def check_if_logs_at_address(address_hash) do
    Repo.exists?(from(l in Log, where: l.address_hash == ^address_hash))
  end

  def check_if_internal_transactions_at_address(address_hash) do
    internal_transactions_exists_by_created_contract_address_hash =
      Repo.exists?(from(it in InternalTransaction, where: it.created_contract_address_hash == ^address_hash))

    internal_transactions_exists_by_from_address_hash =
      Repo.exists?(from(it in InternalTransaction, where: it.from_address_hash == ^address_hash))

    internal_transactions_exists_by_to_address_hash =
      Repo.exists?(from(it in InternalTransaction, where: it.to_address_hash == ^address_hash))

    internal_transactions_exists_by_created_contract_address_hash || internal_transactions_exists_by_from_address_hash ||
      internal_transactions_exists_by_to_address_hash
  end

  def check_if_token_transfers_at_address(address_hash) do
    token_transfers_exists_by_from_address_hash =
      Repo.exists?(from(tt in TokenTransfer, where: tt.from_address_hash == ^address_hash))

    token_transfers_exists_by_to_address_hash =
      Repo.exists?(from(tt in TokenTransfer, where: tt.to_address_hash == ^address_hash))

    token_transfers_exists_by_from_address_hash ||
      token_transfers_exists_by_to_address_hash
  end

  def check_if_tokens_at_address(address_hash) do
    Repo.exists?(
      from(
        tb in CurrentTokenBalance,
        where: tb.address_hash == ^address_hash,
        where: tb.value > 0
      )
    )
  end

  @doc """
  Counts all of the block validations and groups by the `miner_hash`.
  """
  def each_address_block_validation_count(fun) when is_function(fun, 1) do
    query =
      from(
        b in Block,
        join: addr in Address,
        where: b.miner_hash == addr.hash,
        select: {b.miner_hash, count(b.miner_hash)},
        group_by: b.miner_hash
      )

    Repo.stream_each(query, fun)
  end

  @doc """
  Counts the number of `t:Explorer.Chain.Block.t/0` validated by the address with the given `hash`.
  """
  @spec address_to_validation_count(Hash.Address.t()) :: non_neg_integer()
  def address_to_validation_count(hash) do
    query = from(block in Block, where: block.miner_hash == ^hash, select: fragment("COUNT(*)"))

    Repo.one(query)
  end

  @spec address_to_transaction_count(Address.t()) :: non_neg_integer()
  def address_to_transaction_count(address) do
    address_hash_to_transaction_count(address.hash)
  end

  @spec address_to_token_transfer_count(Address.t()) :: non_neg_integer()
  def address_to_token_transfer_count(address) do
    query =
      from(
        token_transfer in TokenTransfer,
        where: token_transfer.to_address_hash == ^address.hash,
        or_where: token_transfer.from_address_hash == ^address.hash
      )

    Repo.aggregate(query, :count, timeout: :infinity)
  end

  @spec address_to_gas_usage_count(Address.t()) :: Decimal.t() | nil
  def address_to_gas_usage_count(address) do
    if contract?(address) do
      incoming_transaction_gas_usage = address_to_incoming_transaction_gas_usage(address.hash)

      cond do
        !incoming_transaction_gas_usage ->
          address_to_outcoming_transaction_gas_usage(address.hash)

        Decimal.compare(incoming_transaction_gas_usage, 0) == :eq ->
          address_to_outcoming_transaction_gas_usage(address.hash)

        true ->
          incoming_transaction_gas_usage
      end
    else
      address_to_outcoming_transaction_gas_usage(address.hash)
    end
  end

  @doc """
  Return the balance in usd corresponding to this token. Return nil if the usd_value of the token is not present.
  """
  def balance_in_usd(_token_balance, %{usd_value: nil}) do
    nil
  end

  def balance_in_usd(token_balance, %{usd_value: usd_value, decimals: decimals}) do
    tokens = CurrencyHelpers.divide_decimals(token_balance.value, decimals)
    Decimal.mult(tokens, usd_value)
  end

  def balance_in_usd(%{token: %{usd_value: nil}}) do
    nil
  end

  def balance_in_usd(token_balance) do
    tokens = CurrencyHelpers.divide_decimals(token_balance.value, token_balance.token.decimals)
    price = token_balance.token.usd_value
    Decimal.mult(tokens, price)
  end

  defp contract?(%{contract_code: nil}), do: false

  defp contract?(%{contract_code: _}), do: true

  @doc """
  Returns a stream of unfetched `t:Explorer.Chain.Address.CoinBalance.t/0`.

  When there are addresses, the `reducer` is called for each `t:Explorer.Chain.Address.t/0` `hash` and all
  `t:Explorer.Chain.Block.t/0` `block_number` that address is mentioned.

  | Address Hash Schema                        | Address Hash Field              | Block Number Schema                | Block Number Field |
  |--------------------------------------------|---------------------------------|------------------------------------|--------------------|
  | `t:Explorer.Chain.Block.t/0`               | `miner_hash`                    | `t:Explorer.Chain.Block.t/0`       | `number`           |
  | `t:Explorer.Chain.Transaction.t/0`         | `from_address_hash`             | `t:Explorer.Chain.Transaction.t/0` | `block_number`     |
  | `t:Explorer.Chain.Transaction.t/0`         | `to_address_hash`               | `t:Explorer.Chain.Transaction.t/0` | `block_number`     |
  | `t:Explorer.Chain.Log.t/0`                 | `address_hash`                  | `t:Explorer.Chain.Transaction.t/0` | `block_number`     |
  | `t:Explorer.Chain.InternalTransaction.t/0` | `created_contract_address_hash` | `t:Explorer.Chain.Transaction.t/0` | `block_number`     |
  | `t:Explorer.Chain.InternalTransaction.t/0` | `from_address_hash`             | `t:Explorer.Chain.Transaction.t/0` | `block_number`     |
  | `t:Explorer.Chain.InternalTransaction.t/0` | `to_address_hash`               | `t:Explorer.Chain.Transaction.t/0` | `block_number`     |

  Pending `t:Explorer.Chain.Transaction.t/0` `from_address_hash` and `to_address_hash` aren't returned because they
  don't have an associated block number.

  When there are no addresses, the `reducer` is never called and the `initial` is returned in an `:ok` tuple.

  When an `t:Explorer.Chain.Address.t/0` `hash` is used multiple times, all unique `t:Explorer.Chain.Block.t/0` `number`
  will be returned.
  """
  @spec stream_unfetched_balances(
          initial :: accumulator,
          reducer ::
            (entry :: %{address_hash: Hash.Address.t(), block_number: Block.block_number()}, accumulator -> accumulator)
        ) :: {:ok, accumulator}
        when accumulator: term()
  def stream_unfetched_balances(initial, reducer) when is_function(reducer, 2) do
    query =
      from(
        balance in CoinBalance,
        where: is_nil(balance.value_fetched_at),
        select: %{address_hash: balance.address_hash, block_number: balance.block_number}
      )

    Repo.stream_reduce(query, initial, reducer)
  end

  @doc """
  Returns a stream of all token balances that weren't fetched values.
  """
  @spec stream_unfetched_token_balances(
          initial :: accumulator,
          reducer :: (entry :: TokenBalance.t(), accumulator -> accumulator)
        ) :: {:ok, accumulator}
        when accumulator: term()
  def stream_unfetched_token_balances(initial, reducer) when is_function(reducer, 2) do
    TokenBalance.unfetched_token_balances()
    |> Repo.stream_reduce(initial, reducer)
  end

  @doc """
  Returns a stream of all blocks with unfetched internal transactions, using
  the `pending_block_operation` table.

      iex> unfetched = insert(:block)
      iex> insert(:pending_block_operation, block: unfetched, block_number: unfetched.number)
      iex> {:ok, number_set} = Explorer.Chain.stream_blocks_with_unfetched_internal_transactions(
      ...>   MapSet.new(),
      ...>   fn number, acc ->
      ...>     MapSet.put(acc, number)
      ...>   end
      ...> )
      iex> unfetched.number in number_set
      true

  """
  @spec stream_blocks_with_unfetched_internal_transactions(
          initial :: accumulator,
          reducer :: (entry :: term(), accumulator -> accumulator)
        ) :: {:ok, accumulator}
        when accumulator: term()
  def stream_blocks_with_unfetched_internal_transactions(initial, reducer) when is_function(reducer, 2) do
    query =
      from(
        po in PendingBlockOperation,
        where: not is_nil(po.block_number),
        select: po.block_number
      )

    Repo.stream_reduce(query, initial, reducer)
  end

  def remove_nonconsensus_blocks_from_pending_ops(block_hashes) do
    query =
      from(
        po in PendingBlockOperation,
        where: po.block_hash in ^block_hashes
      )

    {_, _} = Repo.delete_all(query)

    :ok
  end

  def remove_nonconsensus_blocks_from_pending_ops do
    query =
      from(
        po in PendingBlockOperation,
        inner_join: block in Block,
        on: block.hash == po.block_hash,
        where: block.consensus == false
      )

    {_, _} = Repo.delete_all(query)

    :ok
  end

  @spec stream_transactions_with_unfetched_created_contract_codes(
          fields :: [
            :block_hash
            | :created_contract_code_indexed_at
            | :from_address_hash
            | :gas
            | :gas_price
            | :hash
            | :index
            | :input
            | :nonce
            | :r
            | :s
            | :to_address_hash
            | :v
            | :value
          ],
          initial :: accumulator,
          reducer :: (entry :: term(), accumulator -> accumulator)
        ) :: {:ok, accumulator}
        when accumulator: term()
  def stream_transactions_with_unfetched_created_contract_codes(fields, initial, reducer)
      when is_function(reducer, 2) do
    query =
      from(t in Transaction,
        where:
          not is_nil(t.block_hash) and not is_nil(t.created_contract_address_hash) and
            is_nil(t.created_contract_code_indexed_at),
        select: ^fields
      )

    Repo.stream_reduce(query, initial, reducer)
  end

  @spec stream_mined_transactions(
          fields :: [
            :block_hash
            | :created_contract_code_indexed_at
            | :from_address_hash
            | :gas
            | :gas_price
            | :hash
            | :index
            | :input
            | :nonce
            | :r
            | :s
            | :to_address_hash
            | :v
            | :value
          ],
          initial :: accumulator,
          reducer :: (entry :: term(), accumulator -> accumulator)
        ) :: {:ok, accumulator}
        when accumulator: term()
  def stream_mined_transactions(fields, initial, reducer) when is_function(reducer, 2) do
    query =
      from(t in Transaction,
        where: not is_nil(t.block_hash) and not is_nil(t.nonce) and not is_nil(t.from_address_hash),
        select: ^fields
      )

    Repo.stream_reduce(query, initial, reducer)
  end

  @spec stream_pending_transactions(
          fields :: [
            :block_hash
            | :created_contract_code_indexed_at
            | :from_address_hash
            | :gas
            | :gas_price
            | :hash
            | :index
            | :input
            | :nonce
            | :r
            | :s
            | :to_address_hash
            | :v
            | :value
          ],
          initial :: accumulator,
          reducer :: (entry :: term(), accumulator -> accumulator)
        ) :: {:ok, accumulator}
        when accumulator: term()
  def stream_pending_transactions(fields, initial, reducer) when is_function(reducer, 2) do
    query =
      Transaction
      |> pending_transactions_query()
      |> select(^fields)

    Repo.stream_reduce(query, initial, reducer)
  end

  @doc """
  Returns a stream of all blocks that are marked as unfetched in `t:Explorer.Chain.Block.SecondDegreeRelation.t/0`.
  For each uncle block a `hash` of nephew block and an `index` of the block in it are returned.

  When a block is fetched, its uncles are transformed into `t:Explorer.Chain.Block.SecondDegreeRelation.t/0` and can be
  returned.  Once the uncle is imported its corresponding `t:Explorer.Chain.Block.SecondDegreeRelation.t/0`
  `uncle_fetched_at` will be set and it won't be returned anymore.
  """
  @spec stream_unfetched_uncles(
          initial :: accumulator,
          reducer :: (entry :: term(), accumulator -> accumulator)
        ) :: {:ok, accumulator}
        when accumulator: term()
  def stream_unfetched_uncles(initial, reducer) when is_function(reducer, 2) do
    query =
      from(bsdr in Block.SecondDegreeRelation,
        where: is_nil(bsdr.uncle_fetched_at) and not is_nil(bsdr.index),
        select: [:nephew_hash, :index]
      )

    Repo.stream_reduce(query, initial, reducer)
  end

  @doc """
  The number of `t:Explorer.Chain.Log.t/0`.

      iex> transaction = :transaction |> insert() |> with_block()
      iex> insert(:log, transaction: transaction, index: 0)
      iex> Explorer.Chain.log_count()
      1

  When there are no `t:Explorer.Chain.Log.t/0`.

      iex> Explorer.Chain.log_count()
      0

  """
  def log_count do
    Repo.one!(from(log in "logs", select: fragment("COUNT(*)")))
  end

  @doc """
  Max consensus block numbers.

  If blocks are skipped and inserted out of number order, the max number is still returned

      iex> insert(:block, number: 2)
      iex> insert(:block, number: 1)
      iex> Explorer.Chain.max_consensus_block_number()
      {:ok, 2}

  Non-consensus blocks are ignored

      iex> insert(:block, number: 3, consensus: false)
      iex> insert(:block, number: 2, consensus: true)
      iex> Explorer.Chain.max_consensus_block_number()
      {:ok, 2}

  If there are no blocks, `{:error, :not_found}` is returned

      iex> Explorer.Chain.max_consensus_block_number()
      {:error, :not_found}

  """
  @spec max_consensus_block_number() :: {:ok, Block.block_number()} | {:error, :not_found}
  def max_consensus_block_number do
    Block
    |> where(consensus: true)
    |> Repo.aggregate(:max, :number)
    |> case do
      nil -> {:error, :not_found}
      number -> {:ok, number}
    end
  end

  @spec block_height() :: block_height()
  def block_height do
    query = from(block in Block, select: coalesce(max(block.number), 0), where: block.consensus == true)

    Repo.one!(query)
  end

  def count_db_decompiled_contracts do
    query = from(p in "pg_class", select: p.reltuples, where: p.relname == "decompiled_smart_contracts")

    query
    |> Repo.one()
    |> decompiled_contracts_count()
  end

  defp decompiled_contracts_count(count) do
    {:ok, count}
  end

  def last_db_block_status do
    query =
      from(block in Block,
        select: {block.number, block.timestamp},
        where: block.consensus == true,
        order_by: [desc: block.number],
        limit: 1
      )

    query
    |> Repo.one()
    |> block_status()
  end

  def last_cache_block_status do
    [
      paging_options: %PagingOptions{page_size: 1}
    ]
    |> list_blocks()
    |> List.last()
    |> case do
      %{timestamp: timestamp, number: number} ->
        block_status({number, timestamp})

      _ ->
        block_status(nil)
    end
  end

  @spec upsert_last_fetched_counter(map()) :: {:ok, LastFetchedCounter.t()} | {:error, Ecto.Changeset.t()}
  def upsert_last_fetched_counter(params) do
    changeset = LastFetchedCounter.changeset(%LastFetchedCounter{}, params)

    Repo.insert(changeset,
      on_conflict: :replace_all,
      conflict_target: [:counter_type]
    )
  end

  def get_last_fetched_counter(type) do
    query =
      from(
        last_fetched_counter in LastFetchedCounter,
        where: last_fetched_counter.counter_type == ^type,
        select: last_fetched_counter.value
      )

    Repo.one!(query) || Decimal.new(0)
  end

  defp block_status({number, timestamp}) do
    now = DateTime.utc_now()
    last_block_period = DateTime.diff(now, timestamp, :millisecond)

    if last_block_period > Application.get_env(:explorer, :healthy_blocks_period) do
      {:error, number, timestamp}
    else
      {:ok, number, timestamp}
    end
  end

  defp block_status(nil), do: {:error, :no_blocks}

  def fetch_min_missing_block_cache(from \\ nil, to \\ nil) do
    from_block_number = from || 0
    to_block_number = to || BlockNumber.get_max()

    if to_block_number > 0 do
      query =
        from(b in Block,
          right_join:
            missing_range in fragment(
              """
                (SELECT b1.number
                FROM generate_series((?)::integer, (?)::integer) AS b1(number)
                WHERE NOT EXISTS
                  (SELECT 1 FROM blocks b2 WHERE b2.number=b1.number AND b2.consensus))
              """,
              ^from_block_number,
              ^to_block_number
            ),
          on: b.number == missing_range.number,
          select: min(missing_range.number)
        )

      Repo.one(query, timeout: :infinity)
    else
      nil
    end
  end

  @doc """
  Calculates the ranges of missing consensus blocks in `range`.

  When there are no blocks, the entire range is missing.

      iex> Explorer.Chain.missing_block_number_ranges(0..5)
      [0..5]

  If the block numbers from `0` to `max_block_number/0` are contiguous, then no block numbers are missing

      iex> insert(:block, number: 0)
      iex> insert(:block, number: 1)
      iex> Explorer.Chain.missing_block_number_ranges(0..1)
      []

  If there are gaps between the `first` and `last` of `range`, then the missing numbers are compacted into ranges.
  Single missing numbers become ranges with the single number as the start and end.

      iex> insert(:block, number: 0)
      iex> insert(:block, number: 2)
      iex> insert(:block, number: 5)
      iex> Explorer.Chain.missing_block_number_ranges(0..5)
      [1..1, 3..4]

  Flipping the order of `first` and `last` in the `range` flips the order that the missing ranges are returned.  This
  allows `missing_block_numbers` to be used to generate the sequence down or up from a starting block number.

      iex> insert(:block, number: 0)
      iex> insert(:block, number: 2)
      iex> insert(:block, number: 5)
      iex> Explorer.Chain.missing_block_number_ranges(5..0)
      [4..3, 1..1]

  If only non-consensus blocks exist for a number, the number still counts as missing.

      iex> insert(:block, number: 0)
      iex> insert(:block, number: 1, consensus: false)
      iex> insert(:block, number: 2)
      iex> Explorer.Chain.missing_block_number_ranges(2..0)
      [1..1]

  if range starts with non-consensus block in the middle of the chain, it returns missing numbers.

      iex> insert(:block, number: 12859383, consensus: true)
      iex> insert(:block, number: 12859384, consensus: false)
      iex> insert(:block, number: 12859386, consensus: true)
      iex> Explorer.Chain.missing_block_number_ranges(12859384..12859385)
      [12859384..12859385]

      if range starts with missing block in the middle of the chain, it returns missing numbers.

      iex> insert(:block, number: 12859383, consensus: true)
      iex> insert(:block, number: 12859386, consensus: true)
      iex> Explorer.Chain.missing_block_number_ranges(12859384..12859385)
      [12859384..12859385]

  """
  @spec missing_block_number_ranges(Range.t()) :: [Range.t()]
  def missing_block_number_ranges(range)

  def missing_block_number_ranges(range_start..range_end) do
    range_min = min(range_start, range_end)
    range_max = max(range_start, range_end)

    ordered_missing_query =
      from(b in Block,
        right_join:
          missing_range in fragment(
            """
            (
              SELECT distinct b1.number
              FROM generate_series((?)::integer, (?)::integer) AS b1(number)
              WHERE NOT EXISTS
                (SELECT 1 FROM blocks b2 WHERE b2.number=b1.number AND b2.consensus)
              ORDER BY b1.number DESC
            )
            """,
            ^range_min,
            ^range_max
          ),
        on: b.number == missing_range.number,
        select: missing_range.number,
        order_by: missing_range.number,
        distinct: missing_range.number
      )

    missing_blocks = Repo.all(ordered_missing_query, timeout: :infinity)

    [block_ranges, last_block_range_start, last_block_range_end] =
      missing_blocks
      |> Enum.reduce([[], nil, nil], fn block_number, [block_ranges, last_block_range_start, last_block_range_end] ->
        cond do
          !last_block_range_start ->
            [block_ranges, block_number, block_number]

          block_number == last_block_range_end + 1 ->
            [block_ranges, last_block_range_start, block_number]

          true ->
            block_ranges = block_ranges_extend(block_ranges, last_block_range_start, last_block_range_end)
            [block_ranges, block_number, block_number]
        end
      end)

    final_block_ranges =
      if last_block_range_start && last_block_range_end do
        block_ranges_extend(block_ranges, last_block_range_start, last_block_range_end)
      else
        block_ranges
      end

    ordered_block_ranges =
      final_block_ranges
      |> Enum.sort(fn %Range{first: first1, last: _}, %Range{first: first2, last: _} ->
        if range_start <= range_end do
          first1 <= first2
        else
          first1 >= first2
        end
      end)
      |> Enum.map(fn %Range{first: first, last: last} = range ->
        if range_start <= range_end do
          range
        else
          if last > first do
            %Range{first: last, last: first, step: -1}
          else
            %Range{first: last, last: first, step: 1}
          end
        end
      end)

    ordered_block_ranges
  end

  defp block_ranges_extend(block_ranges, block_range_start, block_range_end) do
    # credo:disable-for-next-line
    block_ranges ++ [Range.new(block_range_start, block_range_end)]
  end

  @doc """
  Finds consensus `t:Explorer.Chain.Block.t/0` with `number`.

  ## Options

    * `:necessity_by_association` - use to load `t:association/0` as `:required` or `:optional`.  If an association is
      `:required`, and the `t:Explorer.Chain.Block.t/0` has no associated record for that association, then the
      `t:Explorer.Chain.Block.t/0` will not be included in the page `entries`.

  """
  @spec number_to_block(Block.block_number(), [necessity_by_association_option]) ::
          {:ok, Block.t()} | {:error, :not_found}
  def number_to_block(number, options \\ []) when is_list(options) do
    necessity_by_association = Keyword.get(options, :necessity_by_association, %{})

    Block
    |> where(consensus: true, number: ^number)
    |> join_associations(necessity_by_association)
    |> Repo.one()
    |> case do
      nil -> {:error, :not_found}
      block -> {:ok, block}
    end
  end

  @spec timestamp_to_block_number(DateTime.t(), :before | :after, boolean()) ::
          {:ok, Block.block_number()} | {:error, :not_found}
  def timestamp_to_block_number(given_timestamp, closest, from_api) do
    {:ok, t} = Timex.format(given_timestamp, "%Y-%m-%d %H:%M:%S", :strftime)

    inner_query =
      from(
        block in Block,
        where: block.consensus == true,
        where:
          fragment("? <= TO_TIMESTAMP(?, 'YYYY-MM-DD HH24:MI:SS') + (1 * interval '1 minute')", block.timestamp, ^t),
        where:
          fragment("? >= TO_TIMESTAMP(?, 'YYYY-MM-DD HH24:MI:SS') - (1 * interval '1 minute')", block.timestamp, ^t)
      )

    query =
      from(
        block in subquery(inner_query),
        select: block,
        order_by:
          fragment("abs(extract(epoch from (? - TO_TIMESTAMP(?, 'YYYY-MM-DD HH24:MI:SS'))))", block.timestamp, ^t),
        limit: 1
      )

    response =
      if from_api do
        query
        |> Repo.replica().one()
      else
        query
        |> Repo.one()
      end

    response
    |> case do
      nil ->
        {:error, :not_found}

      %{:number => number, :timestamp => timestamp} ->
        block_number = get_block_number_based_on_closest(closest, timestamp, given_timestamp, number)

        {:ok, block_number}
    end
  end

  defp get_block_number_based_on_closest(closest, timestamp, given_timestamp, number) do
    case closest do
      :before ->
        if DateTime.compare(timestamp, given_timestamp) == :lt ||
             DateTime.compare(timestamp, given_timestamp) == :eq do
          number
        else
          number - 1
        end

      :after ->
        if DateTime.compare(timestamp, given_timestamp) == :lt ||
             DateTime.compare(timestamp, given_timestamp) == :eq do
          number + 1
        else
          number
        end
    end
  end

  @doc """
  Count of pending `t:Explorer.Chain.Transaction.t/0`.

  A count of all pending transactions.

      iex> insert(:transaction)
      iex> :transaction |> insert() |> with_block()
      iex> Explorer.Chain.pending_transaction_count()
      1

  """
  @spec pending_transaction_count() :: non_neg_integer()
  def pending_transaction_count do
    Transaction
    |> pending_transactions_query()
    |> Repo.aggregate(:count, :hash)
  end

  @doc """
  Returns the paged list of collated transactions that occurred recently from newest to oldest using `block_number`
  and `index`.

      iex> newest_first_transactions = 50 |> insert_list(:transaction) |> with_block() |> Enum.reverse()
      iex> oldest_seen = Enum.at(newest_first_transactions, 9)
      iex> paging_options = %Explorer.PagingOptions{page_size: 10, key: {oldest_seen.block_number, oldest_seen.index}}
      iex> recent_collated_transactions = Explorer.Chain.recent_collated_transactions(true, paging_options: paging_options)
      iex> length(recent_collated_transactions)
      10
      iex> hd(recent_collated_transactions).hash == Enum.at(newest_first_transactions, 10).hash
      true

  ## Options

    * `:necessity_by_association` - use to load `t:association/0` as `:required` or `:optional`.  If an association is
      `:required`, and the `t:Explorer.Chain.Transaction.t/0` has no associated record for that association,
      then the `t:Explorer.Chain.Transaction.t/0` will not be included in the list.
    * `:paging_options` - a `t:Explorer.PagingOptions.t/0` used to specify the `:page_size` and
      `:key` (a tuple of the lowest/oldest `{block_number, index}`) and. Results will be the transactions older than
      the `block_number` and `index` that are passed.

  """
  @spec recent_collated_transactions(true | false, [paging_options | necessity_by_association_option]) :: [
          Transaction.t()
        ]
  def recent_collated_transactions(old_ui?, options \\ [])
      when is_list(options) do
    necessity_by_association = Keyword.get(options, :necessity_by_association, %{})
    paging_options = Keyword.get(options, :paging_options, @default_paging_options)
    method_id_filter = Keyword.get(options, :method)
    type_filter = Keyword.get(options, :type)

    fetch_recent_collated_transactions(
      old_ui?,
      paging_options,
      necessity_by_association,
      method_id_filter,
      type_filter
    )
  end

  # RAP - random access pagination
  @spec recent_collated_transactions_for_rap([paging_options | necessity_by_association_option]) :: %{
          :total_transactions_count => non_neg_integer(),
          :transactions => [Transaction.t()]
        }
  def recent_collated_transactions_for_rap(options \\ []) when is_list(options) do
    necessity_by_association = Keyword.get(options, :necessity_by_association, %{})
    paging_options = Keyword.get(options, :paging_options, @default_paging_options)

    total_transactions_count = transactions_available_count()

    fetched_transactions =
      if is_nil(paging_options.key) or paging_options.page_number == 1 do
        paging_options.page_size
        |> Kernel.+(1)
        |> Transactions.take_enough()
        |> case do
          nil ->
            transactions = fetch_recent_collated_transactions_for_rap(paging_options, necessity_by_association)
            Transactions.update(transactions)
            transactions

          transactions ->
            transactions
        end
      else
        fetch_recent_collated_transactions_for_rap(paging_options, necessity_by_association)
      end

    %{total_transactions_count: total_transactions_count, transactions: fetched_transactions}
  end

  def default_page_size, do: @default_page_size

  def fetch_recent_collated_transactions_for_rap(paging_options, necessity_by_association) do
    fetch_transactions_for_rap()
    |> where([transaction], not is_nil(transaction.block_number) and not is_nil(transaction.index))
    |> handle_random_access_paging_options(paging_options)
    |> join_associations(necessity_by_association)
    |> preload([{:token_transfers, [:token, :from_address, :to_address]}])
    |> Repo.all()
  end

  defp fetch_transactions_for_rap do
    Transaction
    |> order_by([transaction], desc: transaction.block_number, desc: transaction.index)
  end

  def transactions_available_count do
    Transaction
    |> where([transaction], not is_nil(transaction.block_number) and not is_nil(transaction.index))
    |> limit(^@limit_showing_transactions)
    |> Repo.aggregate(:count, :hash)
  end

  def fetch_recent_collated_transactions(
        old_ui?,
        paging_options,
        necessity_by_association,
        method_id_filter,
        type_filter
      ) do
    paging_options
    |> fetch_transactions()
    |> where([transaction], not is_nil(transaction.block_number) and not is_nil(transaction.index))
    |> apply_filter_by_method_id_to_transactions(method_id_filter)
    |> apply_filter_by_tx_type_to_transactions(type_filter)
    |> join_associations(necessity_by_association)
    |> (&if(old_ui?, do: preload(&1, [{:token_transfers, [:token, :from_address, :to_address]}]), else: &1)).()
    |> Repo.all()
    |> (&if(old_ui?,
          do: &1,
          else: Enum.map(&1, fn tx -> preload_token_transfers(tx, @token_transfers_neccessity_by_association) end)
        )).()
  end

  @doc """
  Return the list of pending transactions that occurred recently.

      iex> 2 |> insert_list(:transaction)
      iex> :transaction |> insert() |> with_block()
      iex> 8 |> insert_list(:transaction)
      iex> recent_pending_transactions = Explorer.Chain.recent_pending_transactions()
      iex> length(recent_pending_transactions)
      10
      iex> Enum.all?(recent_pending_transactions, fn %Explorer.Chain.Transaction{block_hash: block_hash} ->
      ...>   is_nil(block_hash)
      ...> end)
      true

  ## Options

    * `:necessity_by_association` - use to load `t:association/0` as `:required` or `:optional`.  If an association is
      `:required`, and the `t:Explorer.Chain.Transaction.t/0` has no associated record for that association,
      then the `t:Explorer.Chain.Transaction.t/0` will not be included in the list.
    * `:paging_options` - a `t:Explorer.PagingOptions.t/0` used to specify the `:page_size` (defaults to
      `#{@default_paging_options.page_size}`) and `:key` (a tuple of the lowest/oldest `{inserted_at, hash}`) and.
      Results will be the transactions older than the `inserted_at` and `hash` that are passed.

  """
  @spec recent_pending_transactions([paging_options | necessity_by_association_option], true | false) :: [
          Transaction.t()
        ]
  def recent_pending_transactions(options \\ [], old_ui? \\ true)
      when is_list(options) do
    necessity_by_association = Keyword.get(options, :necessity_by_association, %{})
    paging_options = Keyword.get(options, :paging_options, @default_paging_options)
    method_id_filter = Keyword.get(options, :method)
    type_filter = Keyword.get(options, :type)

    Transaction
    |> page_pending_transaction(paging_options)
    |> limit(^paging_options.page_size)
    |> pending_transactions_query()
    |> apply_filter_by_method_id_to_transactions(method_id_filter)
    |> apply_filter_by_tx_type_to_transactions(type_filter)
    |> order_by([transaction], desc: transaction.inserted_at, asc: transaction.hash)
    |> join_associations(necessity_by_association)
    |> (&if(old_ui?, do: preload(&1, [{:token_transfers, [:token, :from_address, :to_address]}]), else: &1)).()
    |> Repo.all()
    |> (&if(old_ui?,
          do: &1,
          else: Enum.map(&1, fn tx -> preload_token_transfers(tx, @token_transfers_neccessity_by_association) end)
        )).()
  end

  def pending_transactions_query(query) do
    from(transaction in query,
      where: is_nil(transaction.block_hash) and (is_nil(transaction.error) or transaction.error != "dropped/replaced")
    )
  end

  def pending_transactions_list do
    query =
      from(transaction in Transaction,
        where: is_nil(transaction.block_hash) and (is_nil(transaction.error) or transaction.error != "dropped/replaced")
      )

    query
    |> Repo.all(timeout: :infinity)
  end

  @doc """
  The `string` must start with `0x`, then is converted to an integer and then to `t:Explorer.Chain.Hash.Address.t/0`.

      iex> Explorer.Chain.string_to_address_hash("0x5aAeb6053F3E94C9b9A09f33669435E7Ef1BeAed")
      {
        :ok,
        %Explorer.Chain.Hash{
          byte_count: 20,
          bytes: <<90, 174, 182, 5, 63, 62, 148, 201, 185, 160, 159, 51, 102, 148, 53,
            231, 239, 27, 234, 237>>
        }
      }

      iex> Explorer.Chain.string_to_address_hash("0x5aaeb6053f3e94c9b9a09f33669435e7ef1beaed")
      {
        :ok,
        %Explorer.Chain.Hash{
          byte_count: 20,
          bytes: <<90, 174, 182, 5, 63, 62, 148, 201, 185, 160, 159, 51, 102, 148, 53,
            231, 239, 27, 234, 237>>
        }
      }

      iex> Base.encode16(<<90, 174, 182, 5, 63, 62, 148, 201, 185, 160, 159, 51, 102, 148, 53, 231, 239, 27, 234, 237>>, case: :lower)
      "5aaeb6053f3e94c9b9a09f33669435e7ef1beaed"

  `String.t` format must always have 40 hexadecimal digits after the `0x` base prefix.

      iex> Explorer.Chain.string_to_address_hash("0x0")
      :error

  """
  @spec string_to_address_hash(String.t()) :: {:ok, Hash.Address.t()} | :error
  def string_to_address_hash(string) when is_binary(string) do
    Hash.Address.cast(string)
  end

  def string_to_address_hash(_), do: :error

  @doc """
  The `string` must start with `0x`, then is converted to an integer and then to `t:Explorer.Chain.Hash.t/0`.

      iex> Explorer.Chain.string_to_block_hash(
      ...>   "0x9fc76417374aa880d4449a1f7f31ec597f00b1f6f3dd2d66f4c9c6c445836d8b"
      ...> )
      {
        :ok,
        %Explorer.Chain.Hash{
          byte_count: 32,
          bytes: <<0x9fc76417374aa880d4449a1f7f31ec597f00b1f6f3dd2d66f4c9c6c445836d8b :: big-integer-size(32)-unit(8)>>
        }
      }

  `String.t` format must always have 64 hexadecimal digits after the `0x` base prefix.

      iex> Explorer.Chain.string_to_block_hash("0x0")
      :error

  """
  @spec string_to_block_hash(String.t()) :: {:ok, Hash.t()} | :error
  def string_to_block_hash(string) when is_binary(string) do
    Hash.Full.cast(string)
  end

  def string_to_block_hash(_), do: :error

  @doc """
  The `string` must start with `0x`, then is converted to an integer and then to `t:Explorer.Chain.Hash.t/0`.

      iex> Explorer.Chain.string_to_transaction_hash(
      ...>  "0x9fc76417374aa880d4449a1f7f31ec597f00b1f6f3dd2d66f4c9c6c445836d8b"
      ...> )
      {
        :ok,
        %Explorer.Chain.Hash{
          byte_count: 32,
          bytes: <<0x9fc76417374aa880d4449a1f7f31ec597f00b1f6f3dd2d66f4c9c6c445836d8b :: big-integer-size(32)-unit(8)>>
        }
      }

  `String.t` format must always have 64 hexadecimal digits after the `0x` base prefix.

      iex> Explorer.Chain.string_to_transaction_hash("0x0")
      :error

  """
  @spec string_to_transaction_hash(String.t()) :: {:ok, Hash.t()} | :error
  def string_to_transaction_hash(string) when is_binary(string) do
    Hash.Full.cast(string)
  end

  def string_to_transaction_hash(_), do: :error

  @doc """
  `t:Explorer.Chain.InternalTransaction/0`s in `t:Explorer.Chain.Transaction.t/0` with `hash`.

  ## Options

    * `:necessity_by_association` - use to load `t:association/0` as `:required` or `:optional`.  If an association is
      `:required`, and the `t:Explorer.Chain.InternalTransaction.t/0` has no associated record for that association,
      then the `t:Explorer.Chain.InternalTransaction.t/0` will not be included in the list.
    * `:paging_options` - a `t:Explorer.PagingOptions.t/0` used to specify the `:page_size` and
      `:key` (a tuple of the lowest/oldest `{index}`). Results will be the internal transactions older than
      the `index` that is passed.

  """

  @spec all_transaction_to_internal_transactions(Hash.Full.t(), [paging_options | necessity_by_association_option]) :: [
          InternalTransaction.t()
        ]
  def all_transaction_to_internal_transactions(hash, options \\ []) when is_list(options) do
    necessity_by_association = Keyword.get(options, :necessity_by_association, %{})
    paging_options = Keyword.get(options, :paging_options, @default_paging_options)

    InternalTransaction
    |> for_parent_transaction(hash)
    |> join_associations(necessity_by_association)
    |> InternalTransaction.where_nonpending_block()
    |> page_internal_transaction(paging_options)
    |> limit(^paging_options.page_size)
    |> order_by([internal_transaction], asc: internal_transaction.index)
    |> preload(:transaction)
    |> Repo.all()
  end

  @spec transaction_to_internal_transactions(Hash.Full.t(), [paging_options | necessity_by_association_option]) :: [
          InternalTransaction.t()
        ]
  def transaction_to_internal_transactions(hash, options \\ []) when is_list(options) do
    necessity_by_association = Keyword.get(options, :necessity_by_association, %{})
    paging_options = Keyword.get(options, :paging_options, @default_paging_options)

    InternalTransaction
    |> for_parent_transaction(hash)
    |> join_associations(necessity_by_association)
    |> where_transaction_has_multiple_internal_transactions()
    |> InternalTransaction.where_is_different_from_parent_transaction()
    |> InternalTransaction.where_nonpending_block()
    |> page_internal_transaction(paging_options)
    |> limit(^paging_options.page_size)
    |> order_by([internal_transaction], asc: internal_transaction.index)
    |> preload(:transaction)
    |> Repo.all()
  end

  @doc """
  Finds all `t:Explorer.Chain.Log.t/0`s for `t:Explorer.Chain.Transaction.t/0`.

  ## Options

    * `:necessity_by_association` - use to load `t:association/0` as `:required` or `:optional`.  If an association is
      `:required`, and the `t:Explorer.Chain.Log.t/0` has no associated record for that association, then the
      `t:Explorer.Chain.Log.t/0` will not be included in the page `entries`.
    * `:paging_options` - a `t:Explorer.PagingOptions.t/0` used to specify the `:page_size` and
      `:key` (a tuple of the lowest/oldest `{index}`). Results will be the transactions older than
      the `index` that are passed.

  """
  @spec transaction_to_logs(Hash.Full.t(), boolean(), [paging_options | necessity_by_association_option]) :: [Log.t()]
  def transaction_to_logs(transaction_hash, from_api, options \\ []) when is_list(options) do
    necessity_by_association = Keyword.get(options, :necessity_by_association, %{})
    paging_options = Keyword.get(options, :paging_options, @default_paging_options)

    log_with_transactions =
      from(log in Log,
        inner_join: transaction in Transaction,
        on:
          transaction.block_hash == log.block_hash and transaction.block_number == log.block_number and
            transaction.hash == log.transaction_hash
      )

    query =
      log_with_transactions
      |> where([_, transaction], transaction.hash == ^transaction_hash)
      |> page_logs(paging_options)
      |> limit(^paging_options.page_size)
      |> order_by([log], asc: log.index)
      |> join_associations(necessity_by_association)

    if from_api do
      query
      |> Repo.replica().all()
    else
      query
      |> Repo.all()
    end
  end

  @doc """
  Finds all `t:Explorer.Chain.TokenTransfer.t/0`s for `t:Explorer.Chain.Transaction.t/0`.

  ## Options

    * `:necessity_by_association` - use to load `t:association/0` as `:required` or `:optional`.  If an association is
      `:required`, and the `t:Explorer.Chain.TokenTransfer.t/0` has no associated record for that association, then the
      `t:Explorer.Chain.TokenTransfer.t/0` will not be included in the page `entries`.
    * `:paging_options` - a `t:Explorer.PagingOptions.t/0` used to specify the `:page_size` and
      `:key` (in the form of `%{"inserted_at" => inserted_at}`). Results will be the transactions older than
      the `index` that are passed.

  """
  @spec transaction_to_token_transfers(Hash.Full.t(), [paging_options | necessity_by_association_option]) :: [
          TokenTransfer.t()
        ]
  def transaction_to_token_transfers(transaction_hash, options \\ []) when is_list(options) do
    necessity_by_association = Keyword.get(options, :necessity_by_association, %{})
    paging_options = options |> Keyword.get(:paging_options, @default_paging_options) |> Map.put(:asc_order, true)
    token_type = Keyword.get(options, :token_type)

    TokenTransfer
    |> join(:inner, [token_transfer], transaction in assoc(token_transfer, :transaction))
    |> where(
      [token_transfer, transaction],
      transaction.hash == ^transaction_hash and token_transfer.block_hash == transaction.block_hash and
        token_transfer.block_number == transaction.block_number
    )
    |> join(:inner, [tt], token in assoc(tt, :token), as: :token)
    |> preload([token: token], [{:token, token}])
    |> TokenTransfer.filter_by_type(token_type)
    |> TokenTransfer.page_token_transfer(paging_options)
    |> limit(^paging_options.page_size)
    |> order_by([token_transfer], asc: token_transfer.log_index)
    |> join_associations(necessity_by_association)
    |> Repo.all()
  end

  @doc """
  Converts `transaction` to the status of the `t:Explorer.Chain.Transaction.t/0` whether pending or collated.

  ## Returns

    * `:pending` - the transaction has not be confirmed in a block yet.
    * `:awaiting_internal_transactions` - the transaction happened in a pre-Byzantium block or on a chain like Ethereum
      Classic (ETC) that never adopted [EIP-658](https://github.com/Arachnid/EIPs/blob/master/EIPS/eip-658.md), which
      add transaction status to transaction receipts, so the status can only be derived whether the first internal
      transaction has an error.
    * `:success` - the transaction has been confirmed in a block
    * `{:error, :awaiting_internal_transactions}` - the transactions happened post-Byzantium, but the error message
       requires the internal transactions.
    * `{:error, reason}` - the transaction failed due to `reason` in its first internal transaction.

  """
  @spec transaction_to_status(Transaction.t()) ::
          :pending
          | :awaiting_internal_transactions
          | :success
          | {:error, :awaiting_internal_transactions}
          | {:error, reason :: String.t()}
  def transaction_to_status(%Transaction{error: "dropped/replaced"}), do: {:error, "dropped/replaced"}
  def transaction_to_status(%Transaction{block_hash: nil, status: nil}), do: :pending
  def transaction_to_status(%Transaction{status: nil}), do: :awaiting_internal_transactions
  def transaction_to_status(%Transaction{status: :ok}), do: :success

  def transaction_to_status(%Transaction{status: :error, error: nil}),
    do: {:error, :awaiting_internal_transactions}

  def transaction_to_status(%Transaction{status: :error, error: error}) when is_binary(error), do: {:error, error}

  def transaction_to_revert_reason(transaction) do
    %Transaction{revert_reason: revert_reason} = transaction

    if revert_reason == nil do
      fetch_tx_revert_reason(transaction)
    else
      revert_reason
    end
  end

  def fetch_tx_revert_reason(
        %Transaction{
          block_number: block_number,
          to_address_hash: to_address_hash,
          from_address_hash: from_address_hash,
          input: data,
          gas: gas,
          gas_price: gas_price,
          value: value
        } = transaction
      ) do
    json_rpc_named_arguments = Application.get_env(:explorer, :json_rpc_named_arguments)

    gas_hex =
      if gas do
        gas_hex_without_prefix =
          gas
          |> Decimal.to_integer()
          |> Integer.to_string(16)
          |> String.downcase()

        "0x" <> gas_hex_without_prefix
      else
        "0x0"
      end

    req =
      EthereumJSONRPCTransaction.eth_call_request(
        0,
        block_number,
        data,
        to_address_hash,
        from_address_hash,
        gas_hex,
        Wei.hex_format(gas_price),
        Wei.hex_format(value)
      )

    revert_reason =
      case EthereumJSONRPC.json_rpc(req, json_rpc_named_arguments) do
        {:error, %{data: data}} ->
          data

        {:error, %{message: message}} ->
          message

        _ ->
          ""
      end

    formatted_revert_reason =
      revert_reason |> format_revert_reason_message() |> (&if(String.valid?(&1), do: &1, else: revert_reason)).()

    if byte_size(formatted_revert_reason) > 0 do
      transaction
      |> Changeset.change(%{revert_reason: formatted_revert_reason})
      |> Repo.update()
    end

    formatted_revert_reason
  end

  def format_revert_reason_message(revert_reason) do
    case revert_reason do
      @revert_msg_prefix_1 <> rest ->
        rest

      @revert_msg_prefix_2 <> rest ->
        rest

      @revert_msg_prefix_3 <> rest ->
        extract_revert_reason_message_wrapper(rest)

      @revert_msg_prefix_4 <> rest ->
        extract_revert_reason_message_wrapper(rest)

      @revert_msg_prefix_5 <> rest ->
        extract_revert_reason_message_wrapper(rest)

      revert_reason_full ->
        revert_reason_full
    end
  end

  defp extract_revert_reason_message_wrapper(revert_reason_message) do
    case revert_reason_message do
      "0x" <> hex ->
        extract_revert_reason_message(hex)

      _ ->
        revert_reason_message
    end
  end

  defp extract_revert_reason_message(hex) do
    case hex do
      @revert_error_method_id <> msg_with_offset ->
        [msg] =
          msg_with_offset
          |> Base.decode16!(case: :mixed)
          |> TypeDecoder.decode_raw([:string])

        msg

      _ ->
        hex
    end
  end

  @doc """
  The `t:Explorer.Chain.Transaction.t/0` or `t:Explorer.Chain.InternalTransaction.t/0` `value` of the `transaction` in
  `unit`.
  """
  @spec value(InternalTransaction.t(), :wei) :: Wei.wei()
  @spec value(InternalTransaction.t(), :gwei) :: Wei.gwei()
  @spec value(InternalTransaction.t(), :ether) :: Wei.ether()
  @spec value(Transaction.t(), :wei) :: Wei.wei()
  @spec value(Transaction.t(), :gwei) :: Wei.gwei()
  @spec value(Transaction.t(), :ether) :: Wei.ether()
  def value(%type{value: value}, unit) when type in [InternalTransaction, Transaction] do
    Wei.to(value, unit)
  end

  def smart_contract_bytecode(address_hash) do
    query =
      from(
        address in Address,
        where: address.hash == ^address_hash,
        select: address.contract_code
      )

    query
    |> Repo.one()
    |> Data.to_string()
  end

  def smart_contract_creation_tx_bytecode(address_hash) do
    creation_tx_query =
      from(
        tx in Transaction,
        left_join: a in Address,
        on: tx.created_contract_address_hash == a.hash,
        where: tx.created_contract_address_hash == ^address_hash,
        where: tx.status == ^1,
        select: %{init: tx.input, created_contract_code: a.contract_code}
      )

    tx_input =
      creation_tx_query
      |> Repo.one()

    if tx_input do
      with %{init: input, created_contract_code: created_contract_code} <- tx_input do
        %{init: Data.to_string(input), created_contract_code: Data.to_string(created_contract_code)}
      end
    else
      creation_int_tx_query =
        from(
          itx in InternalTransaction,
          join: t in assoc(itx, :transaction),
          where: itx.created_contract_address_hash == ^address_hash,
          where: t.status == ^1,
          select: %{init: itx.init, created_contract_code: itx.created_contract_code}
        )

      res = creation_int_tx_query |> Repo.one()

      case res do
        %{init: init, created_contract_code: created_contract_code} ->
          init_str = Data.to_string(init)
          created_contract_code_str = Data.to_string(created_contract_code)
          %{init: init_str, created_contract_code: created_contract_code_str}

        _ ->
          nil
      end
    end
  end

  @doc """
  Checks if an address is a contract
  """
  @spec contract_address?(String.t(), non_neg_integer(), Keyword.t()) :: boolean() | :json_rpc_error
  def contract_address?(address_hash, block_number, json_rpc_named_arguments \\ []) do
    {:ok, binary_hash} = Explorer.Chain.Hash.Address.cast(address_hash)

    query =
      from(
        address in Address,
        where: address.hash == ^binary_hash
      )

    address = Repo.one(query)

    cond do
      is_nil(address) ->
        block_quantity = integer_to_quantity(block_number)

        case EthereumJSONRPC.fetch_codes(
               [%{block_quantity: block_quantity, address: address_hash}],
               json_rpc_named_arguments
             ) do
          {:ok, %EthereumJSONRPC.FetchedCodes{params_list: fetched_codes}} ->
            result = List.first(fetched_codes)

            result && !(is_nil(result[:code]) || result[:code] == "" || result[:code] == "0x")

          _ ->
            :json_rpc_error
        end

      is_nil(address.contract_code) ->
        false

      true ->
        true
    end
  end

  @doc """
  Fetches contract creation input data.
  """
  @spec contract_creation_input_data(String.t()) :: nil | String.t()
  def contract_creation_input_data(address_hash) do
    query =
      from(
        address in Address,
        where: address.hash == ^address_hash,
        preload: [:contracts_creation_internal_transaction, :contracts_creation_transaction]
      )

    contract_address = Repo.one(query)

    contract_creation_input_data_from_address(contract_address)
  end

  # credo:disable-for-next-line /Complexity/
  defp contract_creation_input_data_from_address(address) do
    internal_transaction = address && address.contracts_creation_internal_transaction
    transaction = address && address.contracts_creation_transaction

    cond do
      is_nil(address) ->
        ""

      internal_transaction && internal_transaction.input ->
        Data.to_string(internal_transaction.input)

      internal_transaction && internal_transaction.init ->
        Data.to_string(internal_transaction.init)

      transaction && transaction.input ->
        Data.to_string(transaction.input)

      is_nil(transaction) && is_nil(internal_transaction) &&
          not is_nil(address.contract_code) ->
        %Explorer.Chain.Data{bytes: bytes} = address.contract_code
        Base.encode16(bytes, case: :lower)

      true ->
        ""
    end
  end

  @doc """
  Inserts a `t:SmartContract.t/0`.

  As part of inserting a new smart contract, an additional record is inserted for
  naming the address for reference.
  """
  @spec create_smart_contract(map()) :: {:ok, SmartContract.t()} | {:error, Ecto.Changeset.t()}
  def create_smart_contract(attrs \\ %{}, external_libraries \\ [], secondary_sources \\ []) do
    new_contract = %SmartContract{}

    attrs =
      attrs
      |> Helper.add_contract_code_md5()

    smart_contract_changeset =
      new_contract
      |> SmartContract.changeset(attrs)
      |> Changeset.put_change(:external_libraries, external_libraries)

    new_contract_additional_source = %SmartContractAdditionalSource{}

    smart_contract_additional_sources_changesets =
      if secondary_sources do
        secondary_sources
        |> Enum.map(fn changeset ->
          new_contract_additional_source
          |> SmartContractAdditionalSource.changeset(changeset)
        end)
      else
        []
      end

    address_hash = Changeset.get_field(smart_contract_changeset, :address_hash)

    # Enforce ShareLocks tables order (see docs: sharelocks.md)
    insert_contract_query =
      Multi.new()
      |> Multi.run(:set_address_verified, fn repo, _ -> set_address_verified(repo, address_hash) end)
      |> Multi.run(:clear_primary_address_names, fn repo, _ -> clear_primary_address_names(repo, address_hash) end)
      |> Multi.insert(:smart_contract, smart_contract_changeset)

    insert_contract_query_with_additional_sources =
      smart_contract_additional_sources_changesets
      |> Enum.with_index()
      |> Enum.reduce(insert_contract_query, fn {changeset, index}, multi ->
        Multi.insert(multi, "smart_contract_additional_source_#{Integer.to_string(index)}", changeset)
      end)

    insert_result =
      insert_contract_query_with_additional_sources
      |> Repo.transaction()

    create_address_name(Repo, Changeset.get_field(smart_contract_changeset, :name), address_hash)

    case insert_result do
      {:ok, %{smart_contract: smart_contract}} ->
        {:ok, smart_contract}

      {:error, :smart_contract, changeset, _} ->
        {:error, changeset}

      {:error, :set_address_verified, message, _} ->
        {:error, message}
    end
  end

  @doc """
  Updates a `t:SmartContract.t/0`.

  Has the similar logic as create_smart_contract/1.
  Used in cases when you need to update row in DB contains SmartContract, e.g. in case of changing
  status `partially verified` to `fully verified` (re-verify).
  """
  @spec update_smart_contract(map()) :: {:ok, SmartContract.t()} | {:error, Ecto.Changeset.t()}
  def update_smart_contract(attrs \\ %{}, external_libraries \\ [], secondary_sources \\ []) do
    address_hash = Map.get(attrs, :address_hash)

    query =
      from(
        smart_contract in SmartContract,
        where: smart_contract.address_hash == ^address_hash
      )

    query_sources =
      from(
        source in SmartContractAdditionalSource,
        where: source.address_hash == ^address_hash
      )

    _delete_sources = Repo.delete_all(query_sources)

    smart_contract = Repo.one(query)

    smart_contract_changeset =
      smart_contract
      |> SmartContract.changeset(attrs)
      |> Changeset.put_change(:external_libraries, external_libraries)

    new_contract_additional_source = %SmartContractAdditionalSource{}

    smart_contract_additional_sources_changesets =
      if secondary_sources do
        secondary_sources
        |> Enum.map(fn changeset ->
          new_contract_additional_source
          |> SmartContractAdditionalSource.changeset(changeset)
        end)
      else
        []
      end

    # Enforce ShareLocks tables order (see docs: sharelocks.md)
    insert_contract_query =
      Multi.new()
      |> Multi.update(:smart_contract, smart_contract_changeset)

    insert_contract_query_with_additional_sources =
      smart_contract_additional_sources_changesets
      |> Enum.with_index()
      |> Enum.reduce(insert_contract_query, fn {changeset, index}, multi ->
        Multi.insert(multi, "smart_contract_additional_source_#{Integer.to_string(index)}", changeset)
      end)

    insert_result =
      insert_contract_query_with_additional_sources
      |> Repo.transaction()

    case insert_result do
      {:ok, %{smart_contract: smart_contract}} ->
        {:ok, smart_contract}

      {:error, :smart_contract, changeset, _} ->
        {:error, changeset}

      {:error, :set_address_verified, message, _} ->
        {:error, message}
    end
  end

  defp set_address_verified(repo, address_hash) do
    query =
      from(
        address in Address,
        where: address.hash == ^address_hash
      )

    case repo.update_all(query, set: [verified: true]) do
      {1, _} -> {:ok, []}
      _ -> {:error, "There was an error annotating that the address has been verified."}
    end
  end

  defp set_address_decompiled(repo, address_hash) do
    query =
      from(
        address in Address,
        where: address.hash == ^address_hash
      )

    case repo.update_all(query, set: [decompiled: true]) do
      {1, _} -> {:ok, []}
      _ -> {:error, "There was an error annotating that the address has been decompiled."}
    end
  end

  defp clear_primary_address_names(repo, address_hash) do
    query =
      from(
        address_name in Address.Name,
        where: address_name.address_hash == ^address_hash,
        # Enforce Name ShareLocks order (see docs: sharelocks.md)
        order_by: [asc: :address_hash, asc: :name],
        lock: "FOR UPDATE"
      )

    repo.update_all(
      from(n in Address.Name, join: s in subquery(query), on: n.address_hash == s.address_hash and n.name == s.name),
      set: [primary: false]
    )

    {:ok, []}
  end

  defp create_address_name(repo, name, address_hash) do
    params = %{
      address_hash: address_hash,
      name: name,
      primary: true
    }

    %Address.Name{}
    |> Address.Name.changeset(params)
    |> repo.insert(on_conflict: :nothing, conflict_target: [:address_hash, :name])
  end

  def get_verified_twin_contract(%Explorer.Chain.Address{} = target_address) do
    case target_address do
      %{contract_code: %Chain.Data{bytes: contract_code_bytes}} ->
        target_address_hash = target_address.hash

        contract_code_md5 = Helper.contract_code_md5(contract_code_bytes)

        verified_contract_twin_query =
          from(
            smart_contract in SmartContract,
            where: smart_contract.contract_code_md5 == ^contract_code_md5,
            where: smart_contract.address_hash != ^target_address_hash,
            select: smart_contract,
            limit: 1
          )

        verified_contract_twin_query
        |> Repo.one(timeout: 10_000)

      _ ->
        nil
    end
  end

  @doc """
  Finds metadata for verification of a contract from verified twins: contracts with the same bytecode
  which were verified previously, returns a single t:SmartContract.t/0
  """
  def get_address_verified_twin_contract(hash) when is_binary(hash) do
    case string_to_address_hash(hash) do
      {:ok, address_hash} -> get_address_verified_twin_contract(address_hash)
      _ -> %{:verified_contract => nil, :additional_sources => nil}
    end
  end

  def get_address_verified_twin_contract(%Explorer.Chain.Hash{} = address_hash) do
    with target_address <- Repo.get(Address, address_hash),
         false <- is_nil(target_address) do
      verified_contract_twin = get_verified_twin_contract(target_address)

      verified_contract_twin_additional_sources = get_contract_additional_sources(verified_contract_twin)

      %{
        :verified_contract => verified_contract_twin,
        :additional_sources => verified_contract_twin_additional_sources
      }
    else
      _ ->
        %{:verified_contract => nil, :additional_sources => nil}
    end
  end

  def get_minimal_proxy_template(address_hash) do
    minimal_proxy_template =
      case Repo.get(Address, address_hash) do
        nil ->
          nil

        target_address ->
          contract_code = target_address.contract_code

          case contract_code do
            %Chain.Data{bytes: contract_code_bytes} ->
              contract_bytecode = Base.encode16(contract_code_bytes, case: :lower)

              get_minimal_proxy_from_template_code(contract_bytecode)

            _ ->
              nil
          end
      end

    minimal_proxy_template
  end

  defp get_minimal_proxy_from_template_code(contract_bytecode) do
    case contract_bytecode do
      "363d3d373d3d3d363d73" <> <<template_address::binary-size(40)>> <> _ ->
        template_address = "0x" <> template_address

        query =
          from(
            smart_contract in SmartContract,
            where: smart_contract.address_hash == ^template_address,
            select: smart_contract
          )

        template =
          query
          |> Repo.one(timeout: 10_000)

        template

      _ ->
        nil
    end
  end

  defp get_contract_additional_sources(verified_contract_twin) do
    if verified_contract_twin do
      verified_contract_twin_additional_sources_query =
        from(
          s in SmartContractAdditionalSource,
          where: s.address_hash == ^verified_contract_twin.address_hash
        )

      verified_contract_twin_additional_sources_query
      |> Repo.all()
    else
      []
    end
  end

  @spec address_hash_to_smart_contract(Hash.Address.t()) :: SmartContract.t() | nil
  def address_hash_to_smart_contract(address_hash) do
    query =
      from(
        smart_contract in SmartContract,
        where: smart_contract.address_hash == ^address_hash
      )

    current_smart_contract = Repo.one(query)

    if current_smart_contract do
      current_smart_contract
    else
      address_verified_twin_contract =
        Chain.get_minimal_proxy_template(address_hash) ||
          Chain.get_address_verified_twin_contract(address_hash).verified_contract

      if address_verified_twin_contract do
        address_verified_twin_contract
        |> Map.put(:address_hash, address_hash)
        |> Map.put(:metadata_from_verified_twin, true)
        |> Map.put(:implementation_address_hash, nil)
        |> Map.put(:implementation_name, nil)
        |> Map.put(:implementation_fetched_at, nil)
      else
        current_smart_contract
      end
    end
  end

  @spec address_hash_to_smart_contract_without_twin(Hash.Address.t()) :: SmartContract.t() | nil
  def address_hash_to_smart_contract_without_twin(address_hash) do
    query =
      from(
        smart_contract in SmartContract,
        where: smart_contract.address_hash == ^address_hash
      )

    Repo.one(query)
  end

  def smart_contract_fully_verified?(address_hash_str) when is_binary(address_hash_str) do
    case string_to_address_hash(address_hash_str) do
      {:ok, address_hash} ->
        check_fully_verified(address_hash)

      _ ->
        false
    end
  end

  def smart_contract_fully_verified?(address_hash) do
    check_fully_verified(address_hash)
  end

  defp check_fully_verified(address_hash) do
    query =
      from(
        smart_contract in SmartContract,
        where: smart_contract.address_hash == ^address_hash
      )

    result = Repo.one(query)

    if result, do: !result.partially_verified, else: false
  end

  def smart_contract_verified?(address_hash_str) when is_binary(address_hash_str) do
    case string_to_address_hash(address_hash_str) do
      {:ok, address_hash} ->
        check_verified(address_hash)

      _ ->
        false
    end
  end

  def smart_contract_verified?(address_hash) do
    check_verified(address_hash)
  end

  defp check_verified(address_hash) do
    query =
      from(
        smart_contract in SmartContract,
        where: smart_contract.address_hash == ^address_hash
      )

    if Repo.one(query), do: true, else: false
  end

  defp fetch_transactions(paging_options \\ nil, from_block \\ nil, to_block \\ nil, is_address? \\ false) do
    Transaction
    |> order_for_transactions(is_address?)
    |> where_block_number_in_period(from_block, to_block)
    |> handle_paging_options(paging_options)
  end

  defp order_for_transactions(query, true) do
    query
    |> order_by([transaction],
      desc: transaction.block_number,
      desc: transaction.index,
      desc: transaction.inserted_at,
      asc: transaction.hash
    )
  end

  defp order_for_transactions(query, _) do
    query
    |> order_by([transaction], desc: transaction.block_number, desc: transaction.index)
  end

  defp fetch_transactions_in_ascending_order_by_index(paging_options) do
    Transaction
    |> order_by([transaction], desc: transaction.block_number, asc: transaction.index)
    |> handle_paging_options(paging_options)
  end

  defp for_parent_transaction(query, %Hash{byte_count: unquote(Hash.Full.byte_count())} = hash) do
    from(
      child in query,
      inner_join: transaction in assoc(child, :transaction),
      where: transaction.hash == ^hash
    )
  end

  defp handle_paging_options(query, nil), do: query

  defp handle_paging_options(query, %PagingOptions{key: nil, page_size: nil}), do: query

  defp handle_paging_options(query, paging_options) do
    query
    |> page_transaction(paging_options)
    |> limit(^paging_options.page_size)
  end

  defp handle_verified_contracts_paging_options(query, nil), do: query

  defp handle_verified_contracts_paging_options(query, paging_options) do
    query
    |> page_verified_contracts(paging_options)
    |> limit(^paging_options.page_size)
  end

  defp handle_token_transfer_paging_options(query, nil), do: query

  defp handle_token_transfer_paging_options(query, paging_options) do
    query
    |> TokenTransfer.page_token_transfer(paging_options)
    |> limit(^paging_options.page_size)
  end

  defp handle_random_access_paging_options(query, empty_options) when empty_options in [nil, [], %{}],
    do: limit(query, ^(@default_page_size + 1))

  defp handle_random_access_paging_options(query, paging_options) do
    query
    |> (&if(paging_options |> Map.get(:page_number, 1) |> proccess_page_number() == 1,
          do: &1,
          else: page_transaction(&1, paging_options)
        )).()
    |> handle_page(paging_options)
  end

  defp handle_page(query, paging_options) do
    page_number = paging_options |> Map.get(:page_number, 1) |> proccess_page_number()
    page_size = Map.get(paging_options, :page_size, @default_page_size)

    cond do
      page_in_bounds?(page_number, page_size) && page_number == 1 ->
        query
        |> limit(^(page_size + 1))

      page_in_bounds?(page_number, page_size) ->
        query
        |> limit(^page_size)
        |> offset(^((page_number - 2) * page_size))

      true ->
        query
        |> limit(^(@default_page_size + 1))
    end
  end

  defp proccess_page_number(number) when number < 1, do: 1

  defp proccess_page_number(number), do: number

  defp page_in_bounds?(page_number, page_size),
    do: page_size <= @limit_showing_transactions && @limit_showing_transactions - page_number * page_size >= 0

  def limit_showing_transactions, do: @limit_showing_transactions

  defp join_association(query, [{association, nested_preload}], necessity)
       when is_atom(association) and is_atom(nested_preload) do
    case necessity do
      :optional ->
        preload(query, [{^association, ^nested_preload}])

      :required ->
        from(q in query,
          inner_join: a in assoc(q, ^association),
          left_join: b in assoc(a, ^nested_preload),
          preload: [{^association, {a, [{^nested_preload, b}]}}]
        )
    end
  end

  defp join_association(query, association, necessity) when is_atom(association) do
    case necessity do
      :optional ->
        preload(query, ^association)

      :required ->
        from(q in query, inner_join: a in assoc(q, ^association), preload: [{^association, a}])
    end
  end

  defp join_association(query, association, necessity) do
    case necessity do
      :optional ->
        preload(query, ^association)

      :required ->
        from(q in query, inner_join: a in assoc(q, ^association), preload: [{^association, a}])
    end
  end

  defp join_associations(query, necessity_by_association) when is_map(necessity_by_association) do
    Enum.reduce(necessity_by_association, query, fn {association, join}, acc_query ->
      join_association(acc_query, association, join)
    end)
  end

  defp page_addresses(query, %PagingOptions{key: nil}), do: query

  defp page_addresses(query, %PagingOptions{key: {coin_balance, hash}}) do
    from(address in query,
      where:
        (address.fetched_coin_balance == ^coin_balance and address.hash > ^hash) or
          address.fetched_coin_balance < ^coin_balance
    )
  end

  defp page_tokens(query, %PagingOptions{key: nil}), do: query

  defp page_tokens(query, %PagingOptions{key: {holder_count, token_name}}) do
    from(token in query,
      where:
        (token.holder_count == ^holder_count and token.name > ^token_name) or
          token.holder_count < ^holder_count
    )
  end

  defp page_blocks(query, %PagingOptions{key: nil}), do: query

  defp page_blocks(query, %PagingOptions{key: {block_number}}) do
    where(query, [block], block.number < ^block_number)
  end

  defp page_coin_balances(query, %PagingOptions{key: nil}), do: query

  defp page_coin_balances(query, %PagingOptions{key: {block_number}}) do
    where(query, [coin_balance], coin_balance.block_number < ^block_number)
  end

  defp page_internal_transaction(_, _, _ \\ %{index_int_tx_desc_order: false})

  defp page_internal_transaction(query, %PagingOptions{key: nil}, _), do: query

  defp page_internal_transaction(query, %PagingOptions{key: {block_number, transaction_index, index}}, %{
         index_int_tx_desc_order: desc
       }) do
    hardcoded_where_for_page_int_tx(query, block_number, transaction_index, index, desc)
  end

  defp page_internal_transaction(query, %PagingOptions{key: {index}}, %{index_int_tx_desc_order: desc}) do
    if desc do
      where(query, [internal_transaction], internal_transaction.index < ^index)
    else
      where(query, [internal_transaction], internal_transaction.index > ^index)
    end
  end

  defp hardcoded_where_for_page_int_tx(query, block_number, transaction_index, index, false),
    do:
      where(
        query,
        [internal_transaction],
        internal_transaction.block_number < ^block_number or
          (internal_transaction.block_number == ^block_number and
             internal_transaction.transaction_index < ^transaction_index) or
          (internal_transaction.block_number == ^block_number and
             internal_transaction.transaction_index == ^transaction_index and internal_transaction.index > ^index)
      )

  defp hardcoded_where_for_page_int_tx(query, block_number, transaction_index, index, true),
    do:
      where(
        query,
        [internal_transaction],
        internal_transaction.block_number < ^block_number or
          (internal_transaction.block_number == ^block_number and
             internal_transaction.transaction_index < ^transaction_index) or
          (internal_transaction.block_number == ^block_number and
             internal_transaction.transaction_index == ^transaction_index and internal_transaction.index < ^index)
      )

  defp page_logs(query, %PagingOptions{key: nil}), do: query

  defp page_logs(query, %PagingOptions{key: {index}}) do
    where(query, [log], log.index > ^index)
  end

  defp page_pending_transaction(query, %PagingOptions{key: nil}), do: query

  defp page_pending_transaction(query, %PagingOptions{key: {inserted_at, hash}}) do
    where(
      query,
      [transaction],
      (is_nil(transaction.block_number) and
         (transaction.inserted_at < ^inserted_at or
            (transaction.inserted_at == ^inserted_at and transaction.hash > ^hash))) or
        not is_nil(transaction.block_number)
    )
  end

  defp page_transaction(query, %PagingOptions{key: nil}), do: query

  defp page_transaction(query, %PagingOptions{is_pending_tx: true} = options),
    do: page_pending_transaction(query, options)

  defp page_transaction(query, %PagingOptions{key: {block_number, index}, is_index_in_asc_order: true}) do
    where(
      query,
      [transaction],
      transaction.block_number < ^block_number or
        (transaction.block_number == ^block_number and transaction.index > ^index)
    )
  end

  defp page_transaction(query, %PagingOptions{key: {block_number, index}}) do
    where(
      query,
      [transaction],
      transaction.block_number < ^block_number or
        (transaction.block_number == ^block_number and transaction.index < ^index)
    )
  end

  defp page_transaction(query, %PagingOptions{key: {index}}) do
    where(query, [transaction], transaction.index < ^index)
  end

  defp page_search_results(query, %PagingOptions{key: nil}), do: query

  defp page_search_results(query, %PagingOptions{
         key: {_address_hash, _tx_hash, _block_hash, holder_count, name, inserted_at, item_type}
       })
       when holder_count in [nil, ""] do
    where(
      query,
      [item],
      (item.name > ^name and item.type == ^item_type) or
        (item.name == ^name and item.inserted_at < ^inserted_at and
           item.type == ^item_type) or
        item.type != ^item_type
    )
  end

  # credo:disable-for-next-line
  defp page_search_results(query, %PagingOptions{
         key: {_address_hash, _tx_hash, _block_hash, holder_count, name, inserted_at, item_type}
       }) do
    where(
      query,
      [item],
      (item.holder_count < ^holder_count and item.type == ^item_type) or
        (item.holder_count == ^holder_count and item.name > ^name and item.type == ^item_type) or
        (item.holder_count == ^holder_count and item.name == ^name and item.inserted_at < ^inserted_at and
           item.type == ^item_type) or
        item.type != ^item_type
    )
  end

  def page_token_balances(query, %PagingOptions{key: nil}), do: query

  def page_token_balances(query, %PagingOptions{key: {value, address_hash}}) do
    where(
      query,
      [tb],
      tb.value < ^value or (tb.value == ^value and tb.address_hash < ^address_hash)
    )
  end

  def page_current_token_balances(query, %PagingOptions{key: nil}), do: query

  def page_current_token_balances(query, paging_options: %PagingOptions{key: nil}), do: query

  def page_current_token_balances(query, paging_options: %PagingOptions{key: {name, type, value}}) do
    where(
      query,
      [ctb, t],
      ctb.value < ^value or (ctb.value == ^value and t.type < ^type) or
        (ctb.value == ^value and t.type == ^type and t.name < ^name)
    )
  end

  defp page_verified_contracts(query, %PagingOptions{key: nil}), do: query

  defp page_verified_contracts(query, %PagingOptions{key: {id}}) do
    where(query, [contract], contract.id < ^id)
  end

  @doc """
  Ensures the following conditions are true:

    * excludes internal transactions of type call with no siblings in the
      transaction
    * includes internal transactions of type create, reward, or selfdestruct
      even when they are alone in the parent transaction

  """
  @spec where_transaction_has_multiple_internal_transactions(Ecto.Query.t()) :: Ecto.Query.t()
  def where_transaction_has_multiple_internal_transactions(query) do
    where(
      query,
      [internal_transaction, transaction],
      internal_transaction.type != ^:call or
        fragment(
          """
          EXISTS (SELECT sibling.*
          FROM internal_transactions AS sibling
          WHERE sibling.transaction_hash = ? AND sibling.index != ?
          )
          """,
          transaction.hash,
          internal_transaction.index
        )
    )
  end

  @doc """
  The current total number of coins minted minus verifiably burned coins.
  """
  @spec total_supply :: non_neg_integer() | nil
  def total_supply do
    supply_module().total() || 0
  end

  @doc """
  The current number coins in the market for trading.
  """
  @spec circulating_supply :: non_neg_integer() | nil
  def circulating_supply do
    supply_module().circulating()
  end

  defp supply_module do
    Application.get_env(:explorer, :supply, Explorer.Chain.Supply.ExchangeRate)
  end

  @doc """
  Calls supply_for_days from the configured supply_module
  """
  def supply_for_days, do: supply_module().supply_for_days(MarketHistoryCache.recent_days_count())

  @doc """
  Streams a lists token contract addresses that haven't been cataloged.
  """
  @spec stream_uncataloged_token_contract_address_hashes(
          initial :: accumulator,
          reducer :: (entry :: Hash.Address.t(), accumulator -> accumulator)
        ) :: {:ok, accumulator}
        when accumulator: term()
  def stream_uncataloged_token_contract_address_hashes(initial, reducer) when is_function(reducer, 2) do
    query =
      from(
        token in Token,
        where: token.cataloged == false,
        select: token.contract_address_hash
      )

    Repo.stream_reduce(query, initial, reducer)
  end

  @spec stream_unfetched_token_instances(
          initial :: accumulator,
          reducer :: (entry :: map(), accumulator -> accumulator)
        ) :: {:ok, accumulator}
        when accumulator: term()
  def stream_unfetched_token_instances(initial, reducer) when is_function(reducer, 2) do
    nft_tokens =
      from(
        token in Token,
        where: token.type == ^"ERC-721" or token.type == ^"ERC-1155",
        select: token.contract_address_hash
      )

    token_ids_query =
      from(
        token_transfer in TokenTransfer,
        select: %{
          token_contract_address_hash: token_transfer.token_contract_address_hash,
          token_id: fragment("unnest(?)", token_transfer.token_ids)
        }
      )

    query =
      from(
        transfer in subquery(token_ids_query),
        inner_join: token in subquery(nft_tokens),
        on: token.contract_address_hash == transfer.token_contract_address_hash,
        left_join: instance in Instance,
        on:
          transfer.token_contract_address_hash == instance.token_contract_address_hash and
            transfer.token_id == instance.token_id,
        where: is_nil(instance.token_id),
        select: %{
          contract_address_hash: transfer.token_contract_address_hash,
          token_id: transfer.token_id
        }
      )

    distinct_query =
      from(
        q in subquery(query),
        distinct: [q.contract_address_hash, q.token_id]
      )

    Repo.stream_reduce(distinct_query, initial, reducer)
  end

  @doc """
  Streams a list of token contract addresses that have been cataloged.
  """
  @spec stream_cataloged_token_contract_address_hashes(
          initial :: accumulator,
          reducer :: (entry :: Hash.Address.t(), accumulator -> accumulator)
        ) :: {:ok, accumulator}
        when accumulator: term()
  def stream_cataloged_token_contract_address_hashes(initial, reducer, some_time_ago_updated \\ 2880)
      when is_function(reducer, 2) do
    some_time_ago_updated
    |> Token.cataloged_tokens()
    |> order_by(asc: :updated_at)
    |> Repo.stream_reduce(initial, reducer)
  end

  @doc """
  Returns a list of block numbers token transfer `t:Log.t/0`s that don't have an
  associated `t:TokenTransfer.t/0` record.
  """
  def uncataloged_token_transfer_block_numbers do
    query =
      from(l in Log,
        as: :log,
        where: l.first_topic == unquote(TokenTransfer.constant()),
        where:
          not exists(
            from(tf in TokenTransfer,
              where: tf.transaction_hash == parent_as(:log).transaction_hash,
              where: tf.log_index == parent_as(:log).index
            )
          ),
        select: l.block_number,
        distinct: l.block_number
      )

    Repo.stream_reduce(query, [], &[&1 | &2])
  end

  def decode_contract_address_hash_response(resp) do
    case resp do
      "0x000000000000000000000000" <> address ->
        "0x" <> address

      _ ->
        nil
    end
  end

  def decode_contract_integer_response(resp) do
    case resp do
      "0x" <> integer_encoded ->
        {integer_value, _} = Integer.parse(integer_encoded, 16)
        integer_value

      _ ->
        nil
    end
  end

  @doc """
  Fetches a `t:Token.t/0` by an address hash.

  ## Options

      * `:necessity_by_association` - use to load `t:association/0` as `:required` or `:optional`.  If an association is
      `:required`, and the `t:Token.t/0` has no associated record for that association,
      then the `t:Token.t/0` will not be included in the list.
  """
  @spec token_from_address_hash(Hash.Address.t(), [necessity_by_association_option]) ::
          {:ok, Token.t()} | {:error, :not_found}
  def token_from_address_hash(
        %Hash{byte_count: unquote(Hash.Address.byte_count())} = hash,
        options \\ []
      ) do
    necessity_by_association = Keyword.get(options, :necessity_by_association, %{})

    query =
      from(
        t in Token,
        where: t.contract_address_hash == ^hash,
        select: t
      )

    query
    |> join_associations(necessity_by_association)
    |> preload(:contract_address)
    |> Repo.one()
    |> case do
      nil ->
        {:error, :not_found}

      %Token{} = token ->
        {:ok, token}

      [%Token{} = token, nil] ->
        {:ok, token}
    end
  end

  @spec fetch_token_transfers_from_token_hash(Hash.t(), [paging_options]) :: []
  def fetch_token_transfers_from_token_hash(token_address_hash, options \\ []) do
    TokenTransfer.fetch_token_transfers_from_token_hash(token_address_hash, options)
  end

  @spec fetch_token_transfers_from_token_hash_and_token_id(Hash.t(), binary(), [paging_options]) :: []
  def fetch_token_transfers_from_token_hash_and_token_id(token_address_hash, token_id, options \\ []) do
    TokenTransfer.fetch_token_transfers_from_token_hash_and_token_id(token_address_hash, token_id, options)
  end

  @spec count_token_transfers_from_token_hash(Hash.t()) :: non_neg_integer()
  def count_token_transfers_from_token_hash(token_address_hash) do
    TokenTransfer.count_token_transfers_from_token_hash(token_address_hash)
  end

  @spec count_token_transfers_from_token_hash_and_token_id(Hash.t(), binary()) :: non_neg_integer()
  def count_token_transfers_from_token_hash_and_token_id(token_address_hash, token_id) do
    TokenTransfer.count_token_transfers_from_token_hash_and_token_id(token_address_hash, token_id)
  end

  @spec transaction_has_token_transfers?(Hash.t()) :: boolean()
  def transaction_has_token_transfers?(transaction_hash) do
    query = from(tt in TokenTransfer, where: tt.transaction_hash == ^transaction_hash)

    Repo.exists?(query)
  end

  @spec address_has_rewards?(Address.t()) :: boolean()
  def address_has_rewards?(address_hash) do
    query = from(r in Reward, where: r.address_hash == ^address_hash)

    Repo.exists?(query)
  end

  @spec address_tokens_with_balance(Hash.Address.t(), [any()]) :: []
  def address_tokens_with_balance(address_hash, paging_options \\ []) do
    address_hash
    |> Address.Token.list_address_tokens_with_balance(paging_options)
    |> Repo.all()
  end

  @spec find_and_update_replaced_transactions([
          %{
            required(:nonce) => non_neg_integer,
            required(:from_address_hash) => Hash.Address.t(),
            required(:hash) => Hash.t()
          }
        ]) :: {integer(), nil | [term()]}
  def find_and_update_replaced_transactions(transactions, timeout \\ :infinity) do
    query =
      transactions
      |> Enum.reduce(
        Transaction,
        fn %{hash: hash, nonce: nonce, from_address_hash: from_address_hash}, query ->
          from(t in query,
            or_where:
              t.nonce == ^nonce and t.from_address_hash == ^from_address_hash and t.hash != ^hash and
                not is_nil(t.block_number)
          )
        end
      )
      # Enforce Transaction ShareLocks order (see docs: sharelocks.md)
      |> order_by(asc: :hash)
      |> lock("FOR UPDATE")

    hashes = Enum.map(transactions, & &1.hash)

    transactions_to_update =
      from(pending in Transaction,
        join: duplicate in subquery(query),
        on: duplicate.nonce == pending.nonce,
        on: duplicate.from_address_hash == pending.from_address_hash,
        where: pending.hash in ^hashes and is_nil(pending.block_hash)
      )

    Repo.update_all(transactions_to_update, [set: [error: "dropped/replaced", status: :error]], timeout: timeout)
  end

  @spec update_replaced_transactions([
          %{
            required(:nonce) => non_neg_integer,
            required(:from_address_hash) => Hash.Address.t(),
            required(:block_hash) => Hash.Full.t()
          }
        ]) :: {integer(), nil | [term()]}
  def update_replaced_transactions(transactions, timeout \\ :infinity) do
    filters =
      transactions
      |> Enum.filter(fn transaction ->
        transaction.block_hash && transaction.nonce && transaction.from_address_hash
      end)
      |> Enum.map(fn transaction ->
        {transaction.nonce, transaction.from_address_hash}
      end)
      |> Enum.uniq()

    if Enum.empty?(filters) do
      {:ok, []}
    else
      query =
        filters
        |> Enum.reduce(Transaction, fn {nonce, from_address}, query ->
          from(t in query,
            or_where: t.nonce == ^nonce and t.from_address_hash == ^from_address and is_nil(t.block_hash)
          )
        end)
        # Enforce Transaction ShareLocks order (see docs: sharelocks.md)
        |> order_by(asc: :hash)
        |> lock("FOR UPDATE")

      Repo.update_all(
        from(t in Transaction, join: s in subquery(query), on: t.hash == s.hash),
        [set: [error: "dropped/replaced", status: :error]],
        timeout: timeout
      )
    end
  end

  @spec upsert_token_instance(map()) :: {:ok, Instance.t()} | {:error, Ecto.Changeset.t()}
  def upsert_token_instance(params) do
    changeset = Instance.changeset(%Instance{}, params)

    Repo.insert(changeset,
      on_conflict: :replace_all,
      conflict_target: [:token_id, :token_contract_address_hash]
    )
  end

  @doc """
  Update a new `t:Token.t/0` record.

  As part of updating token, an additional record is inserted for
  naming the address for reference if a name is provided for a token.
  """
  @spec update_token(Token.t(), map()) :: {:ok, Token.t()} | {:error, Ecto.Changeset.t()}
  def update_token(%Token{contract_address_hash: address_hash} = token, params \\ %{}) do
    token_changeset = Token.changeset(token, params)
    address_name_changeset = Address.Name.changeset(%Address.Name{}, Map.put(params, :address_hash, address_hash))

    stale_error_field = :contract_address_hash
    stale_error_message = "is up to date"

    token_opts = [
      on_conflict: Runner.Tokens.default_on_conflict(),
      conflict_target: :contract_address_hash,
      stale_error_field: stale_error_field,
      stale_error_message: stale_error_message
    ]

    address_name_opts = [on_conflict: :nothing, conflict_target: [:address_hash, :name]]

    # Enforce ShareLocks tables order (see docs: sharelocks.md)
    insert_result =
      Multi.new()
      |> Multi.run(
        :address_name,
        fn repo, _ ->
          {:ok, repo.insert(address_name_changeset, address_name_opts)}
        end
      )
      |> Multi.run(:token, fn repo, _ ->
<<<<<<< HEAD
        res = repo.insert(token_changeset, token_opts)

        case res do
          {:error, %Changeset{errors: [{^stale_error_field, {^stale_error_message, [_]}}]}} ->
            # the original token passed into `update_token/2` as stale error means it is unchanged
            {:ok, token}

          {:error, error} ->
            Logger.debug([
              "### Token update failed",
              inspect(token_changeset),
              inspect(error)
            ])

            res

          _ ->
            res
=======
        with {:error, %Changeset{errors: [{^stale_error_field, {^stale_error_message, [_]}}]}} <-
               repo.update(token_changeset, token_opts) do
          # the original token passed into `update_token/2` as stale error means it is unchanged
          {:ok, token}
>>>>>>> 314b8439
        end
      end)
      |> Repo.transaction()

    case insert_result do
      {:ok, %{token: token}} ->
        {:ok, token}

      {:error, :token, changeset, _} ->
        {:error, changeset}
    end
  end

  @spec fetch_last_token_balances(Hash.Address.t()) :: []
  def fetch_last_token_balances(address_hash) do
    address_hash
    |> CurrentTokenBalance.last_token_balances()
    |> Repo.all()
  end

  @spec fetch_last_token_balances(Hash.Address.t(), [paging_options]) :: []
  def fetch_last_token_balances(address_hash, options) do
    filter = Keyword.get(options, :token_type)
    options = Keyword.delete(options, :token_type)

    address_hash
    |> CurrentTokenBalance.last_token_balances(options, filter)
    |> page_current_token_balances(options)
    |> Repo.all()
  end

  @spec erc721_or_erc1155_token_instance_from_token_id_and_token_address(binary(), Hash.Address.t()) ::
          {:ok, Instance.t()} | {:error, :not_found}
  def erc721_or_erc1155_token_instance_from_token_id_and_token_address(token_id, token_contract_address) do
    query =
      from(i in Instance, where: i.token_contract_address_hash == ^token_contract_address and i.token_id == ^token_id)

    case Repo.one(query) do
      nil -> {:error, :not_found}
      token_instance -> {:ok, token_instance}
    end
  end

  defp fetch_coin_balances(address_hash, paging_options) do
    address = Repo.get_by(Address, hash: address_hash)

    if contract?(address) do
      address_hash
      |> CoinBalance.fetch_coin_balances(paging_options)
    else
      address_hash
      |> CoinBalance.fetch_coin_balances_with_txs(paging_options)
    end
  end

  @spec fetch_last_token_balance(Hash.Address.t(), Hash.Address.t()) :: Decimal.t()
  def fetch_last_token_balance(address_hash, token_contract_address_hash) do
    if address_hash !== %{} do
      address_hash
      |> CurrentTokenBalance.last_token_balance(token_contract_address_hash) || Decimal.new(0)
    else
      Decimal.new(0)
    end
  end

  # @spec fetch_last_token_balance_1155(Hash.Address.t(), Hash.Address.t()) :: Decimal.t()
  def fetch_last_token_balance_1155(address_hash, token_contract_address_hash, token_id) do
    if address_hash !== %{} do
      address_hash
      |> CurrentTokenBalance.last_token_balance_1155(token_contract_address_hash, token_id) || Decimal.new(0)
    else
      Decimal.new(0)
    end
  end

  @spec address_to_coin_balances(Hash.Address.t(), [paging_options]) :: []
  def address_to_coin_balances(address_hash, options) do
    paging_options = Keyword.get(options, :paging_options, @default_paging_options)

    balances_raw =
      address_hash
      |> fetch_coin_balances(paging_options)
      |> page_coin_balances(paging_options)
      |> Repo.all()

    if Enum.empty?(balances_raw) do
      balances_raw
    else
      balances_raw_filtered =
        balances_raw
        |> Enum.filter(fn balance -> balance.value end)

      min_block_number =
        balances_raw_filtered
        |> Enum.min_by(fn balance -> balance.block_number end, fn -> %{} end)
        |> Map.get(:block_number)

      max_block_number =
        balances_raw_filtered
        |> Enum.max_by(fn balance -> balance.block_number end, fn -> %{} end)
        |> Map.get(:block_number)

      min_block_timestamp = find_block_timestamp(min_block_number)
      max_block_timestamp = find_block_timestamp(max_block_number)

      min_block_unix_timestamp =
        min_block_timestamp
        |> Timex.to_unix()

      max_block_unix_timestamp =
        max_block_timestamp
        |> Timex.to_unix()

      blocks_delta = max_block_number - min_block_number

      balances_with_dates =
        if blocks_delta > 0 do
          balances_raw_filtered
          |> Enum.map(fn balance ->
            date =
              trunc(
                min_block_unix_timestamp +
                  (balance.block_number - min_block_number) * (max_block_unix_timestamp - min_block_unix_timestamp) /
                    blocks_delta
              )

            formatted_date = Timex.from_unix(date)
            %{balance | block_timestamp: formatted_date}
          end)
        else
          balances_raw_filtered
          |> Enum.map(fn balance ->
            date = min_block_unix_timestamp

            formatted_date = Timex.from_unix(date)
            %{balance | block_timestamp: formatted_date}
          end)
        end

      balances_with_dates
      |> Enum.sort(fn balance1, balance2 -> balance1.block_number >= balance2.block_number end)
    end
  end

  def get_token_balance(address_hash, token_contract_address_hash, block_number) do
    query = TokenBalance.fetch_token_balance(address_hash, token_contract_address_hash, block_number)

    Repo.one(query)
  end

  def get_coin_balance(address_hash, block_number) do
    query = CoinBalance.fetch_coin_balance(address_hash, block_number)

    Repo.one(query)
  end

  @spec address_to_balances_by_day(Hash.Address.t(), true | false) :: [balance_by_day]
  def address_to_balances_by_day(address_hash, api? \\ false) do
    latest_block_timestamp =
      address_hash
      |> CoinBalance.last_coin_balance_timestamp()
      |> Repo.one()

    address_hash
    |> CoinBalanceDaily.balances_by_day()
    |> Repo.all()
    |> Enum.sort_by(fn %{date: d} -> {d.year, d.month, d.day} end)
    |> replace_last_value(latest_block_timestamp)
    |> normalize_balances_by_day(api?)
  end

  # https://github.com/blockscout/blockscout/issues/2658
  defp replace_last_value(items, %{value: value, timestamp: timestamp}) do
    List.replace_at(items, -1, %{date: Date.convert!(timestamp, Calendar.ISO), value: value})
  end

  defp replace_last_value(items, _), do: items

  defp normalize_balances_by_day(balances_by_day, api?) do
    result =
      balances_by_day
      |> Enum.filter(fn day -> day.value end)
      |> (&if(api?, do: &1, else: Enum.map(&1, fn day -> Map.update!(day, :date, fn x -> to_string(x) end) end))).()
      |> (&if(api?, do: &1, else: Enum.map(&1, fn day -> Map.update!(day, :value, fn x -> Wei.to(x, :ether) end) end))).()

    today = Date.to_string(NaiveDateTime.utc_now())

    if Enum.count(result) > 0 && !Enum.any?(result, fn map -> map[:date] == today end) do
      List.flatten([result | [%{date: today, value: List.last(result)[:value]}]])
    else
      result
    end
  end

  @spec fetch_token_holders_from_token_hash(Hash.Address.t(), boolean(), [paging_options]) :: [TokenBalance.t()]
  def fetch_token_holders_from_token_hash(contract_address_hash, from_api, options \\ []) do
    query =
      contract_address_hash
      |> CurrentTokenBalance.token_holders_ordered_by_value(options)

    if from_api do
      query
      |> Repo.replica().all()
    else
      query
      |> Repo.all()
    end
  end

  def fetch_token_holders_from_token_hash_and_token_id(contract_address_hash, token_id, options \\ []) do
    contract_address_hash
    |> CurrentTokenBalance.token_holders_1155_by_token_id(token_id, options)
    |> Repo.all()
  end

  def token_id_1155_is_unique?(_, nil), do: false

  def token_id_1155_is_unique?(contract_address_hash, token_id) do
    result = contract_address_hash |> CurrentTokenBalance.token_balances_by_id_limit_2(token_id) |> Repo.all()

    if length(result) == 1 do
      Decimal.compare(Enum.at(result, 0), 1) == :eq
    else
      false
    end
  end

  def get_token_ids_1155(contract_address_hash) do
    contract_address_hash
    |> CurrentTokenBalance.token_ids_query()
    |> Repo.all()
  end

  @spec count_token_holders_from_token_hash(Hash.Address.t()) :: non_neg_integer()
  def count_token_holders_from_token_hash(contract_address_hash) do
    query =
      from(ctb in CurrentTokenBalance.token_holders_query_for_count(contract_address_hash),
        select: fragment("COUNT(DISTINCT(address_hash))")
      )

    Repo.one!(query, timeout: :infinity)
  end

  @spec address_to_unique_tokens(Hash.Address.t(), [paging_options]) :: [Instance.t()]
  def address_to_unique_tokens(contract_address_hash, options \\ []) do
    paging_options = Keyword.get(options, :paging_options, @default_paging_options)

    contract_address_hash
    |> Instance.address_to_unique_token_instances()
    |> Instance.page_token_instance(paging_options)
    |> limit(^paging_options.page_size)
    |> Repo.all()
    |> Enum.map(&put_owner_to_token_instance/1)
  end

  def put_owner_to_token_instance(%Instance{} = token_instance) do
    owner =
      token_instance
      |> Instance.owner_query()
      |> Repo.one()

    %{token_instance | owner: owner}
  end

  @spec data() :: Dataloader.Ecto.t()
  def data, do: DataloaderEcto.new(Repo)

  @spec transaction_token_transfer_type(Transaction.t()) ::
          :erc20 | :erc721 | :erc1155 | :token_transfer | nil
  def transaction_token_transfer_type(
        %Transaction{
          status: :ok,
          created_contract_address_hash: nil,
          input: input,
          value: value
        } = transaction
      ) do
    zero_wei = %Wei{value: Decimal.new(0)}
    result = find_token_transfer_type(transaction, input, value)

    if is_nil(result) && Enum.count(transaction.token_transfers) > 0 && value == zero_wei,
      do: :token_transfer,
      else: result
  rescue
    _ -> nil
  end

  def transaction_token_transfer_type(_), do: nil

  defp find_token_transfer_type(transaction, input, value) do
    zero_wei = %Wei{value: Decimal.new(0)}

    # https://github.com/OpenZeppelin/openzeppelin-solidity/blob/master/contracts/token/ERC721/ERC721.sol#L35
    case {to_string(input), value} do
      # transferFrom(address,address,uint256)
      {"0x23b872dd" <> params, ^zero_wei} ->
        types = [:address, :address, {:uint, 256}]
        [from_address, to_address, _value] = decode_params(params, types)

        find_erc721_token_transfer(transaction.token_transfers, {from_address, to_address})

      # safeTransferFrom(address,address,uint256)
      {"0x42842e0e" <> params, ^zero_wei} ->
        types = [:address, :address, {:uint, 256}]
        [from_address, to_address, _value] = decode_params(params, types)

        find_erc721_token_transfer(transaction.token_transfers, {from_address, to_address})

      # safeTransferFrom(address,address,uint256,bytes)
      {"0xb88d4fde" <> params, ^zero_wei} ->
        types = [:address, :address, {:uint, 256}, :bytes]
        [from_address, to_address, _value, _data] = decode_params(params, types)

        find_erc721_token_transfer(transaction.token_transfers, {from_address, to_address})

      # safeTransferFrom(address,address,uint256,uint256,bytes)
      {"0xf242432a" <> params, ^zero_wei} ->
        types = [:address, :address, {:uint, 256}, {:uint, 256}, :bytes]
        [from_address, to_address, _id, _value, _data] = decode_params(params, types)

        find_erc1155_token_transfer(transaction.token_transfers, {from_address, to_address})

      # safeBatchTransferFrom(address,address,uint256[],uint256[],bytes)
      {"0x2eb2c2d6" <> params, ^zero_wei} ->
        types = [:address, :address, [{:uint, 256}], [{:uint, 256}], :bytes]
        [from_address, to_address, _ids, _values, _data] = decode_params(params, types)

        find_erc1155_token_transfer(transaction.token_transfers, {from_address, to_address})

      {"0xf907fc5b" <> _params, ^zero_wei} ->
        :erc20

      # check for ERC-20 or for old ERC-721, ERC-1155 token versions
      {unquote(TokenTransfer.transfer_function_signature()) <> params, ^zero_wei} ->
        types = [:address, {:uint, 256}]

        [address, value] = decode_params(params, types)

        decimal_value = Decimal.new(value)

        find_erc721_or_erc20_or_erc1155_token_transfer(transaction.token_transfers, {address, decimal_value})

      _ ->
        nil
    end
  end

  defp find_erc721_token_transfer(token_transfers, {from_address, to_address}) do
    token_transfer =
      Enum.find(token_transfers, fn token_transfer ->
        token_transfer.from_address_hash.bytes == from_address && token_transfer.to_address_hash.bytes == to_address
      end)

    if token_transfer, do: :erc721
  end

  defp find_erc1155_token_transfer(token_transfers, {from_address, to_address}) do
    token_transfer =
      Enum.find(token_transfers, fn token_transfer ->
        token_transfer.from_address_hash.bytes == from_address && token_transfer.to_address_hash.bytes == to_address
      end)

    if token_transfer, do: :erc1155
  end

  defp find_erc721_or_erc20_or_erc1155_token_transfer(token_transfers, {address, decimal_value}) do
    token_transfer =
      Enum.find(token_transfers, fn token_transfer ->
        token_transfer.to_address_hash.bytes == address && token_transfer.amount == decimal_value
      end)

    if token_transfer do
      case token_transfer.token do
        %Token{type: "ERC-20"} -> :erc20
        %Token{type: "ERC-721"} -> :erc721
        %Token{type: "ERC-1155"} -> :erc1155
        _ -> nil
      end
    else
      :erc20
    end
  end

  @doc """
  Combined block reward from all the fees.
  """
  @spec block_combined_rewards(Block.t()) :: Wei.t()
  def block_combined_rewards(block) do
    {:ok, value} =
      block.rewards
      |> Enum.reduce(
        0,
        fn block_reward, acc ->
          {:ok, decimal} = Wei.dump(block_reward.reward)

          Decimal.add(decimal, acc)
        end
      )
      |> Wei.cast()

    value
  end

  defp with_decompiled_code_flag(query, _hash, false), do: query

  defp with_decompiled_code_flag(query, hash, true) do
    has_decompiled_code_query =
      from(decompiled_contract in DecompiledSmartContract,
        where: decompiled_contract.address_hash == ^hash,
        limit: 1,
        select: %{has_decompiled_code?: not is_nil(decompiled_contract.address_hash)}
      )

    from(
      address in query,
      left_join: decompiled_code in subquery(has_decompiled_code_query),
      select_merge: %{has_decompiled_code?: decompiled_code.has_decompiled_code?}
    )
  end

  defp decode_params(params, types) do
    params
    |> Base.decode16!(case: :mixed)
    |> TypeDecoder.decode_raw(types)
  end

  def get_token_type(hash) do
    query =
      from(
        token in Token,
        where: token.contract_address_hash == ^hash,
        select: token.type
      )

    Repo.one(query)
  end

  @doc """
  Checks if an `t:Explorer.Chain.Address.t/0` with the given `hash` exists.

  Returns `:ok` if found

      iex> {:ok, %Explorer.Chain.Address{hash: hash}} = Explorer.Chain.create_address(
      ...>   %{hash: "0x5aaeb6053f3e94c9b9a09f33669435e7ef1beaed"}
      ...> )
      iex> Explorer.Chain.check_address_exists(hash)
      :ok

  Returns `:not_found` if not found

      iex> {:ok, hash} = Explorer.Chain.string_to_address_hash("0x5aaeb6053f3e94c9b9a09f33669435e7ef1beaed")
      iex> Explorer.Chain.check_address_exists(hash)
      :not_found

  """
  @spec check_address_exists(Hash.Address.t()) :: :ok | :not_found
  def check_address_exists(address_hash) do
    address_hash
    |> address_exists?()
    |> boolean_to_check_result()
  end

  @doc """
  Checks if an `t:Explorer.Chain.Address.t/0` with the given `hash` exists.

  Returns `true` if found

      iex> {:ok, %Explorer.Chain.Address{hash: hash}} = Explorer.Chain.create_address(
      ...>   %{hash: "0x5aaeb6053f3e94c9b9a09f33669435e7ef1beaed"}
      ...> )
      iex> Explorer.Chain.address_exists?(hash)
      true

  Returns `false` if not found

      iex> {:ok, hash} = Explorer.Chain.string_to_address_hash("0x5aaeb6053f3e94c9b9a09f33669435e7ef1beaed")
      iex> Explorer.Chain.address_exists?(hash)
      false

  """
  @spec address_exists?(Hash.Address.t()) :: boolean()
  def address_exists?(address_hash) do
    query =
      from(
        address in Address,
        where: address.hash == ^address_hash
      )

    Repo.exists?(query)
  end

  @doc """
  Checks if it exists an `t:Explorer.Chain.Address.t/0` that has the provided
  `t:Explorer.Chain.Address.t/0` `hash` and a contract.

  Returns `:ok` if found and `:not_found` otherwise.
  """
  @spec check_contract_address_exists(Hash.Address.t()) :: :ok | :not_found
  def check_contract_address_exists(address_hash) do
    address_hash
    |> contract_address_exists?()
    |> boolean_to_check_result()
  end

  @doc """
  Checks if it exists an `t:Explorer.Chain.Address.t/0` that has the provided
  `t:Explorer.Chain.Address.t/0` `hash` and a contract.

  Returns `true` if found and `false` otherwise.
  """
  @spec contract_address_exists?(Hash.Address.t()) :: boolean()
  def contract_address_exists?(address_hash) do
    query =
      from(
        address in Address,
        where: address.hash == ^address_hash and not is_nil(address.contract_code)
      )

    Repo.exists?(query)
  end

  @doc """
  Checks if it exists a `t:Explorer.Chain.DecompiledSmartContract.t/0` for the
  `t:Explorer.Chain.Address.t/0` with the provided `hash` and with the provided version.

  Returns `:ok` if found and `:not_found` otherwise.
  """
  @spec check_decompiled_contract_exists(Hash.Address.t(), String.t()) :: :ok | :not_found
  def check_decompiled_contract_exists(address_hash, version) do
    address_hash
    |> decompiled_contract_exists?(version)
    |> boolean_to_check_result()
  end

  @doc """
  Checks if it exists a `t:Explorer.Chain.DecompiledSmartContract.t/0` for the
  `t:Explorer.Chain.Address.t/0` with the provided `hash` and with the provided version.

  Returns `true` if found and `false` otherwise.
  """
  @spec decompiled_contract_exists?(Hash.Address.t(), String.t()) :: boolean()
  def decompiled_contract_exists?(address_hash, version) do
    query =
      from(contract in DecompiledSmartContract,
        where: contract.address_hash == ^address_hash and contract.decompiler_version == ^version
      )

    Repo.exists?(query)
  end

  @doc """
  Checks if it exists a verified `t:Explorer.Chain.SmartContract.t/0` for the
  `t:Explorer.Chain.Address.t/0` with the provided `hash`.

  Returns `:ok` if found and `:not_found` otherwise.
  """
  @spec check_verified_smart_contract_exists(Hash.Address.t()) :: :ok | :not_found
  def check_verified_smart_contract_exists(address_hash) do
    address_hash
    |> verified_smart_contract_exists?()
    |> boolean_to_check_result()
  end

  @doc """
  Checks if it exists a verified `t:Explorer.Chain.SmartContract.t/0` for the
  `t:Explorer.Chain.Address.t/0` with the provided `hash`.

  Returns `true` if found and `false` otherwise.
  """
  @spec verified_smart_contract_exists?(Hash.Address.t()) :: boolean()
  def verified_smart_contract_exists?(address_hash) do
    query =
      from(
        smart_contract in SmartContract,
        where: smart_contract.address_hash == ^address_hash
      )

    Repo.exists?(query)
  end

  @doc """
  Checks if a `t:Explorer.Chain.Transaction.t/0` with the given `hash` exists.

  Returns `:ok` if found

      iex> %Transaction{hash: hash} = insert(:transaction)
      iex> Explorer.Chain.check_transaction_exists(hash)
      :ok

  Returns `:not_found` if not found

      iex> {:ok, hash} = Explorer.Chain.string_to_transaction_hash(
      ...>   "0x9fc76417374aa880d4449a1f7f31ec597f00b1f6f3dd2d66f4c9c6c445836d8b"
      ...> )
      iex> Explorer.Chain.check_transaction_exists(hash)
      :not_found
  """
  @spec check_transaction_exists(Hash.Full.t()) :: :ok | :not_found
  def check_transaction_exists(hash) do
    hash
    |> transaction_exists?()
    |> boolean_to_check_result()
  end

  @doc """
  Checks if a `t:Explorer.Chain.Transaction.t/0` with the given `hash` exists.

  Returns `true` if found

      iex> %Transaction{hash: hash} = insert(:transaction)
      iex> Explorer.Chain.transaction_exists?(hash)
      true

  Returns `false` if not found

      iex> {:ok, hash} = Explorer.Chain.string_to_transaction_hash(
      ...>   "0x9fc76417374aa880d4449a1f7f31ec597f00b1f6f3dd2d66f4c9c6c445836d8b"
      ...> )
      iex> Explorer.Chain.transaction_exists?(hash)
      false
  """
  @spec transaction_exists?(Hash.Full.t()) :: boolean()
  def transaction_exists?(hash) do
    query =
      from(
        transaction in Transaction,
        where: transaction.hash == ^hash
      )

    Repo.exists?(query)
  end

  @doc """
  Checks if a `t:Explorer.Chain.Token.t/0` with the given `hash` exists.

  Returns `:ok` if found

      iex> address = insert(:address)
      iex> insert(:token, contract_address: address)
      iex> Explorer.Chain.check_token_exists(address.hash)
      :ok

  Returns `:not_found` if not found

      iex> {:ok, hash} = Explorer.Chain.string_to_address_hash("0x5aaeb6053f3e94c9b9a09f33669435e7ef1beaed")
      iex> Explorer.Chain.check_token_exists(hash)
      :not_found
  """
  @spec check_token_exists(Hash.Address.t()) :: :ok | :not_found
  def check_token_exists(hash) do
    hash
    |> token_exists?()
    |> boolean_to_check_result()
  end

  @doc """
  Checks if a `t:Explorer.Chain.Token.t/0` with the given `hash` exists.

  Returns `true` if found

      iex> address = insert(:address)
      iex> insert(:token, contract_address: address)
      iex> Explorer.Chain.token_exists?(address.hash)
      true

  Returns `false` if not found

      iex> {:ok, hash} = Explorer.Chain.string_to_address_hash("0x5aaeb6053f3e94c9b9a09f33669435e7ef1beaed")
      iex> Explorer.Chain.token_exists?(hash)
      false
  """
  @spec token_exists?(Hash.Address.t()) :: boolean()
  def token_exists?(hash) do
    query =
      from(
        token in Token,
        where: token.contract_address_hash == ^hash
      )

    Repo.exists?(query)
  end

  @doc """
  Checks if a `t:Explorer.Chain.Token.Instance.t/0` with the given `hash` and `token_id` exists.

  Returns `:ok` if found

      iex> token = insert(:token)
      iex> token_id = 10
      iex> insert(:token_instance,
      ...>  token_contract_address_hash: token.contract_address_hash,
      ...>  token_id: token_id
      ...> )
      iex> Explorer.Chain.check_erc721_or_erc1155_token_instance_exists(token_id, token.contract_address_hash)
      :ok

  Returns `:not_found` if not found

      iex> {:ok, hash} = Explorer.Chain.string_to_address_hash("0x5aaeb6053f3e94c9b9a09f33669435e7ef1beaed")
      iex> Explorer.Chain.check_erc721_or_erc1155_token_instance_exists(10, hash)
      :not_found
  """
  @spec check_erc721_or_erc1155_token_instance_exists(binary() | non_neg_integer(), Hash.Address.t()) ::
          :ok | :not_found
  def check_erc721_or_erc1155_token_instance_exists(token_id, hash) do
    token_id
    |> erc721_or_erc1155_token_instance_exist?(hash)
    |> boolean_to_check_result()
  end

  @doc """
  Checks if a `t:Explorer.Chain.Token.Instance.t/0` with the given `hash` and `token_id` exists.

  Returns `true` if found

      iex> token = insert(:token)
      iex> token_id = 10
      iex> insert(:token_instance,
      ...>  token_contract_address_hash: token.contract_address_hash,
      ...>  token_id: token_id
      ...> )
      iex> Explorer.Chain.erc721_or_erc1155_token_instance_exist?(token_id, token.contract_address_hash)
      true

  Returns `false` if not found

      iex> {:ok, hash} = Explorer.Chain.string_to_address_hash("0x5aaeb6053f3e94c9b9a09f33669435e7ef1beaed")
      iex> Explorer.Chain.erc721_or_erc1155_token_instance_exist?(10, hash)
      false
  """
  @spec erc721_or_erc1155_token_instance_exist?(binary() | non_neg_integer(), Hash.Address.t()) :: boolean()
  def erc721_or_erc1155_token_instance_exist?(token_id, hash) do
    query =
      from(i in Instance,
        where: i.token_contract_address_hash == ^hash and i.token_id == ^Decimal.new(token_id)
      )

    Repo.exists?(query)
  end

  defp boolean_to_check_result(true), do: :ok

  defp boolean_to_check_result(false), do: :not_found

  @doc """
  Fetches the first trace from the Nethermind trace URL.
  """
  def fetch_first_trace(transactions_params, json_rpc_named_arguments) do
    case EthereumJSONRPC.fetch_first_trace(transactions_params, json_rpc_named_arguments) do
      {:ok, [%{first_trace: first_trace, block_hash: block_hash, json_rpc_named_arguments: json_rpc_named_arguments}]} ->
        format_tx_first_trace(first_trace, block_hash, json_rpc_named_arguments)

      {:error, error} ->
        {:error, error}

      :ignore ->
        :ignore
    end
  end

  def combine_proxy_implementation_abi(%SmartContract{abi: abi} = smart_contract) when not is_nil(abi) do
    implementation_abi = get_implementation_abi_from_proxy(smart_contract)

    if Enum.empty?(implementation_abi), do: abi, else: implementation_abi ++ abi
  end

  def combine_proxy_implementation_abi(_) do
    []
  end

  def gnosis_safe_contract?(abi) when not is_nil(abi) do
    implementation_method_abi =
      abi
      |> Enum.find(fn method ->
        master_copy_pattern?(method)
      end)

    if implementation_method_abi, do: true, else: false
  end

  def gnosis_safe_contract?(abi) when is_nil(abi), do: false

  def master_copy_pattern?(method) do
    Map.get(method, "type") == "constructor" &&
      method
      |> Enum.find(fn item ->
        case item do
          {"inputs", inputs} ->
            master_copy_input?(inputs)

          _ ->
            false
        end
      end)
  end

  defp master_copy_input?(inputs) do
    inputs
    |> Enum.find(fn input ->
      Map.get(input, "name") == "_masterCopy"
    end)
  end

  def get_implementation_abi(implementation_address_hash_string) when not is_nil(implementation_address_hash_string) do
    case Chain.string_to_address_hash(implementation_address_hash_string) do
      {:ok, implementation_address_hash} ->
        implementation_smart_contract =
          implementation_address_hash
          |> Chain.address_hash_to_smart_contract()

        if implementation_smart_contract do
          implementation_smart_contract
          |> Map.get(:abi)
        else
          []
        end

      _ ->
        []
    end
  end

  def get_implementation_abi(implementation_address_hash_string) when is_nil(implementation_address_hash_string) do
    []
  end

  def get_implementation_abi_from_proxy(%SmartContract{address_hash: proxy_address_hash, abi: abi} = smart_contract)
      when not is_nil(proxy_address_hash) and not is_nil(abi) do
    {implementation_address_hash_string, _name} = SmartContract.get_implementation_address_hash(smart_contract)
    get_implementation_abi(implementation_address_hash_string)
  end

  def get_implementation_abi_from_proxy(_), do: []

  defp format_tx_first_trace(first_trace, block_hash, json_rpc_named_arguments) do
    {:ok, to_address_hash} =
      if Map.has_key?(first_trace, :to_address_hash) do
        Chain.string_to_address_hash(first_trace.to_address_hash)
      else
        {:ok, nil}
      end

    {:ok, from_address_hash} = Chain.string_to_address_hash(first_trace.from_address_hash)

    {:ok, created_contract_address_hash} =
      if Map.has_key?(first_trace, :created_contract_address_hash) do
        Chain.string_to_address_hash(first_trace.created_contract_address_hash)
      else
        {:ok, nil}
      end

    {:ok, transaction_hash} = Chain.string_to_transaction_hash(first_trace.transaction_hash)

    {:ok, call_type} =
      if Map.has_key?(first_trace, :call_type) do
        CallType.load(first_trace.call_type)
      else
        {:ok, nil}
      end

    {:ok, type} = Type.load(first_trace.type)

    {:ok, input} =
      if Map.has_key?(first_trace, :input) do
        Data.cast(first_trace.input)
      else
        {:ok, nil}
      end

    {:ok, output} =
      if Map.has_key?(first_trace, :output) do
        Data.cast(first_trace.output)
      else
        {:ok, nil}
      end

    {:ok, created_contract_code} =
      if Map.has_key?(first_trace, :created_contract_code) do
        Data.cast(first_trace.created_contract_code)
      else
        {:ok, nil}
      end

    {:ok, init} =
      if Map.has_key?(first_trace, :init) do
        Data.cast(first_trace.init)
      else
        {:ok, nil}
      end

    block_index =
      get_block_index(%{
        transaction_index: first_trace.transaction_index,
        transaction_hash: first_trace.transaction_hash,
        block_number: first_trace.block_number,
        json_rpc_named_arguments: json_rpc_named_arguments
      })

    value = %Wei{value: Decimal.new(first_trace.value)}

    first_trace_formatted =
      first_trace
      |> Map.merge(%{
        block_index: block_index,
        block_hash: block_hash,
        call_type: call_type,
        to_address_hash: to_address_hash,
        created_contract_address_hash: created_contract_address_hash,
        from_address_hash: from_address_hash,
        input: input,
        output: output,
        created_contract_code: created_contract_code,
        init: init,
        transaction_hash: transaction_hash,
        type: type,
        value: value
      })

    {:ok, [first_trace_formatted]}
  end

  defp get_block_index(%{
         transaction_index: transaction_index,
         transaction_hash: transaction_hash,
         block_number: block_number,
         json_rpc_named_arguments: json_rpc_named_arguments
       }) do
    if transaction_index == 0 do
      0
    else
      filtered_block_numbers = EthereumJSONRPC.block_numbers_in_range([block_number])
      {:ok, traces} = fetch_block_internal_transactions(filtered_block_numbers, json_rpc_named_arguments)

      sorted_traces =
        traces
        |> Enum.sort_by(&{&1.transaction_index, &1.index})
        |> Enum.with_index()

      {_, block_index} =
        sorted_traces
        |> Enum.find({nil, -1}, fn {trace, _} ->
          trace.transaction_index == transaction_index &&
            trace.transaction_hash == transaction_hash
        end)

      block_index
    end
  end

  defp find_block_timestamp(number) do
    Block
    |> where([block], block.number == ^number)
    |> select([block], block.timestamp)
    |> limit(1)
    |> Repo.one()
  end

  @spec get_token_transfer_type(TokenTransfer.t()) ::
          :token_burning | :token_minting | :token_spawning | :token_transfer
  def get_token_transfer_type(transfer) do
    {:ok, burn_address_hash} = Chain.string_to_address_hash(@burn_address_hash_str)

    cond do
      transfer.to_address_hash == burn_address_hash && transfer.from_address_hash !== burn_address_hash ->
        :token_burning

      transfer.to_address_hash !== burn_address_hash && transfer.from_address_hash == burn_address_hash ->
        :token_minting

      transfer.to_address_hash == burn_address_hash && transfer.from_address_hash == burn_address_hash ->
        :token_spawning

      true ->
        :token_transfer
    end
  end

  @spec get_token_icon_url_by(String.t(), String.t()) :: String.t() | nil
  def get_token_icon_url_by(chain_id, address_hash) do
    chain_name =
      case chain_id do
        "1" ->
          "ethereum"

        "99" ->
          "poa"

        "100" ->
          "xdai"

        _ ->
          nil
      end

    if chain_name do
      try_url =
        "https://raw.githubusercontent.com/trustwallet/assets/master/blockchains/#{chain_name}/assets/#{address_hash}/logo.png"

      try_url
    else
      nil
    end
  end

  defp from_block(options) do
    Keyword.get(options, :from_block) || nil
  end

  def to_block(options) do
    Keyword.get(options, :to_block) || nil
  end

  def convert_date_to_min_block(date_str) do
    date_format = "%Y-%m-%d"

    {:ok, date} =
      date_str
      |> Timex.parse(date_format, :strftime)

    {:ok, day_before} =
      date
      |> Timex.shift(days: -1)
      |> Timex.format(date_format, :strftime)

    convert_date_to_max_block(day_before)
  end

  def convert_date_to_max_block(date) do
    query =
      from(block in Block,
        where: fragment("DATE(timestamp) = TO_DATE(?, 'YYYY-MM-DD')", ^date),
        select: max(block.number)
      )

    query
    |> Repo.one()
  end

  def is_address_hash_is_smart_contract?(nil), do: false

  def is_address_hash_is_smart_contract?(address_hash) do
    with %Address{contract_code: bytecode} <- Repo.get_by(Address, hash: address_hash),
         false <- is_nil(bytecode) do
      true
    else
      _ ->
        false
    end
  end

  def hash_to_lower_case_string(hash) do
    hash
    |> to_string()
    |> String.downcase()
  end

  def recent_transactions(options, [:pending | _]) do
    recent_pending_transactions(options, false)
  end

  def recent_transactions(options, _) do
    recent_collated_transactions(false, options)
  end

  def apply_filter_by_method_id_to_transactions(query, nil), do: query

  def apply_filter_by_method_id_to_transactions(query, filter) when is_list(filter) do
    method_ids = Enum.flat_map(filter, &map_name_or_method_id_to_method_id/1)

    if method_ids != [] do
      query
      |> where([tx], fragment("SUBSTRING(? FOR 4)", tx.input) in ^method_ids)
    else
      query
    end
  end

  def apply_filter_by_method_id_to_transactions(query, filter),
    do: apply_filter_by_method_id_to_transactions(query, [filter])

  defp map_name_or_method_id_to_method_id(string) when is_binary(string) do
    if id = @method_name_to_id_map[string] do
      decode_method_id(id)
    else
      trimmed =
        string
        |> String.replace("0x", "", global: false)

      decode_method_id(trimmed)
    end
  end

  defp decode_method_id(method_id) when is_binary(method_id) do
    case String.length(method_id) == 8 && Base.decode16(method_id, case: :mixed) do
      {:ok, bytes} ->
        [bytes]

      _ ->
        []
    end
  end

  def apply_filter_by_tx_type_to_transactions(query, [_ | _] = filter) do
    {dynamic, modified_query} = apply_filter_by_tx_type_to_transactions_inner(filter, query)

    modified_query
    |> where(^dynamic)
  end

  def apply_filter_by_tx_type_to_transactions(query, _filter), do: query

  def apply_filter_by_tx_type_to_transactions_inner(dynamic \\ dynamic(false), filter, query)

  def apply_filter_by_tx_type_to_transactions_inner(dynamic, [type | remain], query) do
    case type do
      :contract_call ->
        dynamic
        |> filter_contract_call_dynamic()
        |> apply_filter_by_tx_type_to_transactions_inner(
          remain,
          join(query, :inner, [tx], address in assoc(tx, :to_address), as: :to_address)
        )

      :contract_creation ->
        dynamic
        |> filter_contract_creation_dynamic()
        |> apply_filter_by_tx_type_to_transactions_inner(remain, query)

      :coin_transfer ->
        dynamic
        |> filter_transaction_dynamic()
        |> apply_filter_by_tx_type_to_transactions_inner(remain, query)

      :token_transfer ->
        dynamic
        |> filter_token_transfer_dynamic()
        |> apply_filter_by_tx_type_to_transactions_inner(remain, query)

      :token_creation ->
        dynamic
        |> filter_token_creation_dynamic()
        |> apply_filter_by_tx_type_to_transactions_inner(
          remain,
          join(query, :inner, [tx], token in Token,
            on: token.contract_address_hash == tx.created_contract_address_hash,
            as: :created_token
          )
        )
    end
  end

  def apply_filter_by_tx_type_to_transactions_inner(dynamic_query, _, query), do: {dynamic_query, query}

  def filter_contract_creation_dynamic(dynamic) do
    dynamic([tx], ^dynamic or is_nil(tx.to_address_hash))
  end

  def filter_transaction_dynamic(dynamic) do
    dynamic([tx], ^dynamic or tx.value > ^0)
  end

  def filter_contract_call_dynamic(dynamic) do
    dynamic([tx, to_address: to_address], ^dynamic or not is_nil(to_address.contract_code))
  end

  def filter_token_transfer_dynamic(dynamic) do
    # TokenTransfer.__struct__.__meta__.source
    dynamic(
      [tx],
      ^dynamic or
        fragment(
          "NOT (SELECT transaction_hash FROM token_transfers WHERE transaction_hash = ? LIMIT 1) IS NULL",
          tx.hash
        )
    )
  end

  def filter_token_creation_dynamic(dynamic) do
    dynamic([tx, created_token: created_token], ^dynamic or (is_nil(tx.to_address_hash) and not is_nil(created_token)))
  end

  @spec verified_contracts([
          paging_options | necessity_by_association_option | {:filter, :solidity | :vyper} | {:search, String.t()}
        ]) :: [SmartContract.t()]
  def verified_contracts(options \\ []) do
    paging_options = Keyword.get(options, :paging_options, @default_paging_options)
    necessity_by_association = Keyword.get(options, :necessity_by_association, %{})
    filter = Keyword.get(options, :filter, nil)
    search_string = Keyword.get(options, :search, nil)

    query = from(contract in SmartContract, select: contract, order_by: [desc: :id])

    query
    |> filter_contracts(filter)
    |> search_contracts(search_string)
    |> handle_verified_contracts_paging_options(paging_options)
    |> join_associations(necessity_by_association)
    |> Repo.all()
  end

  defp search_contracts(basic_query, nil), do: basic_query

  defp search_contracts(basic_query, search_string) do
    from(contract in basic_query,
      where:
        ilike(contract.name, ^"%#{search_string}%") or
          ilike(fragment("'0x' || encode(?, 'hex')", contract.address_hash), ^"%#{search_string}%")
    )
  end

  defp filter_contracts(basic_query, :solidity) do
    basic_query
    |> where(is_vyper_contract: ^false)
  end

  defp filter_contracts(basic_query, :vyper) do
    basic_query
    |> where(is_vyper_contract: ^true)
  end

  defp filter_contracts(basic_query, _), do: basic_query

  def count_verified_contracts do
    Repo.aggregate(SmartContract, :count, timeout: :infinity)
  end

  def count_new_verified_contracts do
    query =
      from(contract in SmartContract,
        select: contract.inserted_at,
        where: fragment("NOW() - ? at time zone 'UTC' <= interval '24 hours'", contract.inserted_at)
      )

    query
    |> Repo.aggregate(:count, timeout: :infinity)
  end

  def count_contracts do
    query =
      from(address in Address,
        select: address,
        where: not is_nil(address.contract_code)
      )

    query
    |> Repo.aggregate(:count, timeout: :infinity)
  end

  def count_new_contracts do
    query =
      from(tx in Transaction,
        select: tx,
        where:
          tx.status == ^:ok and
            fragment("NOW() - ? at time zone 'UTC' <= interval '24 hours'", tx.created_contract_code_indexed_at)
      )

    query
    |> Repo.aggregate(:count, timeout: :infinity)
  end

  def count_verified_contracts_from_cache do
    VerifiedContractsCounter.fetch()
  end

  def count_new_verified_contracts_from_cache do
    NewVerifiedContractsCounter.fetch()
  end

  def count_contracts_from_cache do
    ContractsCounter.fetch()
  end

  def count_new_contracts_from_cache do
    NewContractsCounter.fetch()
  end

  def address_counters(address) do
    validation_count_task =
      Task.async(fn ->
        address_to_validation_count(address.hash)
      end)

    Task.start_link(fn ->
      transaction_count(address)
    end)

    Task.start_link(fn ->
      token_transfers_count(address)
    end)

    Task.start_link(fn ->
      gas_usage_count(address)
    end)

    [
      validation_count_task
    ]
    |> Task.yield_many(:infinity)
    |> Enum.map(fn {_task, res} ->
      case res do
        {:ok, result} ->
          result

        {:exit, reason} ->
          raise "Query fetching address counters terminated: #{inspect(reason)}"

        nil ->
          raise "Query fetching address counters timed out."
      end
    end)
    |> List.to_tuple()
  end

  def transaction_count(address) do
    AddressTransactionsCounter.fetch(address)
  end

  def token_transfers_count(address) do
    AddressTokenTransfersCounter.fetch(address)
  end

  def gas_usage_count(address) do
    AddressTransactionsGasUsageCounter.fetch(address)
  end

  def fetch_token_counters(address_hash, timeout) do
    total_token_transfers_task =
      Task.async(fn ->
        TokenTransfersCounter.fetch(address_hash)
      end)

    total_token_holders_task =
      Task.async(fn ->
        TokenHoldersCounter.fetch(address_hash)
      end)

    [total_token_transfers_task, total_token_holders_task]
    |> Task.yield_many(timeout)
    |> Enum.map(fn {_task, res} ->
      case res do
        {:ok, result} ->
          result

        {:exit, reason} ->
          Logger.warn("Query fetching token counters terminated: #{inspect(reason)}")
          0

        nil ->
          Logger.warn("Query fetching token counters timed out.")
          0
      end
    end)
    |> List.to_tuple()
  end
end<|MERGE_RESOLUTION|>--- conflicted
+++ resolved
@@ -5122,31 +5122,10 @@
         end
       )
       |> Multi.run(:token, fn repo, _ ->
-<<<<<<< HEAD
-        res = repo.insert(token_changeset, token_opts)
-
-        case res do
-          {:error, %Changeset{errors: [{^stale_error_field, {^stale_error_message, [_]}}]}} ->
-            # the original token passed into `update_token/2` as stale error means it is unchanged
-            {:ok, token}
-
-          {:error, error} ->
-            Logger.debug([
-              "### Token update failed",
-              inspect(token_changeset),
-              inspect(error)
-            ])
-
-            res
-
-          _ ->
-            res
-=======
         with {:error, %Changeset{errors: [{^stale_error_field, {^stale_error_message, [_]}}]}} <-
                repo.update(token_changeset, token_opts) do
           # the original token passed into `update_token/2` as stale error means it is unchanged
           {:ok, token}
->>>>>>> 314b8439
         end
       end)
       |> Repo.transaction()
