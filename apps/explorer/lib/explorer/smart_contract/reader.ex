--- conflicted
+++ resolved
@@ -299,10 +299,6 @@
     abi
     |> Enum.map(fn method ->
       parsed_method = [method] |> ABI.parse_specification() |> Enum.at(0)
-<<<<<<< HEAD
-      method_id = Map.get(parsed_method, :method_id)
-      Map.put(method, "method_id", Base.encode16(method_id, case: :lower))
-=======
 
       if is_map(parsed_method) do
         method_id = Map.get(parsed_method, :method_id)
@@ -310,7 +306,6 @@
       else
         method
       end
->>>>>>> d8fbceee
     end)
   end
 
