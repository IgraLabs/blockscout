defmodule Explorer.SmartContract.CompilerVersion do
  @moduledoc """
  Adapter for fetching compiler versions from https://solc-bin.ethereum.org/bin/list.json.
  """

  alias Explorer.Helper
  alias Explorer.SmartContract.RustVerifierInterface

  @unsupported_solc_versions ~w(0.1.1 0.1.2)
  @unsupported_vyper_versions ~w(v0.2.9 v0.2.10)

  @doc """
  Fetches a list of compilers from the Ethereum Solidity API.
  """
  @spec fetch_versions(:solc | :vyper) :: {atom, [map]}
  def fetch_versions(compiler) do
    case compiler do
      :solc -> fetch_solc_versions()
      :vyper -> fetch_vyper_versions()
    end
  end

  def fetch_version_list(compiler) do
    case fetch_versions(compiler) do
      {:ok, compiler_versions} ->
        compiler_versions

      {:error, _} ->
        []
    end
  end

  defp fetch_solc_versions do
<<<<<<< HEAD
    if RustVerifierInterface.enabled?() do
      RustVerifierInterface.get_versions_list()
    else
      headers = [{"Content-Type", "application/json"}]

      case HTTPoison.get(source_url(:solc), headers) do
        {:ok, %{status_code: 200, body: body}} ->
          {:ok, format_data(body, :solc)}

        {:ok, %{status_code: _status_code, body: body}} ->
          {:error, Helper.decode_json(body)["error"]}

        {:error, %{reason: reason}} ->
          {:error, reason}
      end
    end
=======
    fetch_compiler_versions(&RustVerifierInterface.get_versions_list/0, :solc)
>>>>>>> 6fb7ffdd
  end

  defp fetch_vyper_versions do
    fetch_compiler_versions(&RustVerifierInterface.vyper_get_versions_list/0, :vyper)
  end

  defp fetch_compiler_versions(compiler_list_fn, compiler_type) do
    if RustVerifierInterface.enabled?() do
      compiler_list_fn.()
    else
      headers = [{"Content-Type", "application/json"}]

      case HTTPoison.get(source_url(compiler_type), headers) do
        {:ok, %{status_code: 200, body: body}} ->
          {:ok, format_data(body, compiler_type)}

        {:ok, %{status_code: _status_code, body: body}} ->
          {:error, Helper.decode_json(body)["error"]}

        {:error, %{reason: reason}} ->
          {:error, reason}
      end
    end
  end

  @spec vyper_releases_url :: String.t()
  def vyper_releases_url do
    "https://api.github.com/repos/vyperlang/vyper/releases"
  end

  defp format_data(json, compiler) do
    versions =
      case compiler do
        :solc ->
          json
          |> Jason.decode!()
          |> Map.fetch!("builds")
          |> remove_unsupported_versions(compiler)
          |> format_versions(compiler)
          |> Enum.reverse()

        :vyper ->
          json
          |> Jason.decode!()
          |> remove_unsupported_versions(compiler)
          |> format_versions(compiler)
          |> Enum.sort(fn version1, version2 ->
            versions1 = String.split(version1, ".")
            versions2 = String.split(version2, ".")
            major1 = versions1 |> Enum.at(0) |> Helper.parse_integer()
            major2 = versions2 |> Enum.at(0) |> Helper.parse_integer()
            minor1 = versions1 |> Enum.at(1) |> Helper.parse_integer()
            minor2 = versions2 |> Enum.at(1) |> Helper.parse_integer()
            patch1 = versions1 |> Enum.at(2) |> String.split("-") |> Enum.at(0) |> Helper.parse_integer()
            patch2 = versions2 |> Enum.at(2) |> String.split("-") |> Enum.at(0) |> Helper.parse_integer()

            major1 > major2 || (major1 == major2 && minor1 > minor2) ||
              (major1 == major2 && minor1 == minor2 && patch1 > patch2)
          end)
      end

    ["latest" | versions]
  end

  @spec remove_unsupported_versions([String.t()], :solc | :vyper) :: [String.t()]
  defp remove_unsupported_versions(builds, compiler) do
    case compiler do
      :solc ->
        Enum.reject(builds, fn %{"version" => version} ->
          Enum.member?(@unsupported_solc_versions, version)
        end)

      :vyper ->
        Enum.reject(builds, fn %{"tag_name" => version} ->
          Enum.member?(@unsupported_vyper_versions, version)
        end)
    end
  end

  defp format_versions(builds, compiler) do
    case compiler do
      :solc ->
        Enum.map(builds, fn build ->
          build
          |> Map.fetch!("path")
          |> String.replace_prefix("soljson-", "")
          |> String.replace_suffix(".js", "")
        end)

      :vyper ->
        Enum.map(builds, fn build ->
          build
          |> Map.fetch!("tag_name")
        end)
    end
  end

  @spec source_url(:solc | :vyper) :: String.t()
  defp source_url(compiler) do
    case compiler do
      :solc ->
        solc_bin_api_url = Application.get_env(:explorer, :solc_bin_api_url)
        "#{solc_bin_api_url}/bin/list.json"

      :vyper ->
        vyper_releases_url()
    end
  end

  def get_strict_compiler_version(compiler, compiler_version) do
    case compiler do
      :solc -> get_solc_latest_stable_version(compiler_version)
      :vyper -> get_vyper_latest_stable_version(compiler_version)
    end
  end

  def get_solc_latest_stable_version(compiler_version) do
    if compiler_version == "latest" do
      get_solc_latest_stable_version_inner()
    else
      compiler_version
    end
  end

  defp get_solc_latest_stable_version_inner do
    compiler_versions = fetch_version_list(:solc)

    if Enum.count(compiler_versions) > 1 do
      compiler_versions
      |> Enum.drop(1)
      |> Enum.reduce_while("", fn version, acc ->
        filter_nightly_version(acc, version)
      end)
    else
      "latest"
    end
  end

  defp filter_nightly_version(acc, version) do
    if String.contains?(version, "-nightly") do
      {:cont, acc}
    else
      {:halt, version}
    end
  end

  def get_vyper_latest_stable_version(compiler_version) do
    if compiler_version == "latest" do
      compiler_versions = fetch_version_list(:vyper)

      if Enum.count(compiler_versions) > 1 do
        latest_stable_version =
          compiler_versions
          |> Enum.at(1)

        latest_stable_version
      else
        "latest"
      end
    else
      compiler_version
    end
  end
end<|MERGE_RESOLUTION|>--- conflicted
+++ resolved
@@ -31,26 +31,7 @@
   end
 
   defp fetch_solc_versions do
-<<<<<<< HEAD
-    if RustVerifierInterface.enabled?() do
-      RustVerifierInterface.get_versions_list()
-    else
-      headers = [{"Content-Type", "application/json"}]
-
-      case HTTPoison.get(source_url(:solc), headers) do
-        {:ok, %{status_code: 200, body: body}} ->
-          {:ok, format_data(body, :solc)}
-
-        {:ok, %{status_code: _status_code, body: body}} ->
-          {:error, Helper.decode_json(body)["error"]}
-
-        {:error, %{reason: reason}} ->
-          {:error, reason}
-      end
-    end
-=======
     fetch_compiler_versions(&RustVerifierInterface.get_versions_list/0, :solc)
->>>>>>> 6fb7ffdd
   end
 
   defp fetch_vyper_versions do
