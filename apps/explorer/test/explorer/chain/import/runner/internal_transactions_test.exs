--- conflicted
+++ resolved
@@ -44,33 +44,11 @@
     end
 
     test "removes consensus to blocks where transactions are missing" do
-<<<<<<< HEAD
-      block = insert(:block)
-=======
       empty_block = insert(:block)
->>>>>>> a683e9f0
       pending = insert(:transaction)
 
       assert is_nil(pending.block_hash)
 
-<<<<<<< HEAD
-      index = 0
-
-      internal_transaction_changes =
-        pending.hash
-        |> make_internal_transaction_changes(index, nil)
-        |> Map.put(:block_number, block.number)
-
-      multi =
-        Multi.new()
-        |> Multi.run(:internal_transactions_indexed_at_blocks, fn _, _ -> {:ok, block.hash} end)
-
-      assert {:ok, _} = run_internal_transactions([internal_transaction_changes], multi)
-
-      assert from(i in InternalTransaction, where: i.transaction_hash == ^pending.hash) |> Repo.one() |> is_nil()
-
-      assert %{consensus: false} = Repo.get(Block, block.hash)
-=======
       full_block = insert(:block)
       inserted = insert(:transaction) |> with_block(full_block)
 
@@ -103,7 +81,6 @@
                false
 
       assert %{consensus: true} = Repo.get(Block, full_block.hash)
->>>>>>> a683e9f0
     end
   end
 
