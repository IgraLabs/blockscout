--- conflicted
+++ resolved
@@ -23,26 +23,6 @@
 # Get Rust
 RUN curl --proto '=https' --tlsv1.2 -sSf https://sh.rustup.rs | sh -s -- -y
 
-<<<<<<< HEAD
-ENV PATH="$HOME/.cargo/bin:${PATH}"
-ENV RUSTFLAGS="-C target-feature=-crt-static"
-
-EXPOSE 4000
-
-ENV MIX_ENV="prod"
-ARG SOCKET_ROOT
-ENV SOCKET_ROOT=$SOCKET_ROOT
-ARG NETWORK_PATH
-ENV NETWORK_PATH=$NETWORK_PATH
-ARG CHAIN_ID
-ENV CHAIN_ID=$CHAIN_ID
-ARG COIN_NAME
-ENV COIN_NAME=$COIN_NAME
-ARG SUBNETWORK
-ENV SUBNETWORK=$SUBNETWORK
-ARG JSON_RPC
-ENV JSON_RPC=$JSON_RPC
-=======
 ARG CACHE_EXCHANGE_RATES_PERIOD
 ARG DISABLE_READ_API
 ARG API_PATH
@@ -58,7 +38,6 @@
 ARG JSON_RPC
 ARG SUBNETWORK
 ARG COIN_NAME
->>>>>>> 146de36e
 
 # Cache elixir deps
 ADD mix.exs mix.lock ./
