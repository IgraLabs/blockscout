## Current

### Features

### Fixes
<<<<<<< HEAD
- [#3257](https://github.com/poanetwork/blockscout/pull/3257) - Contracts read/write: method_id instead function_name as a key
=======
- [#3256](https://github.com/poanetwork/blockscout/pull/3256) - Fix for invisible validator address at block page and wrong alert text color at xDai
>>>>>>> ea694bff

### Chore
- [#3258](https://github.com/poanetwork/blockscout/pull/3258) - Token transfer: check that block exists before retrieving timestamp


## 3.3.2-beta

### Features
- [#3252](https://github.com/poanetwork/blockscout/pull/3252) - Gas price at the main page
- [#3239](https://github.com/poanetwork/blockscout/pull/3239) - Hide address page tabs if no items
- [#3236](https://github.com/poanetwork/blockscout/pull/3236) - Easy verification of contracts which hash verified twins (the same bytecode)
- [#3227](https://github.com/poanetwork/blockscout/pull/3227) - Distinguishing of bridged tokens
- [#3224](https://github.com/poanetwork/blockscout/pull/3224) - Top tokens page

### Fixes
- [#3249](https://github.com/poanetwork/blockscout/pull/3249) - Fix incorrect ABI decoding of address in tuple output
- [#3237](https://github.com/poanetwork/blockscout/pull/3237) - Refine contract method signature detection for read/write feature
- [#3235](https://github.com/poanetwork/blockscout/pull/3235) - Fix coin supply api edpoint
- [#3233](https://github.com/poanetwork/blockscout/pull/3233) - Fix for the contract verifiaction for solc 0.5 family with experimental features enabled
- [#3231](https://github.com/poanetwork/blockscout/pull/3231) - Improve search: unlimited number of searching results
- [#3231](https://github.com/poanetwork/blockscout/pull/3231) - Improve search: allow search with space
- [#3231](https://github.com/poanetwork/blockscout/pull/3231) - Improve search: order by token holders in descending order and token/contract name is ascending order
- [#3226](https://github.com/poanetwork/blockscout/pull/3226) - Fix notifier query for live update of token transfers
- [#3220](https://github.com/poanetwork/blockscout/pull/3220) - Allow interaction with navbar menu at block-not-found page

### Chore
- [#3250](https://github.com/poanetwork/blockscout/pull/3250) - Eliminate occurrences of obsolete env variable ETHEREUM_JSONRPC_JSON_RPC_TRANSPORT
- [#3240](https://github.com/poanetwork/blockscout/pull/3240), [#3251](https://github.com/poanetwork/blockscout/pull/3251) - various CSS imroving
- [f3a720](https://github.com/poanetwork/blockscout/commit/2dd909c10a79b0bf4b7541a486be114152f3a720) - Make wobserver optional


## 3.3.1-beta

### Features
- [#3216](https://github.com/poanetwork/blockscout/pull/3216) - Display new token transfers at token page and address page without refreshing the page
- [#3199](https://github.com/poanetwork/blockscout/pull/3199) - Show compilation error at contract verification
- [#3193](https://github.com/poanetwork/blockscout/pull/3193) - Raw trace copy button
- [#3184](https://github.com/poanetwork/blockscout/pull/3184) - Apps navbar menu item
- [#3145](https://github.com/poanetwork/blockscout/pull/3145) - Pending txs per address API endpoint

### Fixes
- [#3219](https://github.com/poanetwork/blockscout/pull/3219) - Fix revert reason message detection
- [#3215](https://github.com/poanetwork/blockscout/pull/3215) - Coveralls in CI through Github Actions
- [#3214](https://github.com/poanetwork/blockscout/pull/3214) - Fix current token balances fetcher
- [#3143](https://github.com/poanetwork/blockscout/pull/3143) - Fix "Connection lost..." error at address page
- [#3209](https://github.com/poanetwork/blockscout/pull/3209) - GraphQL: fix internal server error at request of internal transactions at address
- [#3207](https://github.com/poanetwork/blockscout/pull/3207) - Fix read contract bytes array type output
- [#3203](https://github.com/poanetwork/blockscout/pull/3203) - Improve "get mined blocks" query performance
- [#3202](https://github.com/poanetwork/blockscout/pull/3202) - Fix contracts verification with experimental features enabled
- [#3201](https://github.com/poanetwork/blockscout/pull/3201) - Connect to Metamask button
- [#3192](https://github.com/poanetwork/blockscout/pull/3192) - Dropdown menu doesn't open at "not found" page
- [#3190](https://github.com/poanetwork/blockscout/pull/3190) - Contract log/method decoded view improvements: eliminate horizontal scroll, remove excess borders, whitespaces
- [#3185](https://github.com/poanetwork/blockscout/pull/3185) - Transaction page: decoding logs from nested contracts calls
- [#3182](https://github.com/poanetwork/blockscout/pull/3182) - Besu: support revertReason key in eth_getTransactionReceipt endpoint
- [#3178](https://github.com/poanetwork/blockscout/pull/3178) - Fix permanent fetching tokens...  when read/write proxy tab is active
- [#3178](https://github.com/poanetwork/blockscout/pull/3178) - Fix unavailable navbar menu when read/write proxy tab is active

### Chore
- [#3212](https://github.com/poanetwork/blockscout/pull/3212) - GitHub actions CI config
- [#3210](https://github.com/poanetwork/blockscout/pull/3210) - Update Phoenix up to 1.4.17
- [#3206](https://github.com/poanetwork/blockscout/pull/3206) - Update Elixir version: 1.10.2 -> 1.10.3
- [#3204](https://github.com/poanetwork/blockscout/pull/3204) - GraphQL Absinthe related packages update up to stable versions
- [#3180](https://github.com/poanetwork/blockscout/pull/3180) - Return correct status in verify API endpoint if contract verified
- [#3180](https://github.com/poanetwork/blockscout/pull/3180) - Remove Kovan from the list of default chains


## 3.3.0-beta

### Features
- [#3174](https://github.com/poanetwork/blockscout/pull/3174) - EIP-1967 support: transparent proxy pattern
- [#3173](https://github.com/poanetwork/blockscout/pull/3173) - Display implementation address at read/write proxy tabs
- [#3171](https://github.com/poanetwork/blockscout/pull/3171) - Import accounts/contracts/balances from Geth genesis.json
- [#3161](https://github.com/poanetwork/blockscout/pull/3161) - Write proxy contracts feature
- [#3160](https://github.com/poanetwork/blockscout/pull/3160) - Write contracts feature
- [#3157](https://github.com/poanetwork/blockscout/pull/3157) - Read methods of implementation on proxy contract

### Fixes
- [#3168](https://github.com/poanetwork/blockscout/pull/3168) - Eliminate internal server error at /accounts page with token-bridge type of supply and inexistent bridge contracts
- [#3169](https://github.com/poanetwork/blockscout/pull/3169) - Fix for verification of contracts defined in genesis block

### Chore


## 3.2.0-beta

### Features
- [#3154](https://github.com/poanetwork/blockscout/pull/3154) - Support of Hyperledger Besu client
- [#3153](https://github.com/poanetwork/blockscout/pull/3153) - Proxy contracts: logs decoding using implementation ABI
- [#3153](https://github.com/poanetwork/blockscout/pull/3153) - Proxy contracts: methods decoding using implementation ABI
- [#3149](https://github.com/poanetwork/blockscout/pull/3149) - Display and store revert reason of tx on demand at transaction details page and at gettxinfo API endpoint.

### Fixes

### Chore
- [#3152](https://github.com/poanetwork/blockscout/pull/3152) - Fix contract compilation tests for old versions of compiler


## 3.1.3-beta

### Features
- [#3125](https://github.com/poanetwork/blockscout/pull/3125)  - Availability to configure a number of days to consider at coin balance history chart via environment variable

### Fixes
- [#3146](https://github.com/poanetwork/blockscout/pull/3146) - Fix coin balance history page: order of items, fix if no balance changes
- [#3142](https://github.com/poanetwork/blockscout/pull/3142) - Speed-up last coin balance timestamp query (coin balance history page performance improvement)
- [#3140](https://github.com/poanetwork/blockscout/pull/3140) - Fix performance of the balance changing history list loading
- [#3133](https://github.com/poanetwork/blockscout/pull/3133) - Take into account FIRST_BLOCK in trace_ReplayBlockTransactions requests
- [#3132](https://github.com/poanetwork/blockscout/pull/3132) - Fix performance of coin supply API endpoints
- [#3130](https://github.com/poanetwork/blockscout/pull/3130) - Take into account FIRST_BLOCK for block rewards fetching
- [#3128](https://github.com/poanetwork/blockscout/pull/3128) - Token instance metadata retriever refinement: add processing of token metadata if only image URL is passed to token URI
- [#3126](https://github.com/poanetwork/blockscout/pull/3126) - Fetch balance only for blocks which are greater or equal block with FIRST_BLOCK number
- [#3125](https://github.com/poanetwork/blockscout/pull/3125) - Fix performance of coin balance history chart
- [#3122](https://github.com/poanetwork/blockscout/pull/3122) - Exclude balance percentage calculation for burn address on accounts page
- [#3121](https://github.com/poanetwork/blockscout/pull/3121) - Geth: handle response from eth_getblockbyhash JSON RPC method without totalDifficulty (uncle blocks)
- [#3119](https://github.com/poanetwork/blockscout/pull/3119), [#3120](https://github.com/poanetwork/blockscout/pull/3120) - Fix performance of Inventory tab loading for ERC-721 tokens
- [#3114](https://github.com/poanetwork/blockscout/pull/3114) - Fix performance of "Blocks validated" page
- [#3112](https://github.com/poanetwork/blockscout/pull/3112) - Fix verification of contracts, compiled with nightly builds of solc compiler
- [#3112](https://github.com/poanetwork/blockscout/pull/3112) - Check compiler version at contract verification
- [#3106](https://github.com/poanetwork/blockscout/pull/3106) - Fix verification of contracts with `immutable` declaration
- [#3106](https://github.com/poanetwork/blockscout/pull/3106), [#3115](https://github.com/poanetwork/blockscout/pull/3115) - Fix verification of contracts, created from factory (from internal transaction)

### Chore
- [#3137](https://github.com/poanetwork/blockscout/pull/3137) - RSK Papyrus Release v2.0.1 hardfork: cumulativeDifficulty
- [#3134](https://github.com/poanetwork/blockscout/pull/3134) - Get last value of fetched coinsupply API endpoint from DB if cache is empty
- [#3124](https://github.com/poanetwork/blockscout/pull/3124) - Display upper border for tx speed if the value cannot be calculated


## 3.1.2-beta

### Features
- [#3089](https://github.com/poanetwork/blockscout/pull/3089) - CoinGecko API coin id environment variable
- [#3069](https://github.com/poanetwork/blockscout/pull/3069) - Make a link to address page on decoded constructor argument of address type
- [#3067](https://github.com/poanetwork/blockscout/pull/3067) - Show proper title of the tile or container for token burnings/mintings instead of "Token Transfer"
- [#3066](https://github.com/poanetwork/blockscout/pull/3066) - ERC-721 token instance page: link to token added
- [#3065](https://github.com/poanetwork/blockscout/pull/3065) - Transactions history chart

### Fixes
- [#3097](https://github.com/poanetwork/blockscout/pull/3097) - Fix contract reader decoding
- [#3095](https://github.com/poanetwork/blockscout/pull/3095) - Fix constructor arguments decoding
- [#3092](https://github.com/poanetwork/blockscout/pull/3092) - Contract verification: constructor arguments search search refinement
- [#3077](https://github.com/poanetwork/blockscout/pull/3077) - Finally speedup pending tx list
- [#3076](https://github.com/poanetwork/blockscout/pull/3076) - Speedup tx list query on address page: check if an address has a reward, check if this is actual payout key of the validator - beneficiary, return only mined txs in tx list query
- [#3071](https://github.com/poanetwork/blockscout/pull/3071) - Speedup list of token transfers per token query
- [#3070](https://github.com/poanetwork/blockscout/pull/3070) - Index creation to blazingly speedup token holders query
- [#3064](https://github.com/poanetwork/blockscout/pull/3064) - Automatically define Block reward contract address in TokenBridge supply module
- [#3061](https://github.com/poanetwork/blockscout/pull/3061) - Fix verification of contracts with error messages in require in parent contract
- [#2756](https://github.com/poanetwork/blockscout/pull/2756) - Improve subquery joins

### Chore
- [#3100](https://github.com/poanetwork/blockscout/pull/3100) - Update npm packages
- [#3099](https://github.com/poanetwork/blockscout/pull/3099) - Remove pending txs cache
- [#3093](https://github.com/poanetwork/blockscout/pull/3093) - Extend list of env vars for Docker setup
- [#3084](https://github.com/poanetwork/blockscout/pull/3084) - Bump Elixir version 1.10.2
- [#3079](https://github.com/poanetwork/blockscout/pull/3079) - Extend optionality of websockets to Geth


## 3.1.1-beta

### Features
- [#3058](https://github.com/poanetwork/blockscout/pull/3058) - Searching by verified contract name

### Fixes
- [#3053](https://github.com/poanetwork/blockscout/pull/3053) - Fix ABI decoding in contracts methods, logs (migrate to ex_abi 0.3.0)
- [#3044](https://github.com/poanetwork/blockscout/pull/3044) - Prevent division by zero on /accounts page
- [#3043](https://github.com/poanetwork/blockscout/pull/3043) - Extract host name for split couple of indexer and web app
- [#3042](https://github.com/poanetwork/blockscout/pull/3042) - Speedup pending txs list query
- [#2944](https://github.com/poanetwork/blockscout/pull/2944), [#3046](https://github.com/poanetwork/blockscout/pull/3046) - Split js logic into multiple files


## 3.1.0-beta

### Features
- [#3013](https://github.com/poanetwork/blockscout/pull/3013), [#3026](https://github.com/poanetwork/blockscout/pull/3026), [#3031](https://github.com/poanetwork/blockscout/pull/3031) - Raw trace of transaction on-demand
- [#3000](https://github.com/poanetwork/blockscout/pull/3000) - Get rid of storing of first trace for all types of transactions for Parity variant
- [#2875](https://github.com/poanetwork/blockscout/pull/2875) - Save contract code from Parity genesis file
- [#2834](https://github.com/poanetwork/blockscout/pull/2834), [#3009](https://github.com/poanetwork/blockscout/pull/3009), [#3014](https://github.com/poanetwork/blockscout/pull/3014), [#3033](https://github.com/poanetwork/blockscout/pull/3033) - always redirect to checksummed hash

### Fixes
- [#3037](https://github.com/poanetwork/blockscout/pull/3037) - Make buttons color at verification page consistent
- [#3034](https://github.com/poanetwork/blockscout/pull/3034) - Support stateMutability=view to define reading functions in smart-contracts
- [#3029](https://github.com/poanetwork/blockscout/pull/3029) - Fix transactions and blocks appearance on the main page
- [#3028](https://github.com/poanetwork/blockscout/pull/3028) - Decrease polling period value for realtime fetcher
- [#3027](https://github.com/poanetwork/blockscout/pull/3027) - Rescue for SUPPORTED_CHAINS env var parsing
- [#3025](https://github.com/poanetwork/blockscout/pull/3025) - Fix splitting of indexer/web components setup
- [#3024](https://github.com/poanetwork/blockscout/pull/3024) - Fix pool size default value in config
- [#3021](https://github.com/poanetwork/blockscout/pull/3021), [#3022](https://github.com/poanetwork/blockscout/pull/3022) - Refine dev/test config
- [#3016](https://github.com/poanetwork/blockscout/pull/3016), [#3017](https://github.com/poanetwork/blockscout/pull/3017) - Fix token instance QR code data
- [#3012](https://github.com/poanetwork/blockscout/pull/3012) - Speedup token transfers list query
- [#3011](https://github.com/poanetwork/blockscout/pull/3011) - Revert realtime fetcher small skips feature
- [#3007](https://github.com/poanetwork/blockscout/pull/3007) - Fix copy UTF8 tx input action
- [#2996](https://github.com/poanetwork/blockscout/pull/2996) - Fix awesomplete lib loading in Firefox
- [#2993](https://github.com/poanetwork/blockscout/pull/2993) - Fix path definition for contract verification endpoint
- [#2990](https://github.com/poanetwork/blockscout/pull/2990) - Fix import of Parity spec file
- [#2989](https://github.com/poanetwork/blockscout/pull/2989) - Introduce API_PATH env var
- [#2988](https://github.com/poanetwork/blockscout/pull/2988) - Fix web manifest accessibility
- [#2967](https://github.com/poanetwork/blockscout/pull/2967) - Fix styles loading for firefox
- [#2950](https://github.com/poanetwork/blockscout/pull/2950) - Add `creationMethod` to `EthereumJSONRPC.Parity.Trace.Action.entry_to_elixir`
- [#2897](https://github.com/poanetwork/blockscout/pull/2897) - remove duplicate indexes
- [#2883](https://github.com/poanetwork/blockscout/pull/2883) - Fix long contracts names

### Chore
- [#3032](https://github.com/poanetwork/blockscout/pull/3032) - Remove indexing status alert for Ganache variant
- [#3030](https://github.com/poanetwork/blockscout/pull/3030) - Remove default websockets URL from config
- [#2995](https://github.com/poanetwork/blockscout/pull/2995) - Support API_PATH env var in Docker file


## 3.0.0-beta

### Features
- [#2835](https://github.com/poanetwork/blockscout/pull/2835), [#2871](https://github.com/poanetwork/blockscout/pull/2871), [#2872](https://github.com/poanetwork/blockscout/pull/2872), [#2886](https://github.com/poanetwork/blockscout/pull/2886), [#2925](https://github.com/poanetwork/blockscout/pull/2925), [#2936](https://github.com/poanetwork/blockscout/pull/2936), [#2949](https://github.com/poanetwork/blockscout/pull/2949), [#2940](https://github.com/poanetwork/blockscout/pull/2940), [#2958](https://github.com/poanetwork/blockscout/pull/2958) - Add "block_hash" to logs, token_transfers and internal transactions and "pending blocks operations" approach
- [#2975](https://github.com/poanetwork/blockscout/pull/2975) - Refine UX of contracts verification
- [#2926](https://github.com/poanetwork/blockscout/pull/2926) - API endpoint: sum balances except burnt address
- [#2918](https://github.com/poanetwork/blockscout/pull/2918) - Add tokenID for tokentx API action explicitly

### Fixes
- [#2969](https://github.com/poanetwork/blockscout/pull/2969) - Fix contract constructor require msg appearance in constructor arguments encoded view
- [#2964](https://github.com/poanetwork/blockscout/pull/2964) - Fix bug in skipping of constructor arguments in contract verification
- [#2961](https://github.com/poanetwork/blockscout/pull/2961) - Add a guard that addresses is enum in `values` function in `read contract` page
- [#2960](https://github.com/poanetwork/blockscout/pull/2960) - Add BLOCKSCOUT_HOST to docker setup
- [#2956](https://github.com/poanetwork/blockscout/pull/2956) - Add support of 0.6.x version of compiler
- [#2955](https://github.com/poanetwork/blockscout/pull/2955) - Move socket path to env
- [#2938](https://github.com/poanetwork/blockscout/pull/2938) - utf8 copy tx input tooltip
- [#2934](https://github.com/poanetwork/blockscout/pull/2934) - RSK release 1.2.0 breaking changes support
- [#2933](https://github.com/poanetwork/blockscout/pull/2933) - Get rid of deadlock in the query to address_current_token_balance table
- [#2932](https://github.com/poanetwork/blockscout/pull/2932) - fix duplicate websocket connection
- [#2928](https://github.com/poanetwork/blockscout/pull/2928) - Speedup pending block ops int txs to fetch query
- [#2924](https://github.com/poanetwork/blockscout/pull/2924) - Speedup address to logs query
- [#2915](https://github.com/poanetwork/blockscout/pull/2915) - Speedup of blocks_without_reward_query
- [#2914](https://github.com/poanetwork/blockscout/pull/2914) - Reduce execution time of stream_unfetched_token_instances query
- [#2910](https://github.com/poanetwork/blockscout/pull/2910) - Reorganize queries and indexes for internal_transactions table
- [#2908](https://github.com/poanetwork/blockscout/pull/2908) - Fix performance of address page
- [#2906](https://github.com/poanetwork/blockscout/pull/2906) - fix address sum cache
- [#2902](https://github.com/poanetwork/blockscout/pull/2902) - Offset in blocks retrieval for average block time
- [#2900](https://github.com/poanetwork/blockscout/pull/2900) - check fetched instance metadata in multiple places
- [#2899](https://github.com/poanetwork/blockscout/pull/2899) - fix empty buffered task
- [#2887](https://github.com/poanetwork/blockscout/pull/2887) - increase chart loading speed

### Chore
- [#2959](https://github.com/poanetwork/blockscout/pull/2959) - Remove logs from test folder too in the cleaning script
- [#2954](https://github.com/poanetwork/blockscout/pull/2954) - Upgrade absinthe and ecto deps
- [#2947](https://github.com/poanetwork/blockscout/pull/2947) - Upgrade Circle CI postgres Docker image
- [#2946](https://github.com/poanetwork/blockscout/pull/2946) - Fix vulnerable NPM deps
- [#2942](https://github.com/poanetwork/blockscout/pull/2942) - Actualize Docker setup
- [#2896](https://github.com/poanetwork/blockscout/pull/2896) - Disable Parity websockets tests
- [#2873](https://github.com/poanetwork/blockscout/pull/2873) - bump elixir to 1.9.4


## 2.1.1-beta

### Features
- [#2862](https://github.com/poanetwork/blockscout/pull/2862) - Coin total supply from DB API endpoint
- [#2857](https://github.com/poanetwork/blockscout/pull/2857) - Extend getsourcecode API view with new output fields
- [#2822](https://github.com/poanetwork/blockscout/pull/2822) - Estimated address count on the main page, if cache is empty
- [#2821](https://github.com/poanetwork/blockscout/pull/2821) - add autodetection of constructor arguments
- [#2825](https://github.com/poanetwork/blockscout/pull/2825) - separate token transfers and transactions
- [#2787](https://github.com/poanetwork/blockscout/pull/2787) - async fetching of address counters
- [#2791](https://github.com/poanetwork/blockscout/pull/2791) - add ipc client
- [#2449](https://github.com/poanetwork/blockscout/pull/2449) - add ability to send notification events through postgres notify

### Fixes
- [#2864](https://github.com/poanetwork/blockscout/pull/2864) - add token instance metadata type check
- [#2855](https://github.com/poanetwork/blockscout/pull/2855) - Fix favicons load
- [#2854](https://github.com/poanetwork/blockscout/pull/2854) - Fix all npm vulnerabilities
- [#2851](https://github.com/poanetwork/blockscout/pull/2851) - Fix paths for front assets
- [#2843](https://github.com/poanetwork/blockscout/pull/2843) - fix realtime fetcher small skips feature
- [#2841](https://github.com/poanetwork/blockscout/pull/2841) - LUKSO dashboard height fix
- [#2837](https://github.com/poanetwork/blockscout/pull/2837) - fix txlist ordering issue
- [#2830](https://github.com/poanetwork/blockscout/pull/2830) - Fix wrong color of contract icon on xDai chain
- [#2829](https://github.com/poanetwork/blockscout/pull/2829) - Fix for stuck gas limit label and value
- [#2828](https://github.com/poanetwork/blockscout/pull/2828) - Fix for script that clears compilation/launching assets
- [#2800](https://github.com/poanetwork/blockscout/pull/2800) - return not found for not verified contract for token read_contract
- [#2806](https://github.com/poanetwork/blockscout/pull/2806) - Fix blocks fetching on the main page
- [#2803](https://github.com/poanetwork/blockscout/pull/2803) - Fix block validator custom tooltip
- [#2748](https://github.com/poanetwork/blockscout/pull/2748) - Rewrite token updater
- [#2704](https://github.com/poanetwork/blockscout/pull/2704) - refetch null values in token balances
- [#2690](https://github.com/poanetwork/blockscout/pull/2690) - do not stich json rpc config into module for net version cache

### Chore
- [#2878](https://github.com/poanetwork/blockscout/pull/2878) - Decrease loaders showing delay on the main page
- [#2859](https://github.com/poanetwork/blockscout/pull/2859) - Add eth_blockNumber API endpoint to eth_rpc section
- [#2846](https://github.com/poanetwork/blockscout/pull/2846) - Remove networks images preload
- [#2845](https://github.com/poanetwork/blockscout/pull/2845) - Set outline none for nav dropdown item in mobile view (fix for Safari)
- [#2844](https://github.com/poanetwork/blockscout/pull/2844) - Extend external reward types up to 20
- [#2827](https://github.com/poanetwork/blockscout/pull/2827) - Node js 12.13.0 (latest LTS release) support
- [#2818](https://github.com/poanetwork/blockscout/pull/2818) - allow hiding marketcap percentage
- [#2817](https://github.com/poanetwork/blockscout/pull/2817) - move docker integration documentation to blockscout docs
- [#2808](https://github.com/poanetwork/blockscout/pull/2808) - Add tooltip for tx input
- [#2807](https://github.com/poanetwork/blockscout/pull/2807) - 422 page
- [#2805](https://github.com/poanetwork/blockscout/pull/2805) - Update supported chains default option
- [#2801](https://github.com/poanetwork/blockscout/pull/2801) - remove unused clause in address_to_unique_tokens query


## 2.1.0-beta

### Features
- [#2776](https://github.com/poanetwork/blockscout/pull/2776) - fetch token counters async
- [#2772](https://github.com/poanetwork/blockscout/pull/2772) - add token instance images to the token inventory tab
- [#2733](https://github.com/poanetwork/blockscout/pull/2733) - Add cache for first page of uncles
- [#2735](https://github.com/poanetwork/blockscout/pull/2735) - Add pending transactions cache
- [#2726](https://github.com/poanetwork/blockscout/pull/2726) - Remove internal_transaction block_number setting from blocks runner
- [#2717](https://github.com/poanetwork/blockscout/pull/2717) - Improve speed of nonconsensus data removal
- [#2679](https://github.com/poanetwork/blockscout/pull/2679) - added fixed height for card chain blocks and card chain transactions
- [#2678](https://github.com/poanetwork/blockscout/pull/2678) - fixed dashboard banner height bug
- [#2672](https://github.com/poanetwork/blockscout/pull/2672) - added new theme for xUSDT
- [#2667](https://github.com/poanetwork/blockscout/pull/2667) - Add ETS-based cache for accounts page
- [#2666](https://github.com/poanetwork/blockscout/pull/2666) - fetch token counters in parallel
- [#2665](https://github.com/poanetwork/blockscout/pull/2665) - new menu layout for mobile devices
- [#2663](https://github.com/poanetwork/blockscout/pull/2663) - Fetch address counters in parallel
- [#2642](https://github.com/poanetwork/blockscout/pull/2642) - add ERC721 coin instance page
- [#2762](https://github.com/poanetwork/blockscout/pull/2762) - on-fly fetching of token instances
- [#2470](https://github.com/poanetwork/blockscout/pull/2470) - Allow Realtime Fetcher to wait for small skips

### Fixes
- [#2793](https://github.com/poanetwork/blockscout/pull/2793) - Hide "We are indexing this chain right now. Some of the counts may be inaccurate" banner if no txs in blockchain
- [#2779](https://github.com/poanetwork/blockscout/pull/2779) - fix fetching `latin1` encoded data
- [#2799](https://github.com/poanetwork/blockscout/pull/2799) - fix catchup fetcher for empty node and db
- [#2783](https://github.com/poanetwork/blockscout/pull/2783) - Fix stuck value and ticker on the token page
- [#2781](https://github.com/poanetwork/blockscout/pull/2781) - optimize txlist json rpc
- [#2777](https://github.com/poanetwork/blockscout/pull/2777) - Remove duplicate blocks from changes_list before import
- [#2770](https://github.com/poanetwork/blockscout/pull/2770) - do not re-fetch token instances without uris
- [#2769](https://github.com/poanetwork/blockscout/pull/2769) - optimize token token transfers query
- [#2768](https://github.com/poanetwork/blockscout/pull/2768) - Remove nonconsensus blocks from cache after internal transactions importing
- [#2761](https://github.com/poanetwork/blockscout/pull/2761) - add indexes for token instances fetching queries
- [#2767](https://github.com/poanetwork/blockscout/pull/2767) - fix websocket subscriptions with token instances
- [#2765](https://github.com/poanetwork/blockscout/pull/2765) - fixed width issue for cards in mobile view for Transaction Details page
- [#2755](https://github.com/poanetwork/blockscout/pull/2755) - various token instance fetcher fixes
- [#2753](https://github.com/poanetwork/blockscout/pull/2753) - fix nft token instance images
- [#2750](https://github.com/poanetwork/blockscout/pull/2750) - fixed contract buttons color for NFT token instance on each theme
- [#2746](https://github.com/poanetwork/blockscout/pull/2746) - fixed wrong alignment in logs decoded view
- [#2745](https://github.com/poanetwork/blockscout/pull/2745) - optimize addresses page
- [#2742](https://github.com/poanetwork/blockscout/pull/2742) -
fixed menu hovers in dark mode desktop view
- [#2737](https://github.com/poanetwork/blockscout/pull/2737) - switched hardcoded subnetwork value to elixir expression for mobile menu
- [#2736](https://github.com/poanetwork/blockscout/pull/2736) - do not update cache if no blocks were inserted
- [#2731](https://github.com/poanetwork/blockscout/pull/2731) - fix library verification
- [#2718](https://github.com/poanetwork/blockscout/pull/2718) - Include all addresses taking part in transactions in wallets' addresses counter
- [#2709](https://github.com/poanetwork/blockscout/pull/2709) - Fix stuck label and value for uncle block height
- [#2707](https://github.com/poanetwork/blockscout/pull/2707) - fix for dashboard banner chart legend items
- [#2706](https://github.com/poanetwork/blockscout/pull/2706) - fix empty total_supply in coin gecko response
- [#2701](https://github.com/poanetwork/blockscout/pull/2701) - Exclude nonconsensus blocks from avg block time calculation by default
- [#2696](https://github.com/poanetwork/blockscout/pull/2696) - do not update fetched_coin_balance with nil
- [#2693](https://github.com/poanetwork/blockscout/pull/2693) - remove non consensus internal transactions
- [#2691](https://github.com/poanetwork/blockscout/pull/2691) - fix exchange rate websocket update for Rootstock
- [#2688](https://github.com/poanetwork/blockscout/pull/2688) - fix try it out section
- [#2687](https://github.com/poanetwork/blockscout/pull/2687) - remove non-consensus token transfers, logs when inserting new consensus blocks
- [#2684](https://github.com/poanetwork/blockscout/pull/2684) - do not filter pending logs
- [#2682](https://github.com/poanetwork/blockscout/pull/2682) - Use Task.start instead of Task.async in caches
- [#2671](https://github.com/poanetwork/blockscout/pull/2671) - fixed buttons color at smart contract section
- [#2660](https://github.com/poanetwork/blockscout/pull/2660) - set correct last value for coin balances chart data
- [#2619](https://github.com/poanetwork/blockscout/pull/2619) - Enforce DB transaction's order to prevent deadlocks
- [#2738](https://github.com/poanetwork/blockscout/pull/2738) - do not fail block `internal_transactions_indexed_at` field update

### Chore
- [#2797](https://github.com/poanetwork/blockscout/pull/2797) - Return old style menu
- [#2796](https://github.com/poanetwork/blockscout/pull/2796) - Optimize all images with ImageOptim
- [#2794](https://github.com/poanetwork/blockscout/pull/2786) - update hosted versions in readme
- [#2789](https://github.com/poanetwork/blockscout/pull/2786) - remove projects table in readme, link to docs version
- [#2786](https://github.com/poanetwork/blockscout/pull/2786) - updated docs links, removed docs folder
- [#2752](https://github.com/poanetwork/blockscout/pull/2752) - allow enabling internal transactions for simple token transfers txs
- [#2749](https://github.com/poanetwork/blockscout/pull/2749) - fix opt 22.1 support
- [#2744](https://github.com/poanetwork/blockscout/pull/2744) - Disable Geth tests in CI
- [#2724](https://github.com/poanetwork/blockscout/pull/2724) - fix ci by commenting a line in hackney library
- [#2708](https://github.com/poanetwork/blockscout/pull/2708) - add log index to logs view
- [#2723](https://github.com/poanetwork/blockscout/pull/2723) - get rid of ex_json_schema warnings
- [#2740](https://github.com/poanetwork/blockscout/pull/2740) - add verify contract rpc doc


## 2.0.4-beta

### Features
- [#2636](https://github.com/poanetwork/blockscout/pull/2636) - Execute all address' transactions page queries in parallel
- [#2596](https://github.com/poanetwork/blockscout/pull/2596) - support AuRa's empty step reward type
- [#2588](https://github.com/poanetwork/blockscout/pull/2588) - add verification submission comment
- [#2505](https://github.com/poanetwork/blockscout/pull/2505) - support POA Network emission rewards
- [#2581](https://github.com/poanetwork/blockscout/pull/2581) - Add generic Map-like Cache behaviour and implementation
- [#2561](https://github.com/poanetwork/blockscout/pull/2561) - Add token's type to the response of tokenlist method
- [#2555](https://github.com/poanetwork/blockscout/pull/2555) - find and show decoding candidates for logs
- [#2499](https://github.com/poanetwork/blockscout/pull/2499) - import emission reward ranges
- [#2497](https://github.com/poanetwork/blockscout/pull/2497) - Add generic Ordered Cache behaviour and implementation

### Fixes
- [#2659](https://github.com/poanetwork/blockscout/pull/2659) - Multipurpose front-end part update
- [#2640](https://github.com/poanetwork/blockscout/pull/2640) - SVG network icons
- [#2635](https://github.com/poanetwork/blockscout/pull/2635) - optimize ERC721 inventory query
- [#2626](https://github.com/poanetwork/blockscout/pull/2626) - Fixing 2 Mobile UI Issues
- [#2623](https://github.com/poanetwork/blockscout/pull/2623) - fix a blinking test
- [#2616](https://github.com/poanetwork/blockscout/pull/2616) - deduplicate coin history records by delta
- [#2613](https://github.com/poanetwork/blockscout/pull/2613) - fix getminedblocks rpc endpoint
- [#2612](https://github.com/poanetwork/blockscout/pull/2612) - Add cache updating independently from Indexer
- [#2610](https://github.com/poanetwork/blockscout/pull/2610) - use CoinGecko instead of CoinMarketcap for exchange rates
- [#2592](https://github.com/poanetwork/blockscout/pull/2592) - process new metadata format for whisper
- [#2591](https://github.com/poanetwork/blockscout/pull/2591) - Fix url error in API page
- [#2572](https://github.com/poanetwork/blockscout/pull/2572) - Ease non-critical css
- [#2570](https://github.com/poanetwork/blockscout/pull/2570) - Network icons preload
- [#2569](https://github.com/poanetwork/blockscout/pull/2569) - do not fetch emission rewards for transactions csv exporter
- [#2568](https://github.com/poanetwork/blockscout/pull/2568) - filter pending token transfers
- [#2564](https://github.com/poanetwork/blockscout/pull/2564) - fix first page button for uncles and reorgs
- [#2563](https://github.com/poanetwork/blockscout/pull/2563) - Fix view less transfers button
- [#2538](https://github.com/poanetwork/blockscout/pull/2538) - fetch the last not empty coin balance records
- [#2468](https://github.com/poanetwork/blockscout/pull/2468) - fix confirmations for non consensus blocks

### Chore
- [#2662](https://github.com/poanetwork/blockscout/pull/2662) - fetch coin gecko id based on the coin symbol
- [#2646](https://github.com/poanetwork/blockscout/pull/2646) - Added Xerom to list of Additional Chains using BlockScout
- [#2634](https://github.com/poanetwork/blockscout/pull/2634) - add Lukso to networks dropdown
- [#2617](https://github.com/poanetwork/blockscout/pull/2617) - skip cache update if there are no blocks inserted
- [#2611](https://github.com/poanetwork/blockscout/pull/2611) - fix js dependency vulnerabilities
- [#2594](https://github.com/poanetwork/blockscout/pull/2594) - do not start genesis data fetching periodically
- [#2590](https://github.com/poanetwork/blockscout/pull/2590) - restore backward compatablity with old releases
- [#2577](https://github.com/poanetwork/blockscout/pull/2577) - Need recompile column in the env vars table
- [#2574](https://github.com/poanetwork/blockscout/pull/2574) - limit request body in json rpc error
- [#2566](https://github.com/poanetwork/blockscout/pull/2566) - upgrade absinthe phoenix


## 2.0.3-beta

### Features
- [#2433](https://github.com/poanetwork/blockscout/pull/2433) - Add a functionality to try Eth RPC methods in the documentation
- [#2529](https://github.com/poanetwork/blockscout/pull/2529) - show both eth value and token transfers on transaction overview page
- [#2376](https://github.com/poanetwork/blockscout/pull/2376) - Split API and WebApp routes
- [#2477](https://github.com/poanetwork/blockscout/pull/2477) - aggregate token transfers on transaction page
- [#2458](https://github.com/poanetwork/blockscout/pull/2458) - Add LAST_BLOCK var to add ability indexing in the range of blocks
- [#2456](https://github.com/poanetwork/blockscout/pull/2456) - fetch pending transactions for geth
- [#2403](https://github.com/poanetwork/blockscout/pull/2403) - Return gasPrice field at the result of gettxinfo method

### Fixes
- [#2562](https://github.com/poanetwork/blockscout/pull/2562) - Fix dark theme flickering
- [#2560](https://github.com/poanetwork/blockscout/pull/2560) - fix slash before not empty path in docs
- [#2559](https://github.com/poanetwork/blockscout/pull/2559) - fix rsk total supply for empty exchange rate
- [#2553](https://github.com/poanetwork/blockscout/pull/2553) - Dark theme import to the end of sass
- [#2550](https://github.com/poanetwork/blockscout/pull/2550) - correctly encode decimal values for frontend
- [#2549](https://github.com/poanetwork/blockscout/pull/2549) - Fix wrong colour of tooltip
- [#2548](https://github.com/poanetwork/blockscout/pull/2548) - CSS preload support in Firefox
- [#2547](https://github.com/poanetwork/blockscout/pull/2547) - do not show eth value if it's zero on the transaction overview page
- [#2543](https://github.com/poanetwork/blockscout/pull/2543) - do not hide search input during logs search
- [#2524](https://github.com/poanetwork/blockscout/pull/2524) - fix dark theme validator data styles
- [#2532](https://github.com/poanetwork/blockscout/pull/2532) - don't show empty token transfers on the transaction overview page
- [#2528](https://github.com/poanetwork/blockscout/pull/2528) - fix coin history chart data
- [#2520](https://github.com/poanetwork/blockscout/pull/2520) - Hide loading message when fetching is failed
- [#2523](https://github.com/poanetwork/blockscout/pull/2523) - Avoid importing internal_transactions of pending transactions
- [#2519](https://github.com/poanetwork/blockscout/pull/2519) - enable `First` page button in pagination
- [#2518](https://github.com/poanetwork/blockscout/pull/2518) - create suggested indexes
- [#2517](https://github.com/poanetwork/blockscout/pull/2517) - remove duplicate indexes
- [#2515](https://github.com/poanetwork/blockscout/pull/2515) - do not aggregate NFT token transfers
- [#2514](https://github.com/poanetwork/blockscout/pull/2514) - Isolating of staking dapp css && extracting of non-critical css
- [#2512](https://github.com/poanetwork/blockscout/pull/2512) - alert link fix
- [#2509](https://github.com/poanetwork/blockscout/pull/2509) - value-ticker gaps fix
- [#2508](https://github.com/poanetwork/blockscout/pull/2508) - logs view columns fix
- [#2506](https://github.com/poanetwork/blockscout/pull/2506) - fix two active tab in the top menu
- [#2503](https://github.com/poanetwork/blockscout/pull/2503) - Mitigate autocompletion library influence to page loading performance
- [#2502](https://github.com/poanetwork/blockscout/pull/2502) - increase reward task timeout
- [#2463](https://github.com/poanetwork/blockscout/pull/2463) - dark theme fixes
- [#2496](https://github.com/poanetwork/blockscout/pull/2496) - fix docker build
- [#2495](https://github.com/poanetwork/blockscout/pull/2495) - fix logs for indexed chain
- [#2459](https://github.com/poanetwork/blockscout/pull/2459) - fix top addresses query
- [#2425](https://github.com/poanetwork/blockscout/pull/2425) - Force to show address view for checksummed address even if it is not in DB
- [#2551](https://github.com/poanetwork/blockscout/pull/2551) - Correctly handle dynamically created Bootstrap tooltips

### Chore
- [#2554](https://github.com/poanetwork/blockscout/pull/2554) - remove extra slash for endpoint url in docs
- [#2552](https://github.com/poanetwork/blockscout/pull/2552) - remove brackets for token holders percentage
- [#2507](https://github.com/poanetwork/blockscout/pull/2507) - update minor version of ecto, ex_machina, phoenix_live_reload
- [#2516](https://github.com/poanetwork/blockscout/pull/2516) - update absinthe plug from fork
- [#2473](https://github.com/poanetwork/blockscout/pull/2473) - get rid of cldr warnings
- [#2402](https://github.com/poanetwork/blockscout/pull/2402) - bump otp version to 22.0
- [#2492](https://github.com/poanetwork/blockscout/pull/2492) - hide decoded row if event is not decoded
- [#2490](https://github.com/poanetwork/blockscout/pull/2490) - enable credo duplicated code check
- [#2432](https://github.com/poanetwork/blockscout/pull/2432) - bump credo version
- [#2457](https://github.com/poanetwork/blockscout/pull/2457) - update mix.lock
- [#2435](https://github.com/poanetwork/blockscout/pull/2435) - Replace deprecated extract-text-webpack-plugin with mini-css-extract-plugin
- [#2450](https://github.com/poanetwork/blockscout/pull/2450) - Fix clearance of logs and node_modules folders in clearing script
- [#2434](https://github.com/poanetwork/blockscout/pull/2434) - get rid of timex warnings
- [#2402](https://github.com/poanetwork/blockscout/pull/2402) - bump otp version to 22.0
- [#2373](https://github.com/poanetwork/blockscout/pull/2373) - Add script to validate internal_transactions constraint for large DBs


## 2.0.2-beta

### Features
- [#2412](https://github.com/poanetwork/blockscout/pull/2412) - dark theme
- [#2399](https://github.com/poanetwork/blockscout/pull/2399) - decode verified smart contract's logs
- [#2391](https://github.com/poanetwork/blockscout/pull/2391) - Controllers Improvements
- [#2379](https://github.com/poanetwork/blockscout/pull/2379) - Disable network selector when is empty
- [#2374](https://github.com/poanetwork/blockscout/pull/2374) - decode constructor arguments for verified smart contracts
- [#2366](https://github.com/poanetwork/blockscout/pull/2366) - paginate eth logs
- [#2360](https://github.com/poanetwork/blockscout/pull/2360) - add default evm version to smart contract verification
- [#2352](https://github.com/poanetwork/blockscout/pull/2352) - Fetch rewards in parallel with transactions
- [#2294](https://github.com/poanetwork/blockscout/pull/2294) - add healthy block period checking endpoint
- [#2324](https://github.com/poanetwork/blockscout/pull/2324) - set timeout for loading message on the main page

### Fixes
- [#2421](https://github.com/poanetwork/blockscout/pull/2421) - Fix hiding of loader for txs on the main page
- [#2420](https://github.com/poanetwork/blockscout/pull/2420) - fetch data from cache in healthy endpoint
- [#2416](https://github.com/poanetwork/blockscout/pull/2416) - Fix "page not found" handling in the router
- [#2413](https://github.com/poanetwork/blockscout/pull/2413) - remove outer tables for decoded data
- [#2410](https://github.com/poanetwork/blockscout/pull/2410) - preload smart contract for logs decoding
- [#2405](https://github.com/poanetwork/blockscout/pull/2405) - added templates for table loader and tile loader
- [#2398](https://github.com/poanetwork/blockscout/pull/2398) - show only one decoded candidate
- [#2389](https://github.com/poanetwork/blockscout/pull/2389) - Reduce Lodash lib size (86% of lib methods are not used)
- [#2388](https://github.com/poanetwork/blockscout/pull/2388) - add create2 support to geth's js tracer
- [#2387](https://github.com/poanetwork/blockscout/pull/2387) - fix not existing keys in transaction json rpc
- [#2378](https://github.com/poanetwork/blockscout/pull/2378) - Page performance: exclude moment.js localization files except EN, remove unused css
- [#2368](https://github.com/poanetwork/blockscout/pull/2368) - add two columns of smart contract info
- [#2375](https://github.com/poanetwork/blockscout/pull/2375) - Update created_contract_code_indexed_at on transaction import conflict
- [#2346](https://github.com/poanetwork/blockscout/pull/2346) - Avoid fetching internal transactions of blocks that still need refetching
- [#2350](https://github.com/poanetwork/blockscout/pull/2350) - fix invalid User agent headers
- [#2345](https://github.com/poanetwork/blockscout/pull/2345) - do not override existing market records
- [#2337](https://github.com/poanetwork/blockscout/pull/2337) - set url params for prod explicitly
- [#2341](https://github.com/poanetwork/blockscout/pull/2341) - fix transaction input json encoding
- [#2311](https://github.com/poanetwork/blockscout/pull/2311) - fix market history overriding with zeroes
- [#2310](https://github.com/poanetwork/blockscout/pull/2310) - parse url for api docs
- [#2299](https://github.com/poanetwork/blockscout/pull/2299) - fix interpolation in error message
- [#2303](https://github.com/poanetwork/blockscout/pull/2303) - fix transaction csv download link
- [#2304](https://github.com/poanetwork/blockscout/pull/2304) - footer grid fix for md resolution
- [#2291](https://github.com/poanetwork/blockscout/pull/2291) - dashboard fix for md resolution, transactions load fix, block info row fix, addresses page issue, check mark issue
- [#2326](https://github.com/poanetwork/blockscout/pull/2326) - fix nested constructor arguments

### Chore
- [#2422](https://github.com/poanetwork/blockscout/pull/2422) - check if address_id is binary in token_transfers_csv endpoint
- [#2418](https://github.com/poanetwork/blockscout/pull/2418) - Remove parentheses in market cap percentage
- [#2401](https://github.com/poanetwork/blockscout/pull/2401) - add ENV vars to manage updating period of average block time and market history cache
- [#2363](https://github.com/poanetwork/blockscout/pull/2363) - add parameters example for eth rpc
- [#2342](https://github.com/poanetwork/blockscout/pull/2342) - Upgrade Postgres image version in Docker setup
- [#2325](https://github.com/poanetwork/blockscout/pull/2325) - Reduce function input to address' hash only where possible
- [#2323](https://github.com/poanetwork/blockscout/pull/2323) - Group Explorer caches
- [#2305](https://github.com/poanetwork/blockscout/pull/2305) - Improve Address controllers
- [#2302](https://github.com/poanetwork/blockscout/pull/2302) - fix names for xDai source
- [#2289](https://github.com/poanetwork/blockscout/pull/2289) - Optional websockets for dev environment
- [#2307](https://github.com/poanetwork/blockscout/pull/2307) - add GoJoy to README
- [#2293](https://github.com/poanetwork/blockscout/pull/2293) - remove request idle timeout configuration
- [#2255](https://github.com/poanetwork/blockscout/pull/2255) - bump elixir version to 1.9.0


## 2.0.1-beta

### Features
- [#2283](https://github.com/poanetwork/blockscout/pull/2283) - Add transactions cache
- [#2182](https://github.com/poanetwork/blockscout/pull/2182) - add market history cache
- [#2109](https://github.com/poanetwork/blockscout/pull/2109) - use bigger updates instead of `Multi` transactions in BlocksTransactionsMismatch
- [#2075](https://github.com/poanetwork/blockscout/pull/2075) - add blocks cache
- [#2151](https://github.com/poanetwork/blockscout/pull/2151) - hide dropdown menu then other networks list is empty
- [#2191](https://github.com/poanetwork/blockscout/pull/2191) - allow to configure token metadata update interval
- [#2146](https://github.com/poanetwork/blockscout/pull/2146) - feat: add eth_getLogs rpc endpoint
- [#2216](https://github.com/poanetwork/blockscout/pull/2216) - Improve token's controllers by avoiding unnecessary preloads
- [#2235](https://github.com/poanetwork/blockscout/pull/2235) - save and show additional validation fields to smart contract
- [#2190](https://github.com/poanetwork/blockscout/pull/2190) - show all token transfers
- [#2193](https://github.com/poanetwork/blockscout/pull/2193) - feat: add BLOCKSCOUT_HOST, and use it in API docs
- [#2266](https://github.com/poanetwork/blockscout/pull/2266) - allow excluding uncles from average block time calculation

### Fixes
- [#2290](https://github.com/poanetwork/blockscout/pull/2290) - Add eth_get_balance.json to AddressView's render
- [#2286](https://github.com/poanetwork/blockscout/pull/2286) - banner stats issues on sm resolutions, transactions title issue
- [#2284](https://github.com/poanetwork/blockscout/pull/2284) - add 404 status for not existing pages
- [#2244](https://github.com/poanetwork/blockscout/pull/2244) - fix internal transactions failing to be indexed because of constraint
- [#2281](https://github.com/poanetwork/blockscout/pull/2281) - typo issues, dropdown issues
- [#2278](https://github.com/poanetwork/blockscout/pull/2278) - increase threshold for scientific notation
- [#2275](https://github.com/poanetwork/blockscout/pull/2275) - Description for networks selector
- [#2263](https://github.com/poanetwork/blockscout/pull/2263) - added an ability to close network selector on outside click
- [#2257](https://github.com/poanetwork/blockscout/pull/2257) - 'download csv' button added to different tabs
- [#2242](https://github.com/poanetwork/blockscout/pull/2242) - added styles for 'download csv' button
- [#2261](https://github.com/poanetwork/blockscout/pull/2261) - header logo aligned to the center properly
- [#2254](https://github.com/poanetwork/blockscout/pull/2254) - search length issue, tile link wrapping issue
- [#2238](https://github.com/poanetwork/blockscout/pull/2238) - header content alignment issue, hide navbar on outside click
- [#2229](https://github.com/poanetwork/blockscout/pull/2229) - gap issue between qr and copy button in token transfers, top cards width and height issue
- [#2201](https://github.com/poanetwork/blockscout/pull/2201) - footer columns fix
- [#2179](https://github.com/poanetwork/blockscout/pull/2179) - fix docker build error
- [#2165](https://github.com/poanetwork/blockscout/pull/2165) - sort blocks by timestamp when calculating average block time
- [#2175](https://github.com/poanetwork/blockscout/pull/2175) - fix coinmarketcap response errors
- [#2164](https://github.com/poanetwork/blockscout/pull/2164) - fix large numbers in balance view card
- [#2155](https://github.com/poanetwork/blockscout/pull/2155) - fix pending transaction query
- [#2183](https://github.com/poanetwork/blockscout/pull/2183) - tile content aligning for mobile resolution fix, dai logo fix
- [#2162](https://github.com/poanetwork/blockscout/pull/2162) - contract creation tile color changed
- [#2144](https://github.com/poanetwork/blockscout/pull/2144) - 'page not found' images path fixed for goerli
- [#2142](https://github.com/poanetwork/blockscout/pull/2142) - Removed posdao theme and logo, added 'page not found' image for goerli
- [#2138](https://github.com/poanetwork/blockscout/pull/2138) - badge colors issue, api titles issue
- [#2129](https://github.com/poanetwork/blockscout/pull/2129) - Fix for width of explorer elements
- [#2121](https://github.com/poanetwork/blockscout/pull/2121) - Binding of 404 page
- [#2120](https://github.com/poanetwork/blockscout/pull/2120) - footer links and socials focus color issue
- [#2113](https://github.com/poanetwork/blockscout/pull/2113) - renewed logos for rsk, dai, blockscout; themes color changes for lukso; error images for lukso
- [#2112](https://github.com/poanetwork/blockscout/pull/2112) - themes color improvements, dropdown color issue
- [#2110](https://github.com/poanetwork/blockscout/pull/2110) - themes colors issues, ui issues
- [#2103](https://github.com/poanetwork/blockscout/pull/2103) - ui issues for all themes
- [#2090](https://github.com/poanetwork/blockscout/pull/2090) - updated some ETC theme colors
- [#2096](https://github.com/poanetwork/blockscout/pull/2096) - RSK theme fixes
- [#2093](https://github.com/poanetwork/blockscout/pull/2093) - detect token transfer type for deprecated erc721 spec
- [#2111](https://github.com/poanetwork/blockscout/pull/2111) - improve address transaction controller
- [#2108](https://github.com/poanetwork/blockscout/pull/2108) - fix uncle fetching without full transactions
- [#2128](https://github.com/poanetwork/blockscout/pull/2128) - add new function clause for uncle errors
- [#2123](https://github.com/poanetwork/blockscout/pull/2123) - fix coins percentage view
- [#2119](https://github.com/poanetwork/blockscout/pull/2119) - fix map logging
- [#2130](https://github.com/poanetwork/blockscout/pull/2130) - fix navigation
- [#2148](https://github.com/poanetwork/blockscout/pull/2148) - filter pending logs
- [#2147](https://github.com/poanetwork/blockscout/pull/2147) - add rsk format of checksum
- [#2149](https://github.com/poanetwork/blockscout/pull/2149) - remove pending transaction count
- [#2177](https://github.com/poanetwork/blockscout/pull/2177) - remove duplicate entries from UncleBlock's Fetcher
- [#2169](https://github.com/poanetwork/blockscout/pull/2169) - add more validator reward types for xDai
- [#2173](https://github.com/poanetwork/blockscout/pull/2173) - handle correctly empty transactions
- [#2174](https://github.com/poanetwork/blockscout/pull/2174) - fix reward channel joining
- [#2186](https://github.com/poanetwork/blockscout/pull/2186) - fix net version test
- [#2196](https://github.com/poanetwork/blockscout/pull/2196) - Nethermind client fixes
- [#2237](https://github.com/poanetwork/blockscout/pull/2237) - fix rsk total_supply
- [#2198](https://github.com/poanetwork/blockscout/pull/2198) - reduce transaction status and error constraint
- [#2167](https://github.com/poanetwork/blockscout/pull/2167) - feat: document eth rpc api mimicking endpoints
- [#2225](https://github.com/poanetwork/blockscout/pull/2225) - fix metadata decoding in Solidity 0.5.9 smart contract verification
- [#2204](https://github.com/poanetwork/blockscout/pull/2204) - fix large contract verification
- [#2258](https://github.com/poanetwork/blockscout/pull/2258) - reduce BlocksTransactionsMismatch memory footprint
- [#2247](https://github.com/poanetwork/blockscout/pull/2247) - hide logs search if there are no logs
- [#2248](https://github.com/poanetwork/blockscout/pull/2248) - sort block after query execution for average block time
- [#2249](https://github.com/poanetwork/blockscout/pull/2249) - More transaction controllers improvements
- [#2267](https://github.com/poanetwork/blockscout/pull/2267) - Modify implementation of `where_transaction_has_multiple_internal_transactions`
- [#2270](https://github.com/poanetwork/blockscout/pull/2270) - Remove duplicate params in `Indexer.Fetcher.TokenBalance`
- [#2268](https://github.com/poanetwork/blockscout/pull/2268) - remove not existing assigns in html code
- [#2276](https://github.com/poanetwork/blockscout/pull/2276) - remove port in docs

### Chore
- [#2127](https://github.com/poanetwork/blockscout/pull/2127) - use previouse chromedriver version
- [#2118](https://github.com/poanetwork/blockscout/pull/2118) - show only the last decompiled contract
- [#2255](https://github.com/poanetwork/blockscout/pull/2255) - upgrade elixir version to 1.9.0
- [#2256](https://github.com/poanetwork/blockscout/pull/2256) - use the latest version of chromedriver


## 2.0.0-beta

### Features
- [#2044](https://github.com/poanetwork/blockscout/pull/2044) - New network selector.
- [#2091](https://github.com/poanetwork/blockscout/pull/2091) - Added "Question" modal.
- [#1963](https://github.com/poanetwork/blockscout/pull/1963), [#1959](https://github.com/poanetwork/blockscout/pull/1959), [#1948](https://github.com/poanetwork/blockscout/pull/1948), [#1936](https://github.com/poanetwork/blockscout/pull/1936), [#1925](https://github.com/poanetwork/blockscout/pull/1925), [#1922](https://github.com/poanetwork/blockscout/pull/1922), [#1903](https://github.com/poanetwork/blockscout/pull/1903), [#1874](https://github.com/poanetwork/blockscout/pull/1874), [#1895](https://github.com/poanetwork/blockscout/pull/1895), [#2031](https://github.com/poanetwork/blockscout/pull/2031), [#2073](https://github.com/poanetwork/blockscout/pull/2073), [#2074](https://github.com/poanetwork/blockscout/pull/2074),  - added new themes and logos for poa, eth, rinkeby, goerli, ropsten, kovan, sokol, xdai, etc, rsk and default theme
- [#1726](https://github.com/poanetwork/blockscout/pull/2071) - Updated styles for the new smart contract page.
- [#2081](https://github.com/poanetwork/blockscout/pull/2081) - Tooltip for 'more' button, explorers logos added
- [#2010](https://github.com/poanetwork/blockscout/pull/2010) - added "block not found" and "tx not found pages"
- [#1928](https://github.com/poanetwork/blockscout/pull/1928) - pagination styles were updated
- [#1940](https://github.com/poanetwork/blockscout/pull/1940) - qr modal button and background issue
- [#1907](https://github.com/poanetwork/blockscout/pull/1907) - dropdown color bug fix (lukso theme) and tooltip color bug fix
- [#1859](https://github.com/poanetwork/blockscout/pull/1859) - feat: show raw transaction traces
- [#1941](https://github.com/poanetwork/blockscout/pull/1941) - feat: add on demand fetching and stale attr to rpc
- [#1957](https://github.com/poanetwork/blockscout/pull/1957) - Calculate stakes ratio before insert pools
- [#1956](https://github.com/poanetwork/blockscout/pull/1956) - add logs tab to address
- [#1952](https://github.com/poanetwork/blockscout/pull/1952) - feat: exclude empty contracts by default
- [#1954](https://github.com/poanetwork/blockscout/pull/1954) - feat: use creation init on self destruct
- [#2036](https://github.com/poanetwork/blockscout/pull/2036) - New tables for staking pools and delegators
- [#1974](https://github.com/poanetwork/blockscout/pull/1974) - feat: previous page button logic
- [#1999](https://github.com/poanetwork/blockscout/pull/1999) - load data async on addresses page
- [#1807](https://github.com/poanetwork/blockscout/pull/1807) - New theming capabilites.
- [#2040](https://github.com/poanetwork/blockscout/pull/2040) - Verification links to other explorers for ETH
- [#2037](https://github.com/poanetwork/blockscout/pull/2037) - add address logs search functionality
- [#2012](https://github.com/poanetwork/blockscout/pull/2012) - make all pages pagination async
- [#2064](https://github.com/poanetwork/blockscout/pull/2064) - feat: add fields to tx apis, small cleanups
- [#2100](https://github.com/poanetwork/blockscout/pull/2100) - feat: eth_get_balance rpc endpoint

### Fixes
- [#2228](https://github.com/poanetwork/blockscout/pull/2228) - favorites duplication issues, active radio issue
- [#2207](https://github.com/poanetwork/blockscout/pull/2207) - new 'download csv' button design
- [#2206](https://github.com/poanetwork/blockscout/pull/2206) - added styles for 'Download All Transactions as CSV' button
- [#2099](https://github.com/poanetwork/blockscout/pull/2099) - logs search input width
- [#2098](https://github.com/poanetwork/blockscout/pull/2098) - nav dropdown issue, logo size issue
- [#2082](https://github.com/poanetwork/blockscout/pull/2082) - dropdown styles, tooltip gap fix, 404 page added
- [#2077](https://github.com/poanetwork/blockscout/pull/2077) - ui issues
- [#2072](https://github.com/poanetwork/blockscout/pull/2072) - Fixed checkmarks not showing correctly in tabs.
- [#2066](https://github.com/poanetwork/blockscout/pull/2066) - fixed length of logs search input
- [#2056](https://github.com/poanetwork/blockscout/pull/2056) - log search form styles added
- [#2043](https://github.com/poanetwork/blockscout/pull/2043) - Fixed modal dialog width for 'verify other explorers'
- [#2025](https://github.com/poanetwork/blockscout/pull/2025) - Added a new color to display transactions' errors.
- [#2033](https://github.com/poanetwork/blockscout/pull/2033) - Header nav. dropdown active element color issue
- [#2019](https://github.com/poanetwork/blockscout/pull/2019) - Fixed the missing tx hashes.
- [#2020](https://github.com/poanetwork/blockscout/pull/2020) - Fixed a bug triggered when a second click to a selected tab caused the other tabs to hide.
- [#1944](https://github.com/poanetwork/blockscout/pull/1944) - fixed styles for token's dropdown.
- [#1926](https://github.com/poanetwork/blockscout/pull/1926) - status label alignment
- [#1849](https://github.com/poanetwork/blockscout/pull/1849) - Improve chains menu
- [#1868](https://github.com/poanetwork/blockscout/pull/1868) - fix: logs list endpoint performance
- [#1822](https://github.com/poanetwork/blockscout/pull/1822) - Fix style breaks in decompiled contract code view
- [#1885](https://github.com/poanetwork/blockscout/pull/1885) - highlight reserved words in decompiled code
- [#1896](https://github.com/poanetwork/blockscout/pull/1896) - re-query tokens in top nav automplete
- [#1905](https://github.com/poanetwork/blockscout/pull/1905) - fix reorgs, uncles pagination
- [#1904](https://github.com/poanetwork/blockscout/pull/1904) - fix `BLOCK_COUNT_CACHE_TTL` env var type
- [#1915](https://github.com/poanetwork/blockscout/pull/1915) - fallback to 2 latest evm versions
- [#1937](https://github.com/poanetwork/blockscout/pull/1937) - Check the presence of overlap[i] object before retrieving properties from it
- [#1960](https://github.com/poanetwork/blockscout/pull/1960) - do not remove bold text in decompiled contacts
- [#1966](https://github.com/poanetwork/blockscout/pull/1966) - fix: add fields for contract filter performance
- [#2017](https://github.com/poanetwork/blockscout/pull/2017) - fix: fix to/from filters on tx list pages
- [#2008](https://github.com/poanetwork/blockscout/pull/2008) - add new function clause for xDai network beneficiaries
- [#2009](https://github.com/poanetwork/blockscout/pull/2009) - addresses page improvements
- [#2027](https://github.com/poanetwork/blockscout/pull/2027) - fix: `BlocksTransactionsMismatch` ignoring blocks without transactions
- [#2062](https://github.com/poanetwork/blockscout/pull/2062) - fix: uniq by hash, instead of transaction
- [#2052](https://github.com/poanetwork/blockscout/pull/2052) - allow bytes32 for name and symbol
- [#2047](https://github.com/poanetwork/blockscout/pull/2047) - fix: show creating internal transactions
- [#2014](https://github.com/poanetwork/blockscout/pull/2014) - fix: use better queries for listLogs endpoint
- [#2027](https://github.com/poanetwork/blockscout/pull/2027) - fix: `BlocksTransactionsMismatch` ignoring blocks without transactions
- [#2070](https://github.com/poanetwork/blockscout/pull/2070) - reduce `max_concurrency` of `BlocksTransactionsMismatch` fetcher
- [#2083](https://github.com/poanetwork/blockscout/pull/2083) - allow total_difficuly to be nil
- [#2086](https://github.com/poanetwork/blockscout/pull/2086) - fix geth's staticcall without output

### Chore

- [#1900](https://github.com/poanetwork/blockscout/pull/1900) - SUPPORTED_CHAINS ENV var
- [#1958](https://github.com/poanetwork/blockscout/pull/1958) - Default value for release link env var
- [#1964](https://github.com/poanetwork/blockscout/pull/1964) - ALLOWED_EVM_VERSIONS env var
- [#1975](https://github.com/poanetwork/blockscout/pull/1975) - add log index to transaction view
- [#1988](https://github.com/poanetwork/blockscout/pull/1988) - Fix wrong parity tasks names in Circle CI
- [#2000](https://github.com/poanetwork/blockscout/pull/2000) - docker/Makefile: always set a container name
- [#2018](https://github.com/poanetwork/blockscout/pull/2018) - Use PORT env variable in dev config
- [#2055](https://github.com/poanetwork/blockscout/pull/2055) - Increase timeout for geth indexers
- [#2069](https://github.com/poanetwork/blockscout/pull/2069) - Docsify integration: static docs page generation


## 1.3.15-beta

### Features

- [#1857](https://github.com/poanetwork/blockscout/pull/1857) - Re-implement Geth JS internal transaction tracer in Elixir
- [#1989](https://github.com/poanetwork/blockscout/pull/1989) - fix: consolidate address w/ balance one at a time
- [#2002](https://github.com/poanetwork/blockscout/pull/2002) - Get estimated count of blocks when cache is empty

### Fixes

- [#1869](https://github.com/poanetwork/blockscout/pull/1869) - Fix output and gas extraction in JS tracer for Geth
- [#1992](https://github.com/poanetwork/blockscout/pull/1992) - fix: support https for wobserver polling
- [#2027](https://github.com/poanetwork/blockscout/pull/2027) - fix: `BlocksTransactionsMismatch` ignoring blocks without transactions


## 1.3.14-beta

- [#1812](https://github.com/poanetwork/blockscout/pull/1812) - add pagination to addresses page
- [#1920](https://github.com/poanetwork/blockscout/pull/1920) - fix: remove source code fields from list endpoint
- [#1876](https://github.com/poanetwork/blockscout/pull/1876) - async calculate a count of blocks

### Fixes

- [#1917](https://github.com/poanetwork/blockscout/pull/1917) - Force block refetch if transaction is re-collated in a different block

### Chore

- [#1892](https://github.com/poanetwork/blockscout/pull/1892) - Remove temporary worker modules


## 1.3.13-beta

### Features

- [#1933](https://github.com/poanetwork/blockscout/pull/1933) - add eth_BlockNumber json rpc method

### Fixes

- [#1875](https://github.com/poanetwork/blockscout/pull/1875) - fix: resolve false positive constructor arguments
- [#1881](https://github.com/poanetwork/blockscout/pull/1881) - fix: store solc versions locally for performance
- [#1898](https://github.com/poanetwork/blockscout/pull/1898) - check if the constructor has arguments before verifying constructor arguments


## 1.3.12-beta

Reverting of synchronous block counter, implemented in #1848


## 1.3.11-beta

### Features

- [#1815](https://github.com/poanetwork/blockscout/pull/1815) - Be able to search without prefix "0x"
- [#1813](https://github.com/poanetwork/blockscout/pull/1813) - Add total blocks counter to the main page
- [#1806](https://github.com/poanetwork/blockscout/pull/1806) - Verify contracts with a post request
- [#1848](https://github.com/poanetwork/blockscout/pull/1848) - Add cache for block counter

### Fixes

- [#1829](https://github.com/poanetwork/blockscout/pull/1829) - Handle nil quantities in block decoding routine
- [#1830](https://github.com/poanetwork/blockscout/pull/1830) - Make block size field nullable
- [#1840](https://github.com/poanetwork/blockscout/pull/1840) - Handle case when total supply is nil
- [#1838](https://github.com/poanetwork/blockscout/pull/1838) - Block counter calculates only consensus blocks

### Chore

- [#1814](https://github.com/poanetwork/blockscout/pull/1814) - Clear build artefacts script
- [#1837](https://github.com/poanetwork/blockscout/pull/1837) - Add -f flag to clear_build.sh script delete static folder


## 1.3.10-beta

### Features

- [#1739](https://github.com/poanetwork/blockscout/pull/1739) - highlight decompiled source code
- [#1696](https://github.com/poanetwork/blockscout/pull/1696) - full-text search by tokens
- [#1742](https://github.com/poanetwork/blockscout/pull/1742) - Support RSK
- [#1777](https://github.com/poanetwork/blockscout/pull/1777) - show ERC-20 token transfer info on transaction page
- [#1770](https://github.com/poanetwork/blockscout/pull/1770) - set a websocket keepalive from config
- [#1789](https://github.com/poanetwork/blockscout/pull/1789) - add ERC-721 info to transaction overview page
- [#1801](https://github.com/poanetwork/blockscout/pull/1801) - Staking pools fetching

### Fixes

 - [#1724](https://github.com/poanetwork/blockscout/pull/1724) - Remove internal tx and token balance fetching from realtime fetcher
 - [#1727](https://github.com/poanetwork/blockscout/pull/1727) - add logs pagination in rpc api
 - [#1740](https://github.com/poanetwork/blockscout/pull/1740) - fix empty block time
 - [#1743](https://github.com/poanetwork/blockscout/pull/1743) - sort decompiled smart contracts in lexicographical order
 - [#1756](https://github.com/poanetwork/blockscout/pull/1756) - add today's token balance from the previous value
 - [#1769](https://github.com/poanetwork/blockscout/pull/1769) - add timestamp to block overview
 - [#1768](https://github.com/poanetwork/blockscout/pull/1768) - fix first block parameter
 - [#1778](https://github.com/poanetwork/blockscout/pull/1778) - Make websocket optional for realtime fetcher
 - [#1790](https://github.com/poanetwork/blockscout/pull/1790) - fix constructor arguments verification
 - [#1793](https://github.com/poanetwork/blockscout/pull/1793) - fix top nav autocomplete
 - [#1795](https://github.com/poanetwork/blockscout/pull/1795) - fix line numbers for decompiled contracts
 - [#1803](https://github.com/poanetwork/blockscout/pull/1803) - use coinmarketcap for total_supply by default
 - [#1802](https://github.com/poanetwork/blockscout/pull/1802) - make coinmarketcap's number of pages configurable
 - [#1799](https://github.com/poanetwork/blockscout/pull/1799) - Use eth_getUncleByBlockHashAndIndex for uncle block fetching
 - [#1531](https://github.com/poanetwork/blockscout/pull/1531) - docker: fix dockerFile for secp256k1 building
 - [#1835](https://github.com/poanetwork/blockscout/pull/1835) - fix: ignore `pong` messages without error

### Chore

 - [#1804](https://github.com/poanetwork/blockscout/pull/1804) - (Chore) Divide chains by Mainnet/Testnet in menu
 - [#1783](https://github.com/poanetwork/blockscout/pull/1783) - Update README with the chains that use Blockscout
 - [#1780](https://github.com/poanetwork/blockscout/pull/1780) - Update link to the Github repo in the footer
 - [#1757](https://github.com/poanetwork/blockscout/pull/1757) - Change twitter acc link to official Blockscout acc twitter
 - [#1749](https://github.com/poanetwork/blockscout/pull/1749) - Replace the link in the footer with the official POA announcements tg channel link
 - [#1718](https://github.com/poanetwork/blockscout/pull/1718) - Flatten indexer module hierarchy and supervisor tree
 - [#1753](https://github.com/poanetwork/blockscout/pull/1753) - Add a check mark to decompiled contract tab
 - [#1744](https://github.com/poanetwork/blockscout/pull/1744) - remove `0x0..0` from tests
 - [#1763](https://github.com/poanetwork/blockscout/pull/1763) - Describe indexer structure and list existing fetchers
 - [#1800](https://github.com/poanetwork/blockscout/pull/1800) - Disable lazy logging check in Credo


## 1.3.9-beta

### Features

 - [#1662](https://github.com/poanetwork/blockscout/pull/1662) - allow specifying number of optimization runs
 - [#1654](https://github.com/poanetwork/blockscout/pull/1654) - add decompiled code tab
 - [#1661](https://github.com/poanetwork/blockscout/pull/1661) - try to compile smart contract with the latest evm version
 - [#1665](https://github.com/poanetwork/blockscout/pull/1665) - Add contract verification RPC endpoint.
 - [#1706](https://github.com/poanetwork/blockscout/pull/1706) - allow setting update interval for addresses with b

### Fixes

 - [#1669](https://github.com/poanetwork/blockscout/pull/1669) - do not fail if multiple matching tokens are found
 - [#1691](https://github.com/poanetwork/blockscout/pull/1691) - decrease token metadata update interval
 - [#1688](https://github.com/poanetwork/blockscout/pull/1688) - do not fail if failure reason is atom
 - [#1692](https://github.com/poanetwork/blockscout/pull/1692) - exclude decompiled smart contract from encoding
 - [#1684](https://github.com/poanetwork/blockscout/pull/1684) - Discard child block with parent_hash not matching hash of imported block
 - [#1699](https://github.com/poanetwork/blockscout/pull/1699) - use seconds as transaction cache period measure
 - [#1697](https://github.com/poanetwork/blockscout/pull/1697) - fix failing in rpc if balance is empty
 - [#1711](https://github.com/poanetwork/blockscout/pull/1711) - rescue failing repo in block number cache update
 - [#1712](https://github.com/poanetwork/blockscout/pull/1712) - do not set contract code from transaction input
 - [#1714](https://github.com/poanetwork/blockscout/pull/1714) - fix average block time calculation

### Chore

 - [#1693](https://github.com/poanetwork/blockscout/pull/1693) - Add a checklist to the PR template


## 1.3.8-beta

### Features

 - [#1611](https://github.com/poanetwork/blockscout/pull/1611) - allow setting the first indexing block
 - [#1596](https://github.com/poanetwork/blockscout/pull/1596) - add endpoint to create decompiled contracts
 - [#1634](https://github.com/poanetwork/blockscout/pull/1634) - add transaction count cache

### Fixes

 - [#1630](https://github.com/poanetwork/blockscout/pull/1630) - (Fix) colour for release link in the footer
 - [#1621](https://github.com/poanetwork/blockscout/pull/1621) - Modify query to fetch failed contract creations
 - [#1614](https://github.com/poanetwork/blockscout/pull/1614) - Do not fetch burn address token balance
 - [#1639](https://github.com/poanetwork/blockscout/pull/1614) - Optimize token holder count updates when importing address current balances
 - [#1643](https://github.com/poanetwork/blockscout/pull/1643) - Set internal_transactions_indexed_at for empty blocks
 - [#1647](https://github.com/poanetwork/blockscout/pull/1647) - Fix typo in view
 - [#1650](https://github.com/poanetwork/blockscout/pull/1650) - Add petersburg evm version to smart contract verifier
 - [#1657](https://github.com/poanetwork/blockscout/pull/1657) - Force consensus loss for parent block if its hash mismatches parent_hash

### Chore


## 1.3.7-beta

### Features

### Fixes

 - [#1615](https://github.com/poanetwork/blockscout/pull/1615) - Add more logging to code fixer process
 - [#1613](https://github.com/poanetwork/blockscout/pull/1613) - Fix USD fee value
 - [#1577](https://github.com/poanetwork/blockscout/pull/1577) - Add process to fix contract with code
 - [#1583](https://github.com/poanetwork/blockscout/pull/1583) - Chunk JSON-RPC batches in case connection times out

### Chore

 - [#1610](https://github.com/poanetwork/blockscout/pull/1610) - Add PIRL to Readme


## 1.3.6-beta

### Features

 - [#1589](https://github.com/poanetwork/blockscout/pull/1589) - RPC endpoint to list addresses
 - [#1567](https://github.com/poanetwork/blockscout/pull/1567) - Allow setting different configuration just for realtime fetcher
 - [#1562](https://github.com/poanetwork/blockscout/pull/1562) - Add incoming transactions count to contract view
 - [#1608](https://github.com/poanetwork/blockscout/pull/1608) - Add listcontracts RPC Endpoint

### Fixes

 - [#1595](https://github.com/poanetwork/blockscout/pull/1595) - Reduce block_rewards in the catchup fetcher
 - [#1590](https://github.com/poanetwork/blockscout/pull/1590) - Added guard for fetching blocks with invalid number
 - [#1588](https://github.com/poanetwork/blockscout/pull/1588) - Fix usd value on address page
 - [#1586](https://github.com/poanetwork/blockscout/pull/1586) - Exact timestamp display
 - [#1581](https://github.com/poanetwork/blockscout/pull/1581) - Consider `creates` param when fetching transactions
 - [#1559](https://github.com/poanetwork/blockscout/pull/1559) - Change v column type for Transactions table

### Chore

 - [#1579](https://github.com/poanetwork/blockscout/pull/1579) - Add SpringChain to the list of Additional Chains Utilizing BlockScout
 - [#1578](https://github.com/poanetwork/blockscout/pull/1578) - Refine contributing procedure
 - [#1572](https://github.com/poanetwork/blockscout/pull/1572) - Add option to disable block rewards in indexer config


## 1.3.5-beta

### Features

 - [#1560](https://github.com/poanetwork/blockscout/pull/1560) - Allow executing smart contract functions in arbitrarily sized batches
 - [#1543](https://github.com/poanetwork/blockscout/pull/1543) - Use trace_replayBlockTransactions API for faster tracing
 - [#1558](https://github.com/poanetwork/blockscout/pull/1558) - Allow searching by token symbol
 - [#1551](https://github.com/poanetwork/blockscout/pull/1551) Exact date and time for Transaction details page
 - [#1547](https://github.com/poanetwork/blockscout/pull/1547) - Verify smart contracts with evm versions
 - [#1540](https://github.com/poanetwork/blockscout/pull/1540) - Fetch ERC721 token balances if sender is '0x0..0'
 - [#1539](https://github.com/poanetwork/blockscout/pull/1539) - Add the link to release in the footer
 - [#1519](https://github.com/poanetwork/blockscout/pull/1519) - Create contract methods
 - [#1496](https://github.com/poanetwork/blockscout/pull/1496) - Remove dropped/replaced transactions in pending transactions list
 - [#1492](https://github.com/poanetwork/blockscout/pull/1492) - Disable usd value for an empty exchange rate
 - [#1466](https://github.com/poanetwork/blockscout/pull/1466) - Decoding candidates for unverified contracts

### Fixes
 - [#1545](https://github.com/poanetwork/blockscout/pull/1545) - Fix scheduling of latest block polling in Realtime Fetcher
 - [#1554](https://github.com/poanetwork/blockscout/pull/1554) - Encode integer parameters when calling smart contract functions
 - [#1537](https://github.com/poanetwork/blockscout/pull/1537) - Fix test that depended on date
 - [#1534](https://github.com/poanetwork/blockscout/pull/1534) - Render a nicer error when creator cannot be determined
 - [#1527](https://github.com/poanetwork/blockscout/pull/1527) - Add index to value_fetched_at
 - [#1518](https://github.com/poanetwork/blockscout/pull/1518) - Select only distinct failed transactions
 - [#1516](https://github.com/poanetwork/blockscout/pull/1516) - Fix coin balance params reducer for pending transaction
 - [#1511](https://github.com/poanetwork/blockscout/pull/1511) - Set correct log level for production
 - [#1510](https://github.com/poanetwork/blockscout/pull/1510) - Fix test that fails every 1st day of the month
 - [#1509](https://github.com/poanetwork/blockscout/pull/1509) - Add index to blocks' consensus
 - [#1508](https://github.com/poanetwork/blockscout/pull/1508) - Remove duplicated indexes
 - [#1505](https://github.com/poanetwork/blockscout/pull/1505) - Use https instead of ssh for absinthe libs
 - [#1501](https://github.com/poanetwork/blockscout/pull/1501) - Constructor_arguments must be type `text`
 - [#1498](https://github.com/poanetwork/blockscout/pull/1498) - Add index for created_contract_address_hash in transactions
 - [#1493](https://github.com/poanetwork/blockscout/pull/1493) - Do not do work in process initialization
 - [#1487](https://github.com/poanetwork/blockscout/pull/1487) - Limit geth sync to 128 blocks
 - [#1484](https://github.com/poanetwork/blockscout/pull/1484) - Allow decoding input as utf-8
 - [#1479](https://github.com/poanetwork/blockscout/pull/1479) - Remove smoothing from coin balance chart

### Chore
 - [https://github.com/poanetwork/blockscout/pull/1532](https://github.com/poanetwork/blockscout/pull/1532) - Upgrade elixir to 1.8.1
 - [https://github.com/poanetwork/blockscout/pull/1553](https://github.com/poanetwork/blockscout/pull/1553) - Dockerfile: remove 1.7.1 version pin FROM bitwalker/alpine-elixir-phoenix
 - [https://github.com/poanetwork/blockscout/pull/1465](https://github.com/poanetwork/blockscout/pull/1465) - Resolve lodash security alert<|MERGE_RESOLUTION|>--- conflicted
+++ resolved
@@ -3,11 +3,8 @@
 ### Features
 
 ### Fixes
-<<<<<<< HEAD
 - [#3257](https://github.com/poanetwork/blockscout/pull/3257) - Contracts read/write: method_id instead function_name as a key
-=======
 - [#3256](https://github.com/poanetwork/blockscout/pull/3256) - Fix for invisible validator address at block page and wrong alert text color at xDai
->>>>>>> ea694bff
 
 ### Chore
 - [#3258](https://github.com/poanetwork/blockscout/pull/3258) - Token transfer: check that block exists before retrieving timestamp
