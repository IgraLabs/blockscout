# ChangeLog

## Current

### Features

### Fixes

<<<<<<< HEAD
- [#9275](https://github.com/blockscout/blockscout/pull/9275) - Tx summary endpoint fixes

=======
>>>>>>> 77d984d9
### Chore

<details>
  <summary>Dependencies version bumps</summary>

</details>

## 6.1.0

### Features

- [#9189](https://github.com/blockscout/blockscout/pull/9189) - User operations in the search
- [#9169](https://github.com/blockscout/blockscout/pull/9169) - Add bridged tokens functionality to master branch
- [#9158](https://github.com/blockscout/blockscout/pull/9158) - Increase shared memory for PostgreSQL containers
- [#9155](https://github.com/blockscout/blockscout/pull/9155) - Allow bypassing avg block time in proxy implementation re-fetch ttl calculation
- [#9148](https://github.com/blockscout/blockscout/pull/9148) - Add `/api/v2/utils/decode-calldata`
- [#9145](https://github.com/blockscout/blockscout/pull/9145), [#9309](https://github.com/blockscout/blockscout/pull/9309) - Proxy for Account abstraction microservice
- [#9132](https://github.com/blockscout/blockscout/pull/9132) - Fetch token image from CoinGecko
- [#9131](https://github.com/blockscout/blockscout/pull/9131) - Merge addresses stage with address referencing
- [#9120](https://github.com/blockscout/blockscout/pull/9120) - Add GET and POST `/api/v2/smart-contracts/:address_hash/audit-reports`
- [#9072](https://github.com/blockscout/blockscout/pull/9072) - Add tracing by block logic for geth
- [#9185](https://github.com/blockscout/blockscout/pull/9185), [#9068](https://github.com/blockscout/blockscout/pull/9068) - New RPC API v1 endpoints
- [#9056](https://github.com/blockscout/blockscout/pull/9056) - Noves.fi API proxy

### Fixes

- [#9275](https://github.com/blockscout/blockscout/pull/9275) - Tx summary endpoint fixes
- [#9261](https://github.com/blockscout/blockscout/pull/9261) - Fix pending transactions sanitizer
- [#9253](https://github.com/blockscout/blockscout/pull/9253) - Don't fetch first trace for pending transactions
- [#9241](https://github.com/blockscout/blockscout/pull/9241) - Fix log decoding bug
- [#9234](https://github.com/blockscout/blockscout/pull/9234) - Add missing filters by non-pending transactions
- [#9229](https://github.com/blockscout/blockscout/pull/9229) - Add missing filter to txlist query
- [#9195](https://github.com/blockscout/blockscout/pull/9195) - API v1 allow multiple slashes in the path before "api"
- [#9187](https://github.com/blockscout/blockscout/pull/9187) - Fix Internal Server Error on request for nonexistent token instance
- [#9178](https://github.com/blockscout/blockscout/pull/9178) - Change internal txs tracer type to opcode for Hardhat node
- [#9173](https://github.com/blockscout/blockscout/pull/9173) - Exclude genesis block from average block time calculation
- [#9143](https://github.com/blockscout/blockscout/pull/9143) - Handle nil token_ids in token transfers on render
- [#9139](https://github.com/blockscout/blockscout/pull/9139) - TokenBalanceOnDemand fixes
- [#9125](https://github.com/blockscout/blockscout/pull/9125) - Fix Explorer.Chain.Cache.GasPriceOracle.merge_fees
- [#9124](https://github.com/blockscout/blockscout/pull/9124) - EIP-1167 display multiple sources of implementation
- [#9110](https://github.com/blockscout/blockscout/pull/9110) - Improve update_in in gas tracker
- [#9109](https://github.com/blockscout/blockscout/pull/9109) - Return current exchange rate in api/v2/stats
- [#9102](https://github.com/blockscout/blockscout/pull/9102) - Fix some log topics for Suave and Polygon Edge
- [#9075](https://github.com/blockscout/blockscout/pull/9075) - Fix fetching contract codes
- [#9073](https://github.com/blockscout/blockscout/pull/9073) - Allow payable function with output appear in the Read tab
- [#9069](https://github.com/blockscout/blockscout/pull/9069) - Fetch realtime coin balances only for addresses for which it has changed

### Chore

- [#9323](https://github.com/blockscout/blockscout/pull/9323) - Change index creation to concurrent
- [#9322](https://github.com/blockscout/blockscout/pull/9322) - Create repo setup actions
- [#9303](https://github.com/blockscout/blockscout/pull/9303) - Add workflow for Shibarium
- [#9233](https://github.com/blockscout/blockscout/pull/9233) - "cataloged" index on tokens table
- [#9198](https://github.com/blockscout/blockscout/pull/9198) - Make Postgres@15 default option
- [#9197](https://github.com/blockscout/blockscout/pull/9197) - Add `MARKET_HISTORY_FETCH_INTERVAL` env
- [#9196](https://github.com/blockscout/blockscout/pull/9196) - Compatibility with docker-compose 2.24
- [#9193](https://github.com/blockscout/blockscout/pull/9193) - Equalize elixir stack versions
- [#9153](https://github.com/blockscout/blockscout/pull/9153) - Enhanced unfetched token balances index

<details>
  <summary>Dependencies version bumps</summary>

- [#9119](https://github.com/blockscout/blockscout/pull/9119) - Bump sass from 1.69.6 to 1.69.7 in /apps/block_scout_web/assets
- [#9126](https://github.com/blockscout/blockscout/pull/9126) - Bump follow-redirects from 1.14.8 to 1.15.4 in /apps/explorer
- [#9116](https://github.com/blockscout/blockscout/pull/9116) - Bump ueberauth from 0.10.5 to 0.10.7
- [#9118](https://github.com/blockscout/blockscout/pull/9118) - Bump postcss from 8.4.32 to 8.4.33 in /apps/block_scout_web/assets
- [#9161](https://github.com/blockscout/blockscout/pull/9161) - Bump sass-loader from 13.3.3 to 14.0.0 in /apps/block_scout_web/assets
- [#9160](https://github.com/blockscout/blockscout/pull/9160) - Bump copy-webpack-plugin from 11.0.0 to 12.0.1 in /apps/block_scout_web/assets
- [#9165](https://github.com/blockscout/blockscout/pull/9165) - Bump sweetalert2 from 11.10.2 to 11.10.3 in /apps/block_scout_web/assets
- [#9163](https://github.com/blockscout/blockscout/pull/9163) - Bump mini-css-extract-plugin from 2.7.6 to 2.7.7 in /apps/block_scout_web/assets
- [#9159](https://github.com/blockscout/blockscout/pull/9159) - Bump @babel/preset-env from 7.23.7 to 7.23.8 in /apps/block_scout_web/assets
- [#9162](https://github.com/blockscout/blockscout/pull/9162) - Bump style-loader from 3.3.3 to 3.3.4 in /apps/block_scout_web/assets
- [#9164](https://github.com/blockscout/blockscout/pull/9164) - Bump css-loader from 6.8.1 to 6.9.0 in /apps/block_scout_web/assets
- [#8686](https://github.com/blockscout/blockscout/pull/8686) - Bump dialyxir from 1.4.1 to 1.4.2
- [#8861](https://github.com/blockscout/blockscout/pull/8861) - Bump briefly from 51dfe7f to 4836ba3
- [#9117](https://github.com/blockscout/blockscout/pull/9117) - Bump credo from 1.7.1 to 1.7.3
- [#9222](https://github.com/blockscout/blockscout/pull/9222) - Bump dialyxir from 1.4.2 to 1.4.3
- [#9219](https://github.com/blockscout/blockscout/pull/9219) - Bump sass from 1.69.7 to 1.70.0 in /apps/block_scout_web/assets
- [#9224](https://github.com/blockscout/blockscout/pull/9224) - Bump ex_cldr_numbers from 2.32.3 to 2.32.4
- [#9220](https://github.com/blockscout/blockscout/pull/9220) - Bump copy-webpack-plugin from 12.0.1 to 12.0.2 in /apps/block_scout_web/assets
- [#9216](https://github.com/blockscout/blockscout/pull/9216) - Bump core-js from 3.35.0 to 3.35.1 in /apps/block_scout_web/assets
- [#9218](https://github.com/blockscout/blockscout/pull/9218) - Bump postcss-loader from 7.3.4 to 8.0.0 in /apps/block_scout_web/assets
- [#9223](https://github.com/blockscout/blockscout/pull/9223) - Bump plug_cowboy from 2.6.1 to 2.6.2
- [#9217](https://github.com/blockscout/blockscout/pull/9217) - Bump css-loader from 6.9.0 to 6.9.1 in /apps/block_scout_web/assets
- [#9215](https://github.com/blockscout/blockscout/pull/9215) - Bump css-minimizer-webpack-plugin from 5.0.1 to 6.0.0 in /apps/block_scout_web/assets
- [#9221](https://github.com/blockscout/blockscout/pull/9221) - Bump autoprefixer from 10.4.16 to 10.4.17 in /apps/block_scout_web/assets

</details>

## 6.0.0

### Features

- [#9112](https://github.com/blockscout/blockscout/pull/9112) - Add specific url for eth_call
- [#9044](https://github.com/blockscout/blockscout/pull/9044) - Expand gas price oracle functionality

### Fixes

- [#9113](https://github.com/blockscout/blockscout/pull/9113) - Fix migrators cache updating
- [#9101](https://github.com/blockscout/blockscout/pull/9101) - Fix migration_finished? logic
- [#9062](https://github.com/blockscout/blockscout/pull/9062) - Fix blockscout-ens integration
- [#9061](https://github.com/blockscout/blockscout/pull/9061) - Arbitrum allow tx receipt gasUsedForL1 field
- [#8812](https://github.com/blockscout/blockscout/pull/8812) - Update existing tokens type if got transfer with higher type priority

### Chore

- [#9055](https://github.com/blockscout/blockscout/pull/9055) - Add ASC indices for logs, token transfers, transactions
- [#9038](https://github.com/blockscout/blockscout/pull/9038) - Token type filling migrations
- [#9009](https://github.com/blockscout/blockscout/pull/9009) - Index for block refetch_needed
- [#9007](https://github.com/blockscout/blockscout/pull/9007) - Drop logs type index
- [#9006](https://github.com/blockscout/blockscout/pull/9006) - Drop unused indexes on address_current_token_balances table
- [#9005](https://github.com/blockscout/blockscout/pull/9005) - Drop unused token_id column from token_transfers table and indexes based on this column
- [#9000](https://github.com/blockscout/blockscout/pull/9000) - Change log topic type in the DB to bytea
- [#8996](https://github.com/blockscout/blockscout/pull/8996) - Refine token transfers token ids index
- [#8776](https://github.com/blockscout/blockscout/pull/8776) - DB denormalization: block consensus and timestamp in transaction table

<details>
  <summary>Dependencies version bumps</summary>

- [#9059](https://github.com/blockscout/blockscout/pull/9059) - Bump redux from 5.0.0 to 5.0.1 in /apps/block_scout_web/assets
- [#9057](https://github.com/blockscout/blockscout/pull/9057) - Bump benchee from 1.2.0 to 1.3.0
- [#9060](https://github.com/blockscout/blockscout/pull/9060) - Bump @amplitude/analytics-browser from 2.3.7 to 2.3.8 in /apps/block_scout_web/assets
- [#9084](https://github.com/blockscout/blockscout/pull/9084) - Bump @babel/preset-env from 7.23.6 to 7.23.7 in /apps/block_scout_web/assets
- [#9083](https://github.com/blockscout/blockscout/pull/9083) - Bump @babel/core from 7.23.6 to 7.23.7 in /apps/block_scout_web/assets
- [#9086](https://github.com/blockscout/blockscout/pull/9086) - Bump core-js from 3.34.0 to 3.35.0 in /apps/block_scout_web/assets
- [#9081](https://github.com/blockscout/blockscout/pull/9081) - Bump sweetalert2 from 11.10.1 to 11.10.2 in /apps/block_scout_web/assets
- [#9085](https://github.com/blockscout/blockscout/pull/9085) - Bump moment from 2.29.4 to 2.30.1 in /apps/block_scout_web/assets
- [#9087](https://github.com/blockscout/blockscout/pull/9087) - Bump postcss-loader from 7.3.3 to 7.3.4 in /apps/block_scout_web/assets
- [#9082](https://github.com/blockscout/blockscout/pull/9082) - Bump sass-loader from 13.3.2 to 13.3.3 in /apps/block_scout_web/assets
- [#9088](https://github.com/blockscout/blockscout/pull/9088) - Bump sass from 1.69.5 to 1.69.6 in /apps/block_scout_web/assets

</details>

## 5.4.0-beta

### Features

- [#9018](https://github.com/blockscout/blockscout/pull/9018) - Add SmartContractRealtimeEventHandler
- [#8997](https://github.com/blockscout/blockscout/pull/8997) - Isolate throttable error count by request method
- [#8975](https://github.com/blockscout/blockscout/pull/8975) - Add EIP-4844 compatibility (not full support yet)
- [#8972](https://github.com/blockscout/blockscout/pull/8972) - BENS integration
- [#8960](https://github.com/blockscout/blockscout/pull/8960) - TRACE_BLOCK_RANGES env var
- [#8957](https://github.com/blockscout/blockscout/pull/8957) - Add Tx Interpreter Service integration
- [#8929](https://github.com/blockscout/blockscout/pull/8929) - Shibarium Bridge indexer and API v2 extension

### Fixes

- [#9039](https://github.com/blockscout/blockscout/pull/9039) - Fix tx input decoding in tx summary microservice request
- [#9024](https://github.com/blockscout/blockscout/pull/9024) - Split address current token balances updates by token types
- [#9035](https://github.com/blockscout/blockscout/pull/9035) - Handle Postgrex errors on NFT import 
- [#9015](https://github.com/blockscout/blockscout/pull/9015) - Optimize NFT owner preload
- [#9013](https://github.com/blockscout/blockscout/pull/9013) - Speed up `Indexer.Fetcher.TokenInstance.LegacySanitize`
- [#8969](https://github.com/blockscout/blockscout/pull/8969) - Support legacy paging options for address transaction endpoint
- [#8965](https://github.com/blockscout/blockscout/pull/8965) - Set poll: false for internal transactions fetcher
- [#8955](https://github.com/blockscout/blockscout/pull/8955) - Remove daily balances updating from BlockReward fetcher
- [#8846](https://github.com/blockscout/blockscout/pull/8846) - Handle nil gas_price at address view

### Chore

- [#9094](https://github.com/blockscout/blockscout/pull/9094) - Improve exchange rates logging
- [#9014](https://github.com/blockscout/blockscout/pull/9014) - Decrease amount of NFT in address collection: 15 -> 9
- [#8994](https://github.com/blockscout/blockscout/pull/8994) - Refactor transactions event preloads
- [#8991](https://github.com/blockscout/blockscout/pull/8991) - Manage DB queue target via runtime env var

<details>
  <summary>Dependencies version bumps</summary>

- [#8986](https://github.com/blockscout/blockscout/pull/8986) - Bump chart.js from 4.4.0 to 4.4.1 in /apps/block_scout_web/assets
- [#8982](https://github.com/blockscout/blockscout/pull/8982) - Bump ex_doc from 0.30.9 to 0.31.0
- [#8987](https://github.com/blockscout/blockscout/pull/8987) - Bump @babel/preset-env from 7.23.5 to 7.23.6 in /apps/block_scout_web/assets
- [#8984](https://github.com/blockscout/blockscout/pull/8984) - Bump ecto_sql from 3.11.0 to 3.11.1
- [#8988](https://github.com/blockscout/blockscout/pull/8988) - Bump core-js from 3.33.3 to 3.34.0 in /apps/block_scout_web/assets
- [#8980](https://github.com/blockscout/blockscout/pull/8980) - Bump exvcr from 0.14.4 to 0.15.0
- [#8985](https://github.com/blockscout/blockscout/pull/8985) - Bump @babel/core from 7.23.5 to 7.23.6 in /apps/block_scout_web/assets
- [#9020](https://github.com/blockscout/blockscout/pull/9020) - Bump eslint-plugin-import from 2.29.0 to 2.29.1 in /apps/block_scout_web/assets
- [#9021](https://github.com/blockscout/blockscout/pull/9021) - Bump eslint from 8.55.0 to 8.56.0 in /apps/block_scout_web/assets
- [#9019](https://github.com/blockscout/blockscout/pull/9019) - Bump @amplitude/analytics-browser from 2.3.6 to 2.3.7 in /apps/block_scout_web/assets

</details>

## 5.3.3-beta

### Features

- [#8966](https://github.com/blockscout/blockscout/pull/8966) - Add `ACCOUNT_WATCHLIST_NOTIFICATIONS_LIMIT_FOR_30_DAYS`
- [#8908](https://github.com/blockscout/blockscout/pull/8908) - Solidityscan report API endpoint
- [#8900](https://github.com/blockscout/blockscout/pull/8900) - Add Compound proxy contract pattern
- [#8611](https://github.com/blockscout/blockscout/pull/8611) - Implement sorting of smart contracts, address transactions

### Fixes

- [#8959](https://github.com/blockscout/blockscout/pull/8959) - Skip failed instances in Token Instance Owner migrator
- [#8924](https://github.com/blockscout/blockscout/pull/8924) - Delete invalid current token balances in OnDemand fetcher
- [#8922](https://github.com/blockscout/blockscout/pull/8922) - Allow call type to be in lowercase
- [#8917](https://github.com/blockscout/blockscout/pull/8917) - Proxy detection hotfix in API v2
- [#8915](https://github.com/blockscout/blockscout/pull/8915) - smart-contract: delete embeds_many relation on replace
- [#8906](https://github.com/blockscout/blockscout/pull/8906) - Fix abi encoded string argument
- [#8898](https://github.com/blockscout/blockscout/pull/8898) - Enhance method decoding by candidates from DB
- [#8882](https://github.com/blockscout/blockscout/pull/8882) - Change order of proxy contracts patterns detection: existing popular EIPs to the top of the list
- [#8707](https://github.com/blockscout/blockscout/pull/8707) - Fix native coin exchange rate with `EXCHANGE_RATES_COINGECKO_COIN_ID`

### Chore

- [#8956](https://github.com/blockscout/blockscout/pull/8956) - Refine docker-compose config structure
- [#8911](https://github.com/blockscout/blockscout/pull/8911) - Set client_connection_check_interval for main Postgres DB in docker-compose setup

<details>
  <summary>Dependencies version bumps</summary>

- [#8863](https://github.com/blockscout/blockscout/pull/8863) - Bump core-js from 3.33.2 to 3.33.3 in /apps/block_scout_web/assets
- [#8864](https://github.com/blockscout/blockscout/pull/8864) - Bump @amplitude/analytics-browser from 2.3.3 to 2.3.5 in /apps/block_scout_web/assets
- [#8860](https://github.com/blockscout/blockscout/pull/8860) - Bump ecto_sql from 3.10.2 to 3.11.0
- [#8896](https://github.com/blockscout/blockscout/pull/8896) - Bump httpoison from 2.2.0 to 2.2.1
- [#8867](https://github.com/blockscout/blockscout/pull/8867) - Bump mixpanel-browser from 2.47.0 to 2.48.1 in /apps/block_scout_web/assets
- [#8865](https://github.com/blockscout/blockscout/pull/8865) - Bump eslint from 8.53.0 to 8.54.0 in /apps/block_scout_web/assets
- [#8866](https://github.com/blockscout/blockscout/pull/8866) - Bump sweetalert2 from 11.9.0 to 11.10.1 in /apps/block_scout_web/assets
- [#8897](https://github.com/blockscout/blockscout/pull/8897) - Bump prometheus from 4.10.0 to 4.11.0
- [#8859](https://github.com/blockscout/blockscout/pull/8859) - Bump absinthe from 1.7.5 to 1.7.6
- [#8858](https://github.com/blockscout/blockscout/pull/8858) - Bump ex_json_schema from 0.10.1 to 0.10.2
- [#8943](https://github.com/blockscout/blockscout/pull/8943) - Bump postgrex from 0.17.3 to 0.17.4
- [#8939](https://github.com/blockscout/blockscout/pull/8939) - Bump @babel/core from 7.23.3 to 7.23.5 in /apps/block_scout_web/assets
- [#8936](https://github.com/blockscout/blockscout/pull/8936) - Bump eslint from 8.54.0 to 8.55.0 in /apps/block_scout_web/assets
- [#8940](https://github.com/blockscout/blockscout/pull/8940) - Bump photoswipe from 5.4.2 to 5.4.3 in /apps/block_scout_web/assets
- [#8938](https://github.com/blockscout/blockscout/pull/8938) - Bump @babel/preset-env from 7.23.3 to 7.23.5 in /apps/block_scout_web/assets
- [#8935](https://github.com/blockscout/blockscout/pull/8935) - Bump @amplitude/analytics-browser from 2.3.5 to 2.3.6 in /apps/block_scout_web/assets
- [#8937](https://github.com/blockscout/blockscout/pull/8937) - Bump redux from 4.2.1 to 5.0.0 in /apps/block_scout_web/assets
- [#8942](https://github.com/blockscout/blockscout/pull/8942) - Bump gettext from 0.23.1 to 0.24.0
- [#8934](https://github.com/blockscout/blockscout/pull/8934) - Bump @fortawesome/fontawesome-free from 6.4.2 to 6.5.1 in /apps/block_scout_web/assets
- [#8933](https://github.com/blockscout/blockscout/pull/8933) - Bump postcss from 8.4.31 to 8.4.32 in /apps/block_scout_web/assets

</details>

## 5.3.2-beta

### Features

- [#8848](https://github.com/blockscout/blockscout/pull/8848) - Add MainPageRealtimeEventHandler
- [#8821](https://github.com/blockscout/blockscout/pull/8821) - Add new events to addresses channel: `eth_bytecode_db_lookup_started` and `smart_contract_was_not_verified`
- [#8795](https://github.com/blockscout/blockscout/pull/8795) - Disable catchup indexer by env
- [#8768](https://github.com/blockscout/blockscout/pull/8768) - Add possibility to search tokens by address hash
- [#8750](https://github.com/blockscout/blockscout/pull/8750) - Support new eth-bytecode-db request metadata fields
- [#8634](https://github.com/blockscout/blockscout/pull/8634) - API v2: NFT for address
- [#8609](https://github.com/blockscout/blockscout/pull/8609) - Change logs format to JSON; Add endpoint url to the block_scout_web logging
- [#8558](https://github.com/blockscout/blockscout/pull/8558) - Add CoinBalanceDailyUpdater

### Fixes

- [#8891](https://github.com/blockscout/blockscout/pull/8891) - Fix average block time
- [#8869](https://github.com/blockscout/blockscout/pull/8869) - Limit TokenBalance fetcher timeout
- [#8855](https://github.com/blockscout/blockscout/pull/8855) - All transactions count at top addresses page
- [#8836](https://github.com/blockscout/blockscout/pull/8836) - Safe token update
- [#8814](https://github.com/blockscout/blockscout/pull/8814) - Improve performance for EOA addresses in `/api/v2/addresses/{address_hash}`
- [#8813](https://github.com/blockscout/blockscout/pull/8813) - Force verify twin contracts on `/api/v2/import/smart-contracts/{address_hash}`
- [#8812](https://github.com/blockscout/blockscout/pull/8812) - Update existing tokens type if got transfer with higher type priority
- [#8784](https://github.com/blockscout/blockscout/pull/8784) - Fix Indexer.Transform.Addresses for non-Suave setup
- [#8770](https://github.com/blockscout/blockscout/pull/8770) - Fix for eth_getbalance API v1 endpoint when requesting latest tag
- [#8765](https://github.com/blockscout/blockscout/pull/8765) - Fix for tvl update in market history when row already exists
- [#8759](https://github.com/blockscout/blockscout/pull/8759) - Gnosis safe proxy via singleton input
- [#8752](https://github.com/blockscout/blockscout/pull/8752) - Add `TOKEN_INSTANCE_OWNER_MIGRATION_ENABLED` env
- [#8724](https://github.com/blockscout/blockscout/pull/8724) - Fix flaky account notifier test

### Chore

- [#8832](https://github.com/blockscout/blockscout/pull/8832) - Log more details in regards 413 error
- [#8807](https://github.com/blockscout/blockscout/pull/8807) - Smart-contract proxy detection refactoring
- [#8802](https://github.com/blockscout/blockscout/pull/8802) - Enable API v2 by default
- [#8742](https://github.com/blockscout/blockscout/pull/8742) - Merge rsk branch into the master branch
- [#8728](https://github.com/blockscout/blockscout/pull/8728) - Remove repos_list (default value for ecto repos) from Explorer.ReleaseTasks

<details>
  <summary>Dependencies version bumps</summary>

- [#8727](https://github.com/blockscout/blockscout/pull/8727) - Bump browserify-sign from 4.2.1 to 4.2.2 in /apps/block_scout_web/assets
- [#8748](https://github.com/blockscout/blockscout/pull/8748) - Bump sweetalert2 from 11.7.32 to 11.9.0 in /apps/block_scout_web/assets
- [#8747](https://github.com/blockscout/blockscout/pull/8747) - Bump core-js from 3.33.1 to 3.33.2 in /apps/block_scout_web/assets
- [#8743](https://github.com/blockscout/blockscout/pull/8743) - Bump solc from 0.8.21 to 0.8.22 in /apps/explorer
- [#8745](https://github.com/blockscout/blockscout/pull/8745) - Bump tesla from 1.7.0 to 1.8.0
- [#8749](https://github.com/blockscout/blockscout/pull/8749) - Bump sass from 1.69.4 to 1.69.5 in /apps/block_scout_web/assets
- [#8744](https://github.com/blockscout/blockscout/pull/8744) - Bump phoenix_ecto from 4.4.2 to 4.4.3
- [#8746](https://github.com/blockscout/blockscout/pull/8746) - Bump floki from 0.35.1 to 0.35.2
- [#8793](https://github.com/blockscout/blockscout/pull/8793) - Bump eslint from 8.52.0 to 8.53.0 in /apps/block_scout_web/assets
- [#8792](https://github.com/blockscout/blockscout/pull/8792) - Bump cldr_utils from 2.24.1 to 2.24.2
- [#8787](https://github.com/blockscout/blockscout/pull/8787) - Bump ex_cldr_numbers from 2.32.2 to 2.32.3
- [#8790](https://github.com/blockscout/blockscout/pull/8790) - Bump ex_abi from 0.6.3 to 0.6.4
- [#8788](https://github.com/blockscout/blockscout/pull/8788) - Bump ex_cldr_units from 3.16.3 to 3.16.4
- [#8827](https://github.com/blockscout/blockscout/pull/8827) - Bump @babel/core from 7.23.2 to 7.23.3 in /apps/block_scout_web/assets
- [#8823](https://github.com/blockscout/blockscout/pull/8823) - Bump benchee from 1.1.0 to 1.2.0
- [#8826](https://github.com/blockscout/blockscout/pull/8826) - Bump luxon from 3.4.3 to 3.4.4 in /apps/block_scout_web/assets
- [#8824](https://github.com/blockscout/blockscout/pull/8824) - Bump httpoison from 2.1.0 to 2.2.0
- [#8828](https://github.com/blockscout/blockscout/pull/8828) - Bump @babel/preset-env from 7.23.2 to 7.23.3 in /apps/block_scout_web/assets
- [#8825](https://github.com/blockscout/blockscout/pull/8825) - Bump solc from 0.8.22 to 0.8.23 in /apps/explorer

</details>

## 5.3.1-beta

### Features

- [#8717](https://github.com/blockscout/blockscout/pull/8717) - Save GasPriceOracle old prices as a fallback
- [#8696](https://github.com/blockscout/blockscout/pull/8696) - Support tokenSymbol and tokenName in `/api/v2/import/token-info`
- [#8673](https://github.com/blockscout/blockscout/pull/8673) - Add a window for balances fetching from non-archive node
- [#8651](https://github.com/blockscout/blockscout/pull/8651) - Add `stability_fee` for CHAIN_TYPE=stability
- [#8556](https://github.com/blockscout/blockscout/pull/8556) - Suave functional
- [#8528](https://github.com/blockscout/blockscout/pull/8528) - Account: add pagination + envs for limits
- [#7584](https://github.com/blockscout/blockscout/pull/7584) - Add Polygon zkEVM batches fetcher

### Fixes

- [#8714](https://github.com/blockscout/blockscout/pull/8714) - Fix sourcify check 
- [#8708](https://github.com/blockscout/blockscout/pull/8708) - CoinBalanceHistory tab: show also tx with gasPrice & gasUsed > 0
- [#8706](https://github.com/blockscout/blockscout/pull/8706) - Add address name updating on contract re-verification
- [#8705](https://github.com/blockscout/blockscout/pull/8705) - Fix sourcify enabled flag
- [#8695](https://github.com/blockscout/blockscout/pull/8695), [#8755](https://github.com/blockscout/blockscout/pull/8755) - Don't override internal transaction error if it's present already
- [#8685](https://github.com/blockscout/blockscout/pull/8685) - Fix db pool size exceeds Postgres max connections
- [#8678](https://github.com/blockscout/blockscout/pull/8678) - Fix `is_verified` for `/addresses` and `/smart-contracts`

### Chore

- [#8715](https://github.com/blockscout/blockscout/pull/8715) - Rename `wrapped` field to `requestRecord` for Suave

<details>
  <summary>Dependencies version bumps</summary>

- [#8683](https://github.com/blockscout/blockscout/pull/8683) - Bump eslint from 8.51.0 to 8.52.0 in /apps/block_scout_web/assets
- [#8689](https://github.com/blockscout/blockscout/pull/8689) - Bump ex_abi from 0.6.2 to 0.6.3
- [#8682](https://github.com/blockscout/blockscout/pull/8682) - Bump core-js from 3.33.0 to 3.33.1 in /apps/block_scout_web/assets
- [#8680](https://github.com/blockscout/blockscout/pull/8680) - Bump web3 from 1.10.2 to 1.10.3 in /apps/block_scout_web/assets
- [#8681](https://github.com/blockscout/blockscout/pull/8681) - Bump eslint-plugin-import from 2.28.1 to 2.29.0 in /apps/block_scout_web/assets
- [#8684](https://github.com/blockscout/blockscout/pull/8684) - Bump @amplitude/analytics-browser from 2.3.2 to 2.3.3 in /apps/block_scout_web/assets
- [#8679](https://github.com/blockscout/blockscout/pull/8679) - Bump sass from 1.69.3 to 1.69.4 in /apps/block_scout_web/assets
- [#8687](https://github.com/blockscout/blockscout/pull/8687) - Bump floki from 0.35.0 to 0.35.1
- [#8693](https://github.com/blockscout/blockscout/pull/8693) - Bump redix from 1.2.3 to 1.3.0
- [#8688](https://github.com/blockscout/blockscout/pull/8688) - Bump ex_doc from 0.30.7 to 0.30.9

</details>

## 5.3.0-beta

### Features

- [#8512](https://github.com/blockscout/blockscout/pull/8512) - Add caching and improve `/tabs-counters` performance
- [#8472](https://github.com/blockscout/blockscout/pull/8472) - Integrate `/api/v2/bytecodes/sources:search-all` of `eth_bytecode_db`
- [#8589](https://github.com/blockscout/blockscout/pull/8589) - DefiLlama TVL source
- [#8544](https://github.com/blockscout/blockscout/pull/8544) - Fix `nil` `"structLogs"`
- [#8583](https://github.com/blockscout/blockscout/pull/8583) - Add stats widget for rootstock
- [#8542](https://github.com/blockscout/blockscout/pull/8542) - Add tracing for rootstock
- [#8561](https://github.com/blockscout/blockscout/pull/8561), [#8564](https://github.com/blockscout/blockscout/pull/8564) - Get historical market cap data from CoinGecko
- [#8543](https://github.com/blockscout/blockscout/pull/8543) - Fix polygon tracer
- [#8386](https://github.com/blockscout/blockscout/pull/8386) - Add `owner_address_hash` to the `token_instances`
- [#8530](https://github.com/blockscout/blockscout/pull/8530) - Add `block_type` to search results
- [#8180](https://github.com/blockscout/blockscout/pull/8180) - Deposits and Withdrawals for Polygon Edge
- [#7996](https://github.com/blockscout/blockscout/pull/7996) - Add CoinBalance fetcher init query limit
- [#8658](https://github.com/blockscout/blockscout/pull/8658) - Remove block consensus on import fail
- [#8575](https://github.com/blockscout/blockscout/pull/8575) - Filter token transfers on coin balances updates

### Fixes

- [#8661](https://github.com/blockscout/blockscout/pull/8661) - arm64-compatible docker image
- [#8649](https://github.com/blockscout/blockscout/pull/8649) - Set max 30sec JSON RPC poll frequency for realtime fetcher when WS is disabled
- [#8614](https://github.com/blockscout/blockscout/pull/8614) - Disable market history cataloger fetcher when exchange rates are disabled
- [#8613](https://github.com/blockscout/blockscout/pull/8613) - Refactor parsing of FIRST_BLOCK, LAST_BLOCK, TRACE_FIRST_BLOCK, TRACE_LAST_BLOCK env variables
- [#8572](https://github.com/blockscout/blockscout/pull/8572) - Refactor docker-compose config
- [#8552](https://github.com/blockscout/blockscout/pull/8552) - Add CHAIN_TYPE build arg to Dockerfile
- [#8550](https://github.com/blockscout/blockscout/pull/8550) - Sanitize paging params
- [#8515](https://github.com/blockscout/blockscout/pull/8515) - Fix `:error.types/0 is undefined` warning
- [#7959](https://github.com/blockscout/blockscout/pull/7959) - Fix empty batch transfers handling
- [#8513](https://github.com/blockscout/blockscout/pull/8513) - Don't override transaction status
- [#8620](https://github.com/blockscout/blockscout/pull/8620) - Fix the display of icons
- [#8594](https://github.com/blockscout/blockscout/pull/8594) - Fix TokenBalance fetcher retry logic

### Chore

- [#8584](https://github.com/blockscout/blockscout/pull/8584) - Store chain together with cookie hash in Redis
- [#8579](https://github.com/blockscout/blockscout/pull/8579), [#8590](https://github.com/blockscout/blockscout/pull/8590) - IPFS gateway URL runtime env variable
- [#8573](https://github.com/blockscout/blockscout/pull/8573) - Update Nginx to proxy all frontend paths
- [#8290](https://github.com/blockscout/blockscout/pull/8290) - Update Chromedriver version
- [#8536](https://github.com/blockscout/blockscout/pull/8536), [#8537](https://github.com/blockscout/blockscout/pull/8537), [#8540](https://github.com/blockscout/blockscout/pull/8540), [#8557](https://github.com/blockscout/blockscout/pull/8557) - New issue template
- [#8529](https://github.com/blockscout/blockscout/pull/8529) - Move PolygonEdge-related migration to the corresponding ecto repository
- [#8504](https://github.com/blockscout/blockscout/pull/8504) - Deploy new UI through Makefile
- [#8501](https://github.com/blockscout/blockscout/pull/8501) - Conceal secondary ports in docker compose setup

<details>
  <summary>Dependencies version bumps</summary>

- [#8508](https://github.com/blockscout/blockscout/pull/8508) - Bump sass from 1.67.0 to 1.68.0 in /apps/block_scout_web/assets
- [#8509](https://github.com/blockscout/blockscout/pull/8509) - Bump autoprefixer from 10.4.15 to 10.4.16 in /apps/block_scout_web/assets
- [#8511](https://github.com/blockscout/blockscout/pull/8511) - Bump mox from 1.0.2 to 1.1.0
- [#8532](https://github.com/blockscout/blockscout/pull/8532) - Bump eslint from 8.49.0 to 8.50.0 in /apps/block_scout_web/assets
- [#8533](https://github.com/blockscout/blockscout/pull/8533) - Bump sweetalert2 from 11.7.28 to 11.7.29 in /apps/block_scout_web/assets
- [#8531](https://github.com/blockscout/blockscout/pull/8531) - Bump ex_cldr_units from 3.16.2 to 3.16.3
- [#8534](https://github.com/blockscout/blockscout/pull/8534) - Bump @babel/core from 7.22.20 to 7.23.0 in /apps/block_scout_web/assets
- [#8546](https://github.com/blockscout/blockscout/pull/8546) - Bump sweetalert2 from 11.7.29 to 11.7.31 in /apps/block_scout_web/assets
- [#8553](https://github.com/blockscout/blockscout/pull/8553) - Bump @amplitude/analytics-browser from 2.3.1 to 2.3.2 in /apps/block_scout_web/assets
- [#8554](https://github.com/blockscout/blockscout/pull/8554) - https://github.com/blockscout/blockscout/pull/8554
- [#8547](https://github.com/blockscout/blockscout/pull/8547) - Bump briefly from 678a376 to 51dfe7f
- [#8567](https://github.com/blockscout/blockscout/pull/8567) - Bump photoswipe from 5.4.1 to 5.4.2 in /apps/block_scout_web/assets
- [#8566](https://github.com/blockscout/blockscout/pull/8566) - Bump postcss from 8.4.30 to 8.4.31 in /apps/block_scout_web/assets
- [#7575](https://github.com/blockscout/blockscout/pull/7575) - Bump css-loader from 5.2.7 to 6.8.1 in /apps/block_scout_web/assets
- [#8569](https://github.com/blockscout/blockscout/pull/8569) - Bump web3 from 1.10.0 to 1.10.2 in /apps/block_scout_web/assets
- [#8570](https://github.com/blockscout/blockscout/pull/8570) - Bump core-js from 3.32.2 to 3.33.0 in /apps/block_scout_web/assets
- [#8581](https://github.com/blockscout/blockscout/pull/8581) - Bump credo from 1.7.0 to 1.7.1
- [#8607](https://github.com/blockscout/blockscout/pull/8607) - Bump sass from 1.68.0 to 1.69.0 in /apps/block_scout_web/assets
- [#8606](https://github.com/blockscout/blockscout/pull/8606) - Bump highlight.js from 11.8.0 to 11.9.0 in /apps/block_scout_web/assets
- [#8605](https://github.com/blockscout/blockscout/pull/8605) - Bump eslint from 8.50.0 to 8.51.0 in /apps/block_scout_web/assets
- [#8608](https://github.com/blockscout/blockscout/pull/8608) - Bump sweetalert2 from 11.7.31 to 11.7.32 in /apps/block_scout_web/assets
- [#8510](https://github.com/blockscout/blockscout/pull/8510) - Bump hackney from 1.18.1 to 1.19.1
- [#8637](https://github.com/blockscout/blockscout/pull/8637) - Bump @babel/preset-env from 7.22.20 to 7.23.2 in /apps/block_scout_web/assets
- [#8639](https://github.com/blockscout/blockscout/pull/8639) - Bump sass from 1.69.0 to 1.69.3 in /apps/block_scout_web/assets
- [#8643](https://github.com/blockscout/blockscout/pull/8643) - Bump floki from 0.34.3 to 0.35.0
- [#8641](https://github.com/blockscout/blockscout/pull/8641) - Bump ex_cldr from 2.37.2 to 2.37.4
- [#8646](https://github.com/blockscout/blockscout/pull/8646) - Bump @babel/traverse from 7.23.0 to 7.23.2 in /apps/block_scout_web/assets
- [#8636](https://github.com/blockscout/blockscout/pull/8636) - Bump @babel/core from 7.23.0 to 7.23.2 in /apps/block_scout_web/assets
- [#8645](https://github.com/blockscout/blockscout/pull/8645) - Bump ex_doc from 0.30.6 to 0.30.7
- [#8638](https://github.com/blockscout/blockscout/pull/8638) - Bump webpack from 5.88.2 to 5.89.0 in /apps/block_scout_web/assets
- [#8640](https://github.com/blockscout/blockscout/pull/8640) - Bump hackney from 1.19.1 to 1.20.1

</details>

## 5.2.3-beta

### Features

- [#8382](https://github.com/blockscout/blockscout/pull/8382) - Add sitemap.xml
- [#8313](https://github.com/blockscout/blockscout/pull/8313) - Add batches to TokenInstance fetchers
- [#8285](https://github.com/blockscout/blockscout/pull/8285), [#8399](https://github.com/blockscout/blockscout/pull/8399) - Add CG/CMC coin price sources
- [#8181](https://github.com/blockscout/blockscout/pull/8181) - Insert current token balances placeholders along with historical
- [#8210](https://github.com/blockscout/blockscout/pull/8210) - Drop address foreign keys
- [#8292](https://github.com/blockscout/blockscout/pull/8292) - Add ETHEREUM_JSONRPC_WAIT_PER_TIMEOUT env var
- [#8269](https://github.com/blockscout/blockscout/pull/8269) - Don't push back to sequence on catchup exception
- [#8362](https://github.com/blockscout/blockscout/pull/8362), [#8398](https://github.com/blockscout/blockscout/pull/8398) - Drop token balances tokens foreign key

### Fixes

- [#8446](https://github.com/blockscout/blockscout/pull/8446) - Fix market cap calculation in case of CMC
- [#8431](https://github.com/blockscout/blockscout/pull/8431) - Fix contracts' output decoding
- [#8354](https://github.com/blockscout/blockscout/pull/8354) - Hotfix for proper addresses' tokens displaying
- [#8350](https://github.com/blockscout/blockscout/pull/8350) - Add Base Mainnet support for tx actions
- [#8282](https://github.com/blockscout/blockscout/pull/8282) - NFT fetcher improvements
- [#8287](https://github.com/blockscout/blockscout/pull/8287) - Add separate hackney pool for TokenInstance fetchers
- [#8293](https://github.com/blockscout/blockscout/pull/8293) - Add ETHEREUM_JSONRPC_TRACE_URL for Geth in docker-compose.yml
- [#8240](https://github.com/blockscout/blockscout/pull/8240) - Refactor and fix paging params in API v2
- [#8242](https://github.com/blockscout/blockscout/pull/8242) - Fixing visualizer service CORS issue when running docker-compose
- [#8355](https://github.com/blockscout/blockscout/pull/8355) - Fix current token balances redefining
- [#8338](https://github.com/blockscout/blockscout/pull/8338) - Fix reorgs query
- [#8413](https://github.com/blockscout/blockscout/pull/8413) - Put error in last call for STOP opcode
- [#8447](https://github.com/blockscout/blockscout/pull/8447) - Fix reorg transactions

### Chore

- [#8494](https://github.com/blockscout/blockscout/pull/8494) - Add release announcement in Slack
- [#8493](https://github.com/blockscout/blockscout/pull/8493) - Fix arm docker image build
- [#8478](https://github.com/blockscout/blockscout/pull/8478) - Set integration with Blockscout's eth bytecode DB endpoint by default and other enhancements
- [#8442](https://github.com/blockscout/blockscout/pull/8442) - Unify burn address definition
- [#8321](https://github.com/blockscout/blockscout/pull/8321) - Add curl into resulting Docker image
- [#8319](https://github.com/blockscout/blockscout/pull/8319) - Add MIX_ENV: 'prod' to docker-compose
- [#8281](https://github.com/blockscout/blockscout/pull/8281) - Planned removal of duplicate API endpoints: for CSV export and GraphQL

<details>
  <summary>Dependencies version bumps</summary>

- [#8244](https://github.com/blockscout/blockscout/pull/8244) - Bump core-js from 3.32.0 to 3.32.1 in /apps/block_scout_web/assets
- [#8243](https://github.com/blockscout/blockscout/pull/8243) - Bump sass from 1.65.1 to 1.66.0 in /apps/block_scout_web/assets
- [#8259](https://github.com/blockscout/blockscout/pull/8259) - Bump sweetalert2 from 11.7.23 to 11.7.27 in /apps/block_scout_web/assets
- [#8258](https://github.com/blockscout/blockscout/pull/8258) - Bump sass from 1.66.0 to 1.66.1 in /apps/block_scout_web/assets
- [#8260](https://github.com/blockscout/blockscout/pull/8260) - Bump jest from 29.6.2 to 29.6.3 in /apps/block_scout_web/assets
- [#8261](https://github.com/blockscout/blockscout/pull/8261) - Bump eslint-plugin-import from 2.28.0 to 2.28.1 in /apps/block_scout_web/assets
- [#8262](https://github.com/blockscout/blockscout/pull/8262) - Bump jest-environment-jsdom from 29.6.2 to 29.6.3 in /apps/block_scout_web/assets
- [#8275](https://github.com/blockscout/blockscout/pull/8275) - Bump ecto_sql from 3.10.1 to 3.10.2
- [#8284](https://github.com/blockscout/blockscout/pull/8284) - Bump luxon from 3.4.0 to 3.4.1 in /apps/block_scout_web/assets
- [#8294](https://github.com/blockscout/blockscout/pull/8294) - Bump chart.js from 4.3.3 to 4.4.0 in /apps/block_scout_web/assets
- [#8295](https://github.com/blockscout/blockscout/pull/8295) - Bump jest from 29.6.3 to 29.6.4 in /apps/block_scout_web/assets
- [#8296](https://github.com/blockscout/blockscout/pull/8296) - Bump jest-environment-jsdom from 29.6.3 to 29.6.4 in /apps/block_scout_web/assets
- [#8297](https://github.com/blockscout/blockscout/pull/8297) - Bump @babel/core from 7.22.10 to 7.22.11 in /apps/block_scout_web/assets
- [#8305](https://github.com/blockscout/blockscout/pull/8305) - Bump @amplitude/analytics-browser from 2.2.0 to 2.2.1 in /apps/block_scout_web/assets
- [#8342](https://github.com/blockscout/blockscout/pull/8342) - Bump postgrex from 0.17.2 to 0.17.3
- [#8341](https://github.com/blockscout/blockscout/pull/8341) - Bump hackney from 1.18.1 to 1.18.2
- [#8343](https://github.com/blockscout/blockscout/pull/8343) - Bump @amplitude/analytics-browser from 2.2.1 to 2.2.2 in /apps/block_scout_web/assets
- [#8344](https://github.com/blockscout/blockscout/pull/8344) - Bump postcss from 8.4.28 to 8.4.29 in /apps/block_scout_web/assets
- [#8330](https://github.com/blockscout/blockscout/pull/8330) - Bump bignumber.js from 9.1.1 to 9.1.2 in /apps/block_scout_web/assets
- [#8332](https://github.com/blockscout/blockscout/pull/8332) - Bump jquery from 3.7.0 to 3.7.1 in /apps/block_scout_web/assets
- [#8329](https://github.com/blockscout/blockscout/pull/8329) - Bump viewerjs from 1.11.4 to 1.11.5 in /apps/block_scout_web/assets
- [#8328](https://github.com/blockscout/blockscout/pull/8328) - Bump eslint from 8.47.0 to 8.48.0 in /apps/block_scout_web/assets
- [#8325](https://github.com/blockscout/blockscout/pull/8325) - Bump exvcr from 0.14.3 to 0.14.4
- [#8323](https://github.com/blockscout/blockscout/pull/8323) - Bump ex_doc from 0.30.5 to 0.30.6
- [#8322](https://github.com/blockscout/blockscout/pull/8322) - Bump dialyxir from 1.3.0 to 1.4.0
- [#8326](https://github.com/blockscout/blockscout/pull/8326) - Bump comeonin from 5.3.3 to 5.4.0
- [#8331](https://github.com/blockscout/blockscout/pull/8331) - Bump luxon from 3.4.1 to 3.4.2 in /apps/block_scout_web/assets
- [#8324](https://github.com/blockscout/blockscout/pull/8324) - Bump spandex_datadog from 1.3.0 to 1.4.0
- [#8327](https://github.com/blockscout/blockscout/pull/8327) - Bump bcrypt_elixir from 3.0.1 to 3.1.0
- [#8358](https://github.com/blockscout/blockscout/pull/8358) - Bump @babel/preset-env from 7.22.10 to 7.22.14 in /apps/block_scout_web/assets
- [#8365](https://github.com/blockscout/blockscout/pull/8365) - Bump dialyxir from 1.4.0 to 1.4.1
- [#8374](https://github.com/blockscout/blockscout/pull/8374) - Bump @amplitude/analytics-browser from 2.2.2 to 2.2.3 in /apps/block_scout_web/assets
- [#8373](https://github.com/blockscout/blockscout/pull/8373) - Bump ex_secp256k1 from 0.7.0 to 0.7.1
- [#8391](https://github.com/blockscout/blockscout/pull/8391) - Bump @babel/preset-env from 7.22.14 to 7.22.15 in /apps/block_scout_web/assets
- [#8390](https://github.com/blockscout/blockscout/pull/8390) - Bump photoswipe from 5.3.8 to 5.3.9 in /apps/block_scout_web/assets
- [#8389](https://github.com/blockscout/blockscout/pull/8389) - Bump @babel/core from 7.22.11 to 7.22.15 in /apps/block_scout_web/assets
- [#8392](https://github.com/blockscout/blockscout/pull/8392) - Bump ex_cldr_numbers from 2.31.3 to 2.32.0
- [#8400](https://github.com/blockscout/blockscout/pull/8400) - Bump ex_secp256k1 from 0.7.1 to 0.7.2
- [#8405](https://github.com/blockscout/blockscout/pull/8405) - Bump luxon from 3.4.2 to 3.4.3 in /apps/block_scout_web/assets
- [#8404](https://github.com/blockscout/blockscout/pull/8404) - Bump ex_abi from 0.6.0 to 0.6.1
- [#8410](https://github.com/blockscout/blockscout/pull/8410) - Bump core-js from 3.32.1 to 3.32.2 in /apps/block_scout_web/assets
- [#8418](https://github.com/blockscout/blockscout/pull/8418) - Bump url from 0.11.1 to 0.11.2 in /apps/block_scout_web/assets
- [#8416](https://github.com/blockscout/blockscout/pull/8416) - Bump @babel/core from 7.22.15 to 7.22.17 in /apps/block_scout_web/assets
- [#8419](https://github.com/blockscout/blockscout/pull/8419) - Bump assert from 2.0.0 to 2.1.0 in /apps/block_scout_web/assets
- [#8417](https://github.com/blockscout/blockscout/pull/8417) - Bump photoswipe from 5.3.9 to 5.4.0 in /apps/block_scout_web/assets
- [#8441](https://github.com/blockscout/blockscout/pull/8441) - Bump eslint from 8.48.0 to 8.49.0 in /apps/block_scout_web/assets
- [#8439](https://github.com/blockscout/blockscout/pull/8439) - Bump ex_cldr_numbers from 2.32.0 to 2.32.1
- [#8444](https://github.com/blockscout/blockscout/pull/8444) - Bump ex_cldr_numbers from 2.32.1 to 2.32.2
- [#8445](https://github.com/blockscout/blockscout/pull/8445) - Bump ex_abi from 0.6.1 to 0.6.2
- [#8450](https://github.com/blockscout/blockscout/pull/8450) - Bump jest-environment-jsdom from 29.6.4 to 29.7.0 in /apps/block_scout_web/assets
- [#8451](https://github.com/blockscout/blockscout/pull/8451) - Bump jest from 29.6.4 to 29.7.0 in /apps/block_scout_web/assets
- [#8463](https://github.com/blockscout/blockscout/pull/8463) - Bump sass from 1.66.1 to 1.67.0 in /apps/block_scout_web/assets
- [#8464](https://github.com/blockscout/blockscout/pull/8464) - Bump @babel/core from 7.22.17 to 7.22.19 in /apps/block_scout_web/assets
- [#8462](https://github.com/blockscout/blockscout/pull/8462) - Bump sweetalert2 from 11.7.27 to 11.7.28 in /apps/block_scout_web/assets
- [#8479](https://github.com/blockscout/blockscout/pull/8479) - Bump photoswipe from 5.4.0 to 5.4.1 in /apps/block_scout_web/assets
- [#8483](https://github.com/blockscout/blockscout/pull/8483) - Bump @amplitude/analytics-browser from 2.2.3 to 2.3.1 in /apps/block_scout_web/assets
- [#8481](https://github.com/blockscout/blockscout/pull/8481) - Bump @babel/preset-env from 7.22.15 to 7.22.20 in /apps/block_scout_web/assets
- [#8480](https://github.com/blockscout/blockscout/pull/8480) - Bump @babel/core from 7.22.19 to 7.22.20 in /apps/block_scout_web/assets
- [#8482](https://github.com/blockscout/blockscout/pull/8482) - Bump viewerjs from 1.11.5 to 1.11.6 in /apps/block_scout_web/assets
- [#8489](https://github.com/blockscout/blockscout/pull/8489) - Bump postcss from 8.4.29 to 8.4.30 in /apps/block_scout_web/assets

</details>

## 5.2.2-beta

### Features

- [#8218](https://github.com/blockscout/blockscout/pull/8218) - Add `/api/v2/search/quick` method
- [#8202](https://github.com/blockscout/blockscout/pull/8202) - Add `/api/v2/addresses/:address_hash/tabs-counters` endpoint
- [#8156](https://github.com/blockscout/blockscout/pull/8156) - Add `is_verified_via_admin_panel` property to tokens table
- [#8165](https://github.com/blockscout/blockscout/pull/8165), [#8201](https://github.com/blockscout/blockscout/pull/8201) - Add broadcast of updated address_current_token_balances
- [#7952](https://github.com/blockscout/blockscout/pull/7952) - Add parsing constructor arguments for sourcify contracts
- [#6190](https://github.com/blockscout/blockscout/pull/6190) - Add EIP-1559 support to gas price oracle
- [#7977](https://github.com/blockscout/blockscout/pull/7977) - GraphQL: extend schema with new field for existing objects
- [#8158](https://github.com/blockscout/blockscout/pull/8158), [#8164](https://github.com/blockscout/blockscout/pull/8164) - Include unfetched balances in TokenBalanceOnDemand fetcher
- [#8181](https://github.com/blockscout/blockscout/pull/8181) - Insert current token balances placeholders along with historical
- [#8210](https://github.com/blockscout/blockscout/pull/8210) - Drop address foreign keys from logs, token transfers and transactions

### Fixes

- [#8233](https://github.com/blockscout/blockscout/pull/8233) - Fix API v2 broken tx response
- [#8147](https://github.com/blockscout/blockscout/pull/8147) - Switch sourcify tests from POA Sokol to Gnosis Chiado
- [#8145](https://github.com/blockscout/blockscout/pull/8145) - Handle negative holders count in API v2
- [#8040](https://github.com/blockscout/blockscout/pull/8040) - Resolve issue with Docker image for Mac M1/M2
- [#8060](https://github.com/blockscout/blockscout/pull/8060) - Fix eth_getLogs API endpoint
- [#8082](https://github.com/blockscout/blockscout/pull/8082), [#8088](https://github.com/blockscout/blockscout/pull/8088) - Fix Rootstock charts API
- [#7992](https://github.com/blockscout/blockscout/pull/7992) - Fix missing range insert
- [#8022](https://github.com/blockscout/blockscout/pull/8022) - Don't add reorg block number to missing blocks

### Chore

- [#8222](https://github.com/blockscout/blockscout/pull/8222) - docker-compose for new UI with external backend
- [#8177](https://github.com/blockscout/blockscout/pull/8177) - Refactor address counter functions
- [#8183](https://github.com/blockscout/blockscout/pull/8183) - Update frontend envs in order to pass their validation
- [#8167](https://github.com/blockscout/blockscout/pull/8167) - Manage concurrency for Token and TokenBalance fetcher
- [#8179](https://github.com/blockscout/blockscout/pull/8179) - Enhance nginx config
- [#8146](https://github.com/blockscout/blockscout/pull/8146) - Add method_id to write methods in API v2 response
- [#8105](https://github.com/blockscout/blockscout/pull/8105) - Extend API v1 with endpoints used by new UI
- [#8104](https://github.com/blockscout/blockscout/pull/8104) - remove "TODO" from API v2 response
- [#8100](https://github.com/blockscout/blockscout/pull/8100), [#8103](https://github.com/blockscout/blockscout/pull/8103) - Extend docker-compose configs with new config when front is running externally
- [#8012](https://github.com/blockscout/blockscout/pull/8012) - API v2 smart-contract verification extended logging

<details>
  <summary>Dependencies version bumps</summary>

- [#7980](https://github.com/blockscout/blockscout/pull/7980) - Bump solc from 0.8.20 to 0.8.21 in /apps/explorer
- [#7986](https://github.com/blockscout/blockscout/pull/7986) - Bump sass from 1.63.6 to 1.64.0 in /apps/block_scout_web/assets
- [#8030](https://github.com/blockscout/blockscout/pull/8030) - Bump sweetalert2 from 11.7.18 to 11.7.20 in /apps/block_scout_web/assets
- [#8029](https://github.com/blockscout/blockscout/pull/8029) - Bump viewerjs from 1.11.3 to 1.11.4 in /apps/block_scout_web/assets
- [#8028](https://github.com/blockscout/blockscout/pull/8028) - Bump sass from 1.64.0 to 1.64.1 in /apps/block_scout_web/assets
- [#8026](https://github.com/blockscout/blockscout/pull/8026) - Bump dataloader from 1.0.10 to 1.0.11
- [#8036](https://github.com/blockscout/blockscout/pull/8036) - Bump ex_cldr_numbers from 2.31.1 to 2.31.3
- [#8027](https://github.com/blockscout/blockscout/pull/8027) - Bump absinthe from 1.7.4 to 1.7.5
- [#8035](https://github.com/blockscout/blockscout/pull/8035) - Bump wallaby from 0.30.4 to 0.30.5
- [#8038](https://github.com/blockscout/blockscout/pull/8038) - Bump chart.js from 4.3.0 to 4.3.1 in /apps/block_scout_web/assets
- [#8047](https://github.com/blockscout/blockscout/pull/8047) - Bump chart.js from 4.3.1 to 4.3.2 in /apps/block_scout_web/assets
- [#8000](https://github.com/blockscout/blockscout/pull/8000) - Bump postcss from 8.4.26 to 8.4.27 in /apps/block_scout_web/assets
- [#8052](https://github.com/blockscout/blockscout/pull/8052) - Bump @amplitude/analytics-browser from 2.1.2 to 2.1.3 in /apps/block_scout_web/assets
- [#8054](https://github.com/blockscout/blockscout/pull/8054) - Bump jest-environment-jsdom from 29.6.1 to 29.6.2 in /apps/block_scout_web/assets
- [#8063](https://github.com/blockscout/blockscout/pull/8063) - Bump eslint from 8.45.0 to 8.46.0 in /apps/block_scout_web/assets
- [#8066](https://github.com/blockscout/blockscout/pull/8066) - Bump ex_json_schema from 0.9.3 to 0.10.1
- [#8064](https://github.com/blockscout/blockscout/pull/8064) - Bump core-js from 3.31.1 to 3.32.0 in /apps/block_scout_web/assets
- [#8053](https://github.com/blockscout/blockscout/pull/8053) - Bump jest from 29.6.1 to 29.6.2 in /apps/block_scout_web/assets
- [#8065](https://github.com/blockscout/blockscout/pull/8065) - Bump eslint-plugin-import from 2.27.5 to 2.28.0 in /apps/block_scout_web/assets
- [#8092](https://github.com/blockscout/blockscout/pull/8092) - Bump exvcr from 0.14.1 to 0.14.2
- [#8091](https://github.com/blockscout/blockscout/pull/8091) - Bump sass from 1.64.1 to 1.64.2 in /apps/block_scout_web/assets
- [#8114](https://github.com/blockscout/blockscout/pull/8114) - Bump ex_doc from 0.30.3 to 0.30.4
- [#8115](https://github.com/blockscout/blockscout/pull/8115) - Bump chart.js from 4.3.2 to 4.3.3 in /apps/block_scout_web/assets
- [#8116](https://github.com/blockscout/blockscout/pull/8116) - Bump @fortawesome/fontawesome-free from 6.4.0 to 6.4.2 in /apps/block_scout_web/assets
- [#8142](https://github.com/blockscout/blockscout/pull/8142) - Bump sobelow from 0.12.2 to 0.13.0
- [#8141](https://github.com/blockscout/blockscout/pull/8141) - Bump @babel/core from 7.22.9 to 7.22.10 in /apps/block_scout_web/assets
- [#8140](https://github.com/blockscout/blockscout/pull/8140) - Bump @babel/preset-env from 7.22.9 to 7.22.10 in /apps/block_scout_web/assets
- [#8160](https://github.com/blockscout/blockscout/pull/8160) - Bump exvcr from 0.14.2 to 0.14.3
- [#8159](https://github.com/blockscout/blockscout/pull/8159) - Bump luxon from 3.3.0 to 3.4.0 in /apps/block_scout_web/assets
- [#8169](https://github.com/blockscout/blockscout/pull/8169) - Bump sass from 1.64.2 to 1.65.1 in /apps/block_scout_web/assets
- [#8170](https://github.com/blockscout/blockscout/pull/8170) - Bump sweetalert2 from 11.7.20 to 11.7.22 in /apps/block_scout_web/assets
- [#8188](https://github.com/blockscout/blockscout/pull/8188) - Bump eslint from 8.46.0 to 8.47.0 in /apps/block_scout_web/assets
- [#8204](https://github.com/blockscout/blockscout/pull/8204) - Bump ex_doc from 0.30.4 to 0.30.5
- [#8207](https://github.com/blockscout/blockscout/pull/8207) - Bump wallaby from 0.30.5 to 0.30.6
- [#8212](https://github.com/blockscout/blockscout/pull/8212) - Bump sweetalert2 from 11.7.22 to 11.7.23 in /apps/block_scout_web/assets
- [#8203](https://github.com/blockscout/blockscout/pull/8203) - Bump autoprefixer from 10.4.14 to 10.4.15 in /apps/block_scout_web/assets
- [#8214](https://github.com/blockscout/blockscout/pull/8214) - Bump @amplitude/analytics-browser from 2.1.3 to 2.2.0 in /apps/block_scout_web/assets
- [#8225](https://github.com/blockscout/blockscout/pull/8225) - Bump postcss from 8.4.27 to 8.4.28 in /apps/block_scout_web/assets
- [#8224](https://github.com/blockscout/blockscout/pull/8224) - Bump gettext from 0.22.3 to 0.23.1

</details>

## 5.2.1-beta

### Features

- [#7970](https://github.com/blockscout/blockscout/pull/7970) - Search improvements: add sorting
- [#7771](https://github.com/blockscout/blockscout/pull/7771) - CSV export: speed up
- [#7962](https://github.com/blockscout/blockscout/pull/7962) - Allow indicate CMC id of the coin through env var
- [#7946](https://github.com/blockscout/blockscout/pull/7946) - API v2 rate limit: Put token to cookies & change /api/v2/key method
- [#7888](https://github.com/blockscout/blockscout/pull/7888) - Add token balances info to watchlist address response
- [#7898](https://github.com/blockscout/blockscout/pull/7898) - Add possibility to add extra headers with JSON RPC URL
- [#7836](https://github.com/blockscout/blockscout/pull/7836) - Improve unverified email flow
- [#7784](https://github.com/blockscout/blockscout/pull/7784) - Search improvements: Add new fields, light refactoring
- [#7811](https://github.com/blockscout/blockscout/pull/7811) - Filter addresses before insertion
- [#7895](https://github.com/blockscout/blockscout/pull/7895) - API v2: Add sorting to tokens page
- [#7859](https://github.com/blockscout/blockscout/pull/7859) - Add TokenTotalSupplyUpdater
- [#7873](https://github.com/blockscout/blockscout/pull/7873) - Chunk realtime balances requests
- [#7927](https://github.com/blockscout/blockscout/pull/7927) - Delete token balances only for blocks that lost consensus
- [#7947](https://github.com/blockscout/blockscout/pull/7947) - Improve locks acquiring

### Fixes

- [#8187](https://github.com/blockscout/blockscout/pull/8187) - API v1 500 error convert to 404, if requested path is incorrect
- [#7852](https://github.com/blockscout/blockscout/pull/7852) - Token balances refactoring & fixes
- [#7872](https://github.com/blockscout/blockscout/pull/7872) - Fix pending gas price in pending tx
- [#7875](https://github.com/blockscout/blockscout/pull/7875) - Fix twin compiler version
- [#7825](https://github.com/blockscout/blockscout/pull/7825) - Fix nginx config for the new frontend websockets
- [#7772](https://github.com/blockscout/blockscout/pull/7772) - Fix parsing of database password period(s)
- [#7803](https://github.com/blockscout/blockscout/pull/7803) - Fix additional sources and interfaces, save names for vyper contracts
- [#7758](https://github.com/blockscout/blockscout/pull/7758) - Remove limit for configurable fetchers
- [#7764](https://github.com/blockscout/blockscout/pull/7764) - Fix missing ranges insertion and deletion logic
- [#7843](https://github.com/blockscout/blockscout/pull/7843) - Fix created_contract_code_indexed_at updating
- [#7855](https://github.com/blockscout/blockscout/pull/7855) - Handle internal transactions unique_violation
- [#7899](https://github.com/blockscout/blockscout/pull/7899) - Fix catchup numbers_to_ranges function
- [#7951](https://github.com/blockscout/blockscout/pull/7951) - Fix TX url in email notifications on mainnet

### Chore

- [#7963](https://github.com/blockscout/blockscout/pull/7963) - Op Stack: ignore depositNonce
- [#7954](https://github.com/blockscout/blockscout/pull/7954) - Enhance Account Explorer.Account.Notifier.Email module tests
- [#7950](https://github.com/blockscout/blockscout/pull/7950) - Add GA CI for Eth Goerli chain
- [#7934](https://github.com/blockscout/blockscout/pull/7934), [#7936](https://github.com/blockscout/blockscout/pull/7936) - Explicitly set consensus == true in queries (convenient for search), remove logger requirements, where it is not used anymore
- [#7901](https://github.com/blockscout/blockscout/pull/7901) - Fix Docker image build
- [#7890](https://github.com/blockscout/blockscout/pull/7890), [#7918](https://github.com/blockscout/blockscout/pull/7918) - Resolve warning: Application.get_env/2 is discouraged in the module body, use Application.compile_env/3 instead
- [#7863](https://github.com/blockscout/blockscout/pull/7863) - Add max_age for account sessions
- [#7841](https://github.com/blockscout/blockscout/pull/7841) - CORS setup for docker-compose config with new frontend
- [#7832](https://github.com/blockscout/blockscout/pull/7832), [#7891](https://github.com/blockscout/blockscout/pull/7891) - API v2: Add block_number, block_hash to logs
- [#7789](https://github.com/blockscout/blockscout/pull/7789) - Fix test warnings; Fix name of `MICROSERVICE_ETH_BYTECODE_DB_INTERVAL_BETWEEN_LOOKUPS` env variable
- [#7819](https://github.com/blockscout/blockscout/pull/7819) - Add logging for unknown error verification result
- [#7781](https://github.com/blockscout/blockscout/pull/7781) - Add `/api/v1/health/liveness` and `/api/v1/health/readiness`

<details>
  <summary>Dependencies version bumps</summary>

- [#7759](https://github.com/blockscout/blockscout/pull/7759) - Bump sass from 1.63.4 to 1.63.5 in /apps/block_scout_web/assets
- [#7760](https://github.com/blockscout/blockscout/pull/7760) - Bump @amplitude/analytics-browser from 2.0.0 to 2.0.1 in /apps/block_scout_web/assets
- [#7762](https://github.com/blockscout/blockscout/pull/7762) - Bump webpack from 5.87.0 to 5.88.0 in /apps/block_scout_web/assets
- [#7769](https://github.com/blockscout/blockscout/pull/7769) - Bump sass from 1.63.5 to 1.63.6 in /apps/block_scout_web/assets
- [#7805](https://github.com/blockscout/blockscout/pull/7805) - Bump ssl_verify_fun from 1.1.6 to 1.1.7
- [#7812](https://github.com/blockscout/blockscout/pull/7812) - Bump webpack from 5.88.0 to 5.88.1 in /apps/block_scout_web/assets
- [#7770](https://github.com/blockscout/blockscout/pull/7770) - Bump @amplitude/analytics-browser from 2.0.1 to 2.1.0 in /apps/block_scout_web/assets
- [#7821](https://github.com/blockscout/blockscout/pull/7821) - Bump absinthe from 1.7.1 to 1.7.3
- [#7823](https://github.com/blockscout/blockscout/pull/7823) - Bump @amplitude/analytics-browser from 2.1.0 to 2.1.1 in /apps/block_scout_web/assets
- [#7838](https://github.com/blockscout/blockscout/pull/7838) - Bump gettext from 0.22.2 to 0.22.3
- [#7840](https://github.com/blockscout/blockscout/pull/7840) - Bump eslint from 8.43.0 to 8.44.0 in /apps/block_scout_web/assets
- [#7839](https://github.com/blockscout/blockscout/pull/7839) - Bump photoswipe from 5.3.7 to 5.3.8 in /apps/block_scout_web/assets
- [#7850](https://github.com/blockscout/blockscout/pull/7850) - Bump jest-environment-jsdom from 29.5.0 to 29.6.0 in /apps/block_scout_web/assets
- [#7848](https://github.com/blockscout/blockscout/pull/7848) - Bump @amplitude/analytics-browser from 2.1.1 to 2.1.2 in /apps/block_scout_web/assets
- [#7847](https://github.com/blockscout/blockscout/pull/7847) - Bump @babel/core from 7.22.5 to 7.22.6 in /apps/block_scout_web/assets
- [#7846](https://github.com/blockscout/blockscout/pull/7846) - Bump @babel/preset-env from 7.22.5 to 7.22.6 in /apps/block_scout_web/assets
- [#7856](https://github.com/blockscout/blockscout/pull/7856) - Bump ex_cldr from 2.37.1 to 2.37.2
- [#7870](https://github.com/blockscout/blockscout/pull/7870) - Bump jest from 29.5.0 to 29.6.1 in /apps/block_scout_web/assets
- [#7867](https://github.com/blockscout/blockscout/pull/7867) - Bump postcss from 8.4.24 to 8.4.25 in /apps/block_scout_web/assets
- [#7871](https://github.com/blockscout/blockscout/pull/7871) - Bump @babel/core from 7.22.6 to 7.22.8 in /apps/block_scout_web/assets
- [#7868](https://github.com/blockscout/blockscout/pull/7868) - Bump jest-environment-jsdom from 29.6.0 to 29.6.1 in /apps/block_scout_web/assets
- [#7866](https://github.com/blockscout/blockscout/pull/7866) - Bump @babel/preset-env from 7.22.6 to 7.22.7 in /apps/block_scout_web/assets
- [#7869](https://github.com/blockscout/blockscout/pull/7869) - Bump core-js from 3.31.0 to 3.31.1 in /apps/block_scout_web/assets
- [#7884](https://github.com/blockscout/blockscout/pull/7884) - Bump ecto from 3.10.2 to 3.10.3
- [#7882](https://github.com/blockscout/blockscout/pull/7882) - Bump jason from 1.4.0 to 1.4.1
- [#7880](https://github.com/blockscout/blockscout/pull/7880) - Bump absinthe from 1.7.3 to 1.7.4
- [#7879](https://github.com/blockscout/blockscout/pull/7879) - Bump babel-loader from 9.1.2 to 9.1.3 in /apps/block_scout_web/assets
- [#7881](https://github.com/blockscout/blockscout/pull/7881) - Bump ex_cldr_numbers from 2.31.1 to 2.31.2
- [#7883](https://github.com/blockscout/blockscout/pull/7883) - Bump ex_doc from 0.29.4 to 0.30.1
- [#7916](https://github.com/blockscout/blockscout/pull/7916) - Bump semver from 5.7.1 to 5.7.2 in /apps/explorer
- [#7912](https://github.com/blockscout/blockscout/pull/7912) - Bump sweetalert2 from 11.7.12 to 11.7.16 in /apps/block_scout_web/assets
- [#7913](https://github.com/blockscout/blockscout/pull/7913) - Bump ex_doc from 0.30.1 to 0.30.2
- [#7923](https://github.com/blockscout/blockscout/pull/7923) - Bump postgrex from 0.17.1 to 0.17.2
- [#7921](https://github.com/blockscout/blockscout/pull/7921) - Bump @babel/preset-env from 7.22.7 to 7.22.9 in /apps/block_scout_web/assets
- [#7922](https://github.com/blockscout/blockscout/pull/7922) - Bump @babel/core from 7.22.8 to 7.22.9 in /apps/block_scout_web/assets
- [#7931](https://github.com/blockscout/blockscout/pull/7931) - Bump wallaby from 0.30.3 to 0.30.4
- [#7940](https://github.com/blockscout/blockscout/pull/7940) - Bump postcss from 8.4.25 to 8.4.26 in /apps/block_scout_web/assets
- [#7939](https://github.com/blockscout/blockscout/pull/7939) - Bump eslint from 8.44.0 to 8.45.0 in /apps/block_scout_web/assets
- [#7955](https://github.com/blockscout/blockscout/pull/7955) - Bump sweetalert2 from 11.7.16 to 11.7.18 in /apps/block_scout_web/assets
- [#7958](https://github.com/blockscout/blockscout/pull/7958) - Bump ex_doc from 0.30.2 to 0.30.3
- [#7965](https://github.com/blockscout/blockscout/pull/7965) - Bump webpack from 5.88.1 to 5.88.2 in /apps/block_scout_web/assets
- [#7972](https://github.com/blockscout/blockscout/pull/7972) - Bump word-wrap from 1.2.3 to 1.2.4 in /apps/block_scout_web/assets
</details>

## 5.2.0-beta

### Features

- [#7502](https://github.com/blockscout/blockscout/pull/7502) - Improve performance of some methods, endpoints and SQL queries
- [#7665](https://github.com/blockscout/blockscout/pull/7665) - Add standard-json vyper verification
- [#7685](https://github.com/blockscout/blockscout/pull/7685) - Add yul filter and "language" field for smart contracts
- [#7653](https://github.com/blockscout/blockscout/pull/7653) - Add support for DEPOSIT and WITHDRAW token transfer event in older contracts
- [#7628](https://github.com/blockscout/blockscout/pull/7628) - Support partially verified property from verifier MS; Add property to track contracts automatically verified via eth-bytecode-db
- [#7603](https://github.com/blockscout/blockscout/pull/7603) - Add Polygon Edge and optimism genesis files support
- [#7585](https://github.com/blockscout/blockscout/pull/7585) - Store and display native coin market cap from the DB
- [#7513](https://github.com/blockscout/blockscout/pull/7513) - Add Polygon Edge support
- [#7532](https://github.com/blockscout/blockscout/pull/7532) - Handle empty id in json rpc responses
- [#7544](https://github.com/blockscout/blockscout/pull/7544) - Add ERC-1155 signatures to uncataloged_token_transfer_block_numbers
- [#7363](https://github.com/blockscout/blockscout/pull/7363) - CSV export filters
- [#7697](https://github.com/blockscout/blockscout/pull/7697) - Limit fetchers init tasks

### Fixes

- [#7712](https://github.com/blockscout/blockscout/pull/7712) - Transaction actions import fix
- [#7709](https://github.com/blockscout/blockscout/pull/7709) - Contract args displaying bug
- [#7654](https://github.com/blockscout/blockscout/pull/7654) - Optimize exchange rates requests rate
- [#7636](https://github.com/blockscout/blockscout/pull/7636) - Remove receive from read methods
- [#7635](https://github.com/blockscout/blockscout/pull/7635) - Fix single 1155 transfer displaying
- [#7629](https://github.com/blockscout/blockscout/pull/7629) - Fix NFT fetcher
- [#7614](https://github.com/blockscout/blockscout/pull/7614) - API and smart-contracts fixes and improvements
- [#7611](https://github.com/blockscout/blockscout/pull/7611) - Fix tokens pagination
- [#7566](https://github.com/blockscout/blockscout/pull/7566) - Account: check composed email before sending
- [#7564](https://github.com/blockscout/blockscout/pull/7564) - Return contract type in address view
- [#7562](https://github.com/blockscout/blockscout/pull/7562) - Remove fallback from Read methods
- [#7537](https://github.com/blockscout/blockscout/pull/7537), [#7553](https://github.com/blockscout/blockscout/pull/7553) - Withdrawals fixes and improvements
- [#7546](https://github.com/blockscout/blockscout/pull/7546) - API v2: fix today coin price (use in-memory or cached in DB value)
- [#7545](https://github.com/blockscout/blockscout/pull/7545) - API v2: Check if cached exchange rate is empty before replacing DB value in stats API
- [#7516](https://github.com/blockscout/blockscout/pull/7516) - Fix shrinking logo in Safari
- [#7590](https://github.com/blockscout/blockscout/pull/7590) - Drop genesis block in internal transactions fetcher
- [#7639](https://github.com/blockscout/blockscout/pull/7639) - Fix contract creation transactions
- [#7724](https://github.com/blockscout/blockscout/pull/7724), [#7753](https://github.com/blockscout/blockscout/pull/7753) - Move MissingRangesCollector init logic to handle_continue
- [#7751](https://github.com/blockscout/blockscout/pull/7751) - Add missing method_to_url params for trace transactions

### Chore

- [#7699](https://github.com/blockscout/blockscout/pull/7699) - Add block_number index for address_coin_balances table
- [#7666](https://github.com/blockscout/blockscout/pull/7666), [#7740](https://github.com/blockscout/blockscout/pull/7740), [#7741](https://github.com/blockscout/blockscout/pull/7741) - Search label query
- [#7644](https://github.com/blockscout/blockscout/pull/7644) - Publish docker images CI for prod/staging branches
- [#7594](https://github.com/blockscout/blockscout/pull/7594) - Stats service support in docker-compose config with new frontend
- [#7576](https://github.com/blockscout/blockscout/pull/7576) - Check left blocks in pending block operations in order to decide, if we need to display indexing int tx banner at the top
- [#7543](https://github.com/blockscout/blockscout/pull/7543) - Allow hyphen in DB username

<details>
  <summary>Dependencies version bumps</summary>

- [#7518](https://github.com/blockscout/blockscout/pull/7518) - Bump mini-css-extract-plugin from 2.7.5 to 2.7.6 in /apps/block_scout_web/assets
- [#7519](https://github.com/blockscout/blockscout/pull/7519) - Bump style-loader from 3.3.2 to 3.3.3 in /apps/block_scout_web/assets
- [#7505](https://github.com/blockscout/blockscout/pull/7505) - Bump webpack from 5.83.0 to 5.83.1 in /apps/block_scout_web/assets
- [#7533](https://github.com/blockscout/blockscout/pull/7533) - Bump sass-loader from 13.2.2 to 13.3.0 in /apps/block_scout_web/assets
- [#7534](https://github.com/blockscout/blockscout/pull/7534) - Bump eslint from 8.40.0 to 8.41.0 in /apps/block_scout_web/assets
- [#7541](https://github.com/blockscout/blockscout/pull/7541) - Bump cldr_utils from 2.23.1 to 2.24.0
- [#7542](https://github.com/blockscout/blockscout/pull/7542) - Bump ex_cldr_units from 3.16.0 to 3.16.1
- [#7548](https://github.com/blockscout/blockscout/pull/7548) - Bump briefly from 20d1318 to 678a376
- [#7547](https://github.com/blockscout/blockscout/pull/7547) - Bump webpack from 5.83.1 to 5.84.0 in /apps/block_scout_web/assets
- [#7554](https://github.com/blockscout/blockscout/pull/7554) - Bump webpack from 5.84.0 to 5.84.1 in /apps/block_scout_web/assets
- [#7568](https://github.com/blockscout/blockscout/pull/7568) - Bump @babel/core from 7.21.8 to 7.22.1 in /apps/block_scout_web/assets
- [#7569](https://github.com/blockscout/blockscout/pull/7569) - Bump postcss-loader from 7.3.0 to 7.3.1 in /apps/block_scout_web/assets
- [#7570](https://github.com/blockscout/blockscout/pull/7570) - Bump number from 1.0.3 to 1.0.4
- [#7567](https://github.com/blockscout/blockscout/pull/7567) - Bump @babel/preset-env from 7.21.5 to 7.22.2 in /apps/block_scout_web/assets
- [#7582](https://github.com/blockscout/blockscout/pull/7582) - Bump eslint-config-standard from 17.0.0 to 17.1.0 in /apps/block_scout_web/assets
- [#7581](https://github.com/blockscout/blockscout/pull/7581) - Bump sass-loader from 13.3.0 to 13.3.1 in /apps/block_scout_web/assets
- [#7578](https://github.com/blockscout/blockscout/pull/7578) - Bump @babel/preset-env from 7.22.2 to 7.22.4 in /apps/block_scout_web/assets
- [#7577](https://github.com/blockscout/blockscout/pull/7577) - Bump postcss-loader from 7.3.1 to 7.3.2 in /apps/block_scout_web/assets
- [#7579](https://github.com/blockscout/blockscout/pull/7579) - Bump sweetalert2 from 11.7.5 to 11.7.8 in /apps/block_scout_web/assets
- [#7591](https://github.com/blockscout/blockscout/pull/7591) - Bump sweetalert2 from 11.7.8 to 11.7.9 in /apps/block_scout_web/assets
- [#7593](https://github.com/blockscout/blockscout/pull/7593) - Bump ex_json_schema from 0.9.2 to 0.9.3
- [#7580](https://github.com/blockscout/blockscout/pull/7580) - Bump postcss from 8.4.23 to 8.4.24 in /apps/block_scout_web/assets
- [#7601](https://github.com/blockscout/blockscout/pull/7601) - Bump sweetalert2 from 11.7.9 to 11.7.10 in /apps/block_scout_web/assets
- [#7602](https://github.com/blockscout/blockscout/pull/7602) - Bump mime from 2.0.3 to 2.0.4
- [#7618](https://github.com/blockscout/blockscout/pull/7618) - Bump gettext from 0.22.1 to 0.22.2
- [#7617](https://github.com/blockscout/blockscout/pull/7617) - Bump @amplitude/analytics-browser from 1.10.3 to 1.10.4 in /apps/block_scout_web/assets
- [#7609](https://github.com/blockscout/blockscout/pull/7609) - Bump webpack from 5.84.1 to 5.85.0 in /apps/block_scout_web/assets
- [#7610](https://github.com/blockscout/blockscout/pull/7610) - Bump mime from 2.0.4 to 2.0.5
- [#7634](https://github.com/blockscout/blockscout/pull/7634) - Bump eslint from 8.41.0 to 8.42.0 in /apps/block_scout_web/assets
- [#7633](https://github.com/blockscout/blockscout/pull/7633) - Bump floki from 0.34.2 to 0.34.3
- [#7631](https://github.com/blockscout/blockscout/pull/7631) - Bump phoenix_ecto from 4.4.1 to 4.4.2
- [#7630](https://github.com/blockscout/blockscout/pull/7630) - Bump webpack-cli from 5.1.1 to 5.1.3 in /apps/block_scout_web/assets
- [#7632](https://github.com/blockscout/blockscout/pull/7632) - Bump webpack from 5.85.0 to 5.85.1 in /apps/block_scout_web/assets
- [#7646](https://github.com/blockscout/blockscout/pull/7646) - Bump sweetalert2 from 11.7.10 to 11.7.11 in /apps/block_scout_web/assets
- [#7647](https://github.com/blockscout/blockscout/pull/7647) - Bump @amplitude/analytics-browser from 1.10.4 to 1.10.6 in /apps/block_scout_web/assets
- [#7659](https://github.com/blockscout/blockscout/pull/7659) - Bump webpack-cli from 5.1.3 to 5.1.4 in /apps/block_scout_web/assets
- [#7658](https://github.com/blockscout/blockscout/pull/7658) - Bump @amplitude/analytics-browser from 1.10.6 to 1.10.7 in /apps/block_scout_web/assets
- [#7657](https://github.com/blockscout/blockscout/pull/7657) - Bump webpack from 5.85.1 to 5.86.0 in /apps/block_scout_web/assets
- [#7672](https://github.com/blockscout/blockscout/pull/7672) - Bump @babel/preset-env from 7.22.4 to 7.22.5 in /apps/block_scout_web/assets
- [#7674](https://github.com/blockscout/blockscout/pull/7674) - Bump ecto from 3.10.1 to 3.10.2
- [#7673](https://github.com/blockscout/blockscout/pull/7673) - Bump @babel/core from 7.22.1 to 7.22.5 in /apps/block_scout_web/assets
- [#7671](https://github.com/blockscout/blockscout/pull/7671) - Bump sass from 1.62.1 to 1.63.2 in /apps/block_scout_web/assets
- [#7681](https://github.com/blockscout/blockscout/pull/7681) - Bump sweetalert2 from 11.7.11 to 11.7.12 in /apps/block_scout_web/assets
- [#7679](https://github.com/blockscout/blockscout/pull/7679) - Bump @amplitude/analytics-browser from 1.10.7 to 1.10.8 in /apps/block_scout_web/assets
- [#7680](https://github.com/blockscout/blockscout/pull/7680) - Bump sass from 1.63.2 to 1.63.3 in /apps/block_scout_web/assets
- [#7693](https://github.com/blockscout/blockscout/pull/7693) - Bump sass-loader from 13.3.1 to 13.3.2 in /apps/block_scout_web/assets
- [#7692](https://github.com/blockscout/blockscout/pull/7692) - Bump postcss-loader from 7.3.2 to 7.3.3 in /apps/block_scout_web/assets
- [#7691](https://github.com/blockscout/blockscout/pull/7691) - Bump url from 0.11.0 to 0.11.1 in /apps/block_scout_web/assets
- [#7690](https://github.com/blockscout/blockscout/pull/7690) - Bump core-js from 3.30.2 to 3.31.0 in /apps/block_scout_web/assets
- [#7701](https://github.com/blockscout/blockscout/pull/7701) - Bump css-minimizer-webpack-plugin from 5.0.0 to 5.0.1 in /apps/block_scout_web/assets
- [#7702](https://github.com/blockscout/blockscout/pull/7702) - Bump @amplitude/analytics-browser from 1.10.8 to 1.11.0 in /apps/block_scout_web/assets
- [#7708](https://github.com/blockscout/blockscout/pull/7708) - Bump phoenix_pubsub from 2.1.2 to 2.1.3
- [#7707](https://github.com/blockscout/blockscout/pull/7707) - Bump @amplitude/analytics-browser from 1.11.0 to 2.0.0 in /apps/block_scout_web/assets
- [#7706](https://github.com/blockscout/blockscout/pull/7706) - Bump webpack from 5.86.0 to 5.87.0 in /apps/block_scout_web/assets
- [#7705](https://github.com/blockscout/blockscout/pull/7705) - Bump sass from 1.63.3 to 1.63.4 in /apps/block_scout_web/assets
- [#7714](https://github.com/blockscout/blockscout/pull/7714) - Bump ex_cldr_units from 3.16.1 to 3.16.2
- [#7748](https://github.com/blockscout/blockscout/pull/7748) - Bump mock from 0.3.7 to 0.3.8
- [#7746](https://github.com/blockscout/blockscout/pull/7746) - Bump eslint from 8.42.0 to 8.43.0 in /apps/block_scout_web/assets
- [#7747](https://github.com/blockscout/blockscout/pull/7747) - Bump cldr_utils from 2.24.0 to 2.24.1

</details>

## 5.1.5-beta

### Features

- [#7439](https://github.com/blockscout/blockscout/pull/7439) - Define batch size for token balance fetcher via runtime env var
- [#7298](https://github.com/blockscout/blockscout/pull/7298) - Add changes to support force email verification
- [#7422](https://github.com/blockscout/blockscout/pull/7422) - Refactor state changes
- [#7416](https://github.com/blockscout/blockscout/pull/7416) - Add option to disable reCAPTCHA
- [#6694](https://github.com/blockscout/blockscout/pull/6694) - Add withdrawals support (EIP-4895)
- [#7355](https://github.com/blockscout/blockscout/pull/7355) - Add endpoint for token info import
- [#7393](https://github.com/blockscout/blockscout/pull/7393) - Realtime fetcher max gap
- [#7436](https://github.com/blockscout/blockscout/pull/7436) - TokenBalanceOnDemand ERC-1155 support
- [#7469](https://github.com/blockscout/blockscout/pull/7469), [#7485](https://github.com/blockscout/blockscout/pull/7485), [#7493](https://github.com/blockscout/blockscout/pull/7493) - Clear missing block ranges after every success import
- [#7489](https://github.com/blockscout/blockscout/pull/7489) - INDEXER_CATCHUP_BLOCK_INTERVAL env var

### Fixes

- [#7490](https://github.com/blockscout/blockscout/pull/7490) - Fix pending txs is not a map
- [#7474](https://github.com/blockscout/blockscout/pull/7474) - Websocket v2 improvements
- [#7472](https://github.com/blockscout/blockscout/pull/7472) - Fix RE_CAPTCHA_DISABLED variable parsing
- [#7391](https://github.com/blockscout/blockscout/pull/7391) - Fix: cannot read properties of null (reading 'value')
- [#7377](https://github.com/blockscout/blockscout/pull/7377), [#7454](https://github.com/blockscout/blockscout/pull/7454) - API v2 improvements

### Chore

- [#7496](https://github.com/blockscout/blockscout/pull/7496) - API v2: Pass backend version to the frontend
- [#7468](https://github.com/blockscout/blockscout/pull/7468) - Refactoring queries with blocks
- [#7435](https://github.com/blockscout/blockscout/pull/7435) - Add `.exs` and `.eex` checking in cspell
- [#7450](https://github.com/blockscout/blockscout/pull/7450) - Resolve unresponsive navbar in verification form page
- [#7449](https://github.com/blockscout/blockscout/pull/7449) - Actualize docker-compose readme and use latest tags instead main
- [#7417](https://github.com/blockscout/blockscout/pull/7417) - Docker compose for frontend
- [#7349](https://github.com/blockscout/blockscout/pull/7349) - Proxy pattern with getImplementation()
- [#7360](https://github.com/blockscout/blockscout/pull/7360) - Manage visibility of indexing progress alert

<details>
  <summary>Dependencies version bumps</summary>

- [#7351](https://github.com/blockscout/blockscout/pull/7351) - Bump decimal from 2.0.0 to 2.1.1
- [#7356](https://github.com/blockscout/blockscout/pull/7356) - Bump @amplitude/analytics-browser from 1.10.0 to 1.10.1 in /apps/block_scout_web/assets
- [#7366](https://github.com/blockscout/blockscout/pull/7366) - Bump mixpanel-browser from 2.46.0 to 2.47.0 in /apps/block_scout_web/assets
- [#7365](https://github.com/blockscout/blockscout/pull/7365) - Bump @amplitude/analytics-browser from 1.10.1 to 1.10.2 in /apps/block_scout_web/assets
- [#7368](https://github.com/blockscout/blockscout/pull/7368) - Bump cowboy from 2.9.0 to 2.10.0
- [#7370](https://github.com/blockscout/blockscout/pull/7370) - Bump ex_cldr_units from 3.15.0 to 3.16.0
- [#7364](https://github.com/blockscout/blockscout/pull/7364) - Bump chart.js from 4.2.1 to 4.3.0 in /apps/block_scout_web/assets
- [#7382](https://github.com/blockscout/blockscout/pull/7382) - Bump @babel/preset-env from 7.21.4 to 7.21.5 in /apps/block_scout_web/assets
- [#7381](https://github.com/blockscout/blockscout/pull/7381) - Bump highlight.js from 11.7.0 to 11.8.0 in /apps/block_scout_web/assets
- [#7379](https://github.com/blockscout/blockscout/pull/7379) - Bump @babel/core from 7.21.4 to 7.21.5 in /apps/block_scout_web/assets
- [#7380](https://github.com/blockscout/blockscout/pull/7380) - Bump postcss-loader from 7.2.4 to 7.3.0 in /apps/block_scout_web/assets
- [#7395](https://github.com/blockscout/blockscout/pull/7395) - Bump @babel/core from 7.21.5 to 7.21.8 in /apps/block_scout_web/assets
- [#7402](https://github.com/blockscout/blockscout/pull/7402) - Bump webpack from 5.81.0 to 5.82.0 in /apps/block_scout_web/assets
- [#7411](https://github.com/blockscout/blockscout/pull/7411) - Bump cldr_utils from 2.22.0 to 2.23.1
- [#7409](https://github.com/blockscout/blockscout/pull/7409) - Bump @amplitude/analytics-browser from 1.10.2 to 1.10.3 in /apps/block_scout_web/assets
- [#7410](https://github.com/blockscout/blockscout/pull/7410) - Bump sweetalert2 from 11.7.3 to 11.7.5 in /apps/block_scout_web/assets
- [#7434](https://github.com/blockscout/blockscout/pull/7434) - Bump ex_cldr from 2.37.0 to 2.37.1
- [#7433](https://github.com/blockscout/blockscout/pull/7433) - Bump eslint from 8.39.0 to 8.40.0 in /apps/block_scout_web/assets
- [#7432](https://github.com/blockscout/blockscout/pull/7432) - Bump tesla from 1.6.0 to 1.6.1
- [#7431](https://github.com/blockscout/blockscout/pull/7431) - Bump webpack-cli from 5.0.2 to 5.1.0 in /apps/block_scout_web/assets
- [#7430](https://github.com/blockscout/blockscout/pull/7430) - Bump core-js from 3.30.1 to 3.30.2 in /apps/block_scout_web/assets
- [#7443](https://github.com/blockscout/blockscout/pull/7443) - Bump webpack-cli from 5.1.0 to 5.1.1 in /apps/block_scout_web/assets
- [#7457](https://github.com/blockscout/blockscout/pull/7457) - Bump web3 from 1.9.0 to 1.10.0 in /apps/block_scout_web/assets
- [#7456](https://github.com/blockscout/blockscout/pull/7456) - Bump webpack from 5.82.0 to 5.82.1 in /apps/block_scout_web/assets
- [#7458](https://github.com/blockscout/blockscout/pull/7458) - Bump phoenix_ecto from 4.4.0 to 4.4.1
- [#7455](https://github.com/blockscout/blockscout/pull/7455) - Bump solc from 0.8.19 to 0.8.20 in /apps/explorer
- [#7460](https://github.com/blockscout/blockscout/pull/7460) - Bump jquery from 3.6.4 to 3.7.0 in /apps/block_scout_web/assets
- [#7488](https://github.com/blockscout/blockscout/pull/7488) - Bump exvcr from 0.13.5 to 0.14.1
- [#7486](https://github.com/blockscout/blockscout/pull/7486) - Bump redix from 1.2.2 to 1.2.3
- [#7487](https://github.com/blockscout/blockscout/pull/7487) - Bump tesla from 1.6.1 to 1.7.0
- [#7494](https://github.com/blockscout/blockscout/pull/7494) - Bump webpack from 5.82.1 to 5.83.0 in /apps/block_scout_web/assets
- [#7495](https://github.com/blockscout/blockscout/pull/7495) - Bump ex_cldr_numbers from 2.31.0 to 2.31.1

</details>

## 5.1.4-beta

### Features

- [#7273](https://github.com/blockscout/blockscout/pull/7273) - Support reCAPTCHA v3 in CSV export page
- [#7345](https://github.com/blockscout/blockscout/pull/7345) - Manage telegram link and its visibility in the footer
- [#7313](https://github.com/blockscout/blockscout/pull/7313) - API v2 new endpoints: watchlist transactions
- [#7286](https://github.com/blockscout/blockscout/pull/7286) - Split token instance fetcher
- [#7246](https://github.com/blockscout/blockscout/pull/7246) - Fallback JSON RPC option
- [#7329](https://github.com/blockscout/blockscout/pull/7329) - Delete pending block operations for empty blocks

### Fixes

- [#7317](https://github.com/blockscout/blockscout/pull/7317) - Fix tokensupply API v1 endpoint: handle nil total_supply
- [#7290](https://github.com/blockscout/blockscout/pull/7290) - Allow nil gas price for pending tx (Erigon node case)
- [#7288](https://github.com/blockscout/blockscout/pull/7288) - API v2 improvements: Fix tx type for pending contract creation; Remove owner for not unique ERC-1155 token instances
- [#7283](https://github.com/blockscout/blockscout/pull/7283) - Fix status for dropped/replaced tx
- [#7270](https://github.com/blockscout/blockscout/pull/7270) - Fix default `TOKEN_EXCHANGE_RATE_REFETCH_INTERVAL`
- [#7276](https://github.com/blockscout/blockscout/pull/7276) - Convert 99+% of int txs indexing into 100% in order to hide top indexing banner
- [#7282](https://github.com/blockscout/blockscout/pull/7282) - Add not found transaction error case
- [#7305](https://github.com/blockscout/blockscout/pull/7305) - Reset MissingRangesCollector min_fetched_block_number

### Chore

- [#7343](https://github.com/blockscout/blockscout/pull/7343) - Management flexibility of charts dashboard on the main page
- [#7337](https://github.com/blockscout/blockscout/pull/7337) - Account: derive Auth0 logout urls from existing envs
- [#7332](https://github.com/blockscout/blockscout/pull/7332) - Add volume for Postgres Docker containers DB
- [#7328](https://github.com/blockscout/blockscout/pull/7328) - Update Docker image tag latest with release only
- [#7312](https://github.com/blockscout/blockscout/pull/7312) - Add configs for Uniswap v3 transaction actions to index them on Base Goerli
- [#7310](https://github.com/blockscout/blockscout/pull/7310) - Reducing resource consumption on bs-indexer-eth-goerli environment
- [#7297](https://github.com/blockscout/blockscout/pull/7297) - Use tracing JSONRPC URL in case of debug_traceTransaction method
- [#7292](https://github.com/blockscout/blockscout/pull/7292) - Allow Node 16+ version

<details>
  <summary>Dependencies version bumps</summary>

- [#7257](https://github.com/blockscout/blockscout/pull/7257) - Bump ecto_sql from 3.10.0 to 3.10.1
- [#7265](https://github.com/blockscout/blockscout/pull/7265) - Bump ecto from 3.10.0 to 3.10.1
- [#7263](https://github.com/blockscout/blockscout/pull/7263) - Bump sass from 1.61.0 to 1.62.0 in /apps/block_scout_web/assets
- [#7264](https://github.com/blockscout/blockscout/pull/7264) - Bump webpack from 5.78.0 to 5.79.0 in /apps/block_scout_web/assets
- [#7274](https://github.com/blockscout/blockscout/pull/7274) - Bump postgrex from 0.17.0 to 0.17.1
- [#7277](https://github.com/blockscout/blockscout/pull/7277) - Bump core-js from 3.30.0 to 3.30.1 in /apps/block_scout_web/assets
- [#7295](https://github.com/blockscout/blockscout/pull/7295) - Bump postcss from 8.4.21 to 8.4.22 in /apps/block_scout_web/assets
- [#7303](https://github.com/blockscout/blockscout/pull/7303) - Bump redix from 1.2.1 to 1.2.2
- [#7302](https://github.com/blockscout/blockscout/pull/7302) - Bump webpack from 5.79.0 to 5.80.0 in /apps/block_scout_web/assets
- [#7307](https://github.com/blockscout/blockscout/pull/7307) - Bump postcss from 8.4.22 to 8.4.23 in /apps/block_scout_web/assets
- [#7321](https://github.com/blockscout/blockscout/pull/7321) - Bump webpack-cli from 5.0.1 to 5.0.2 in /apps/block_scout_web/assets
- [#7320](https://github.com/blockscout/blockscout/pull/7320) - Bump js-cookie from 3.0.1 to 3.0.4 in /apps/block_scout_web/assets
- [#7333](https://github.com/blockscout/blockscout/pull/7333) - Bump js-cookie from 3.0.4 to 3.0.5 in /apps/block_scout_web/assets
- [#7334](https://github.com/blockscout/blockscout/pull/7334) - Bump eslint from 8.38.0 to 8.39.0 in /apps/block_scout_web/assets
- [#7344](https://github.com/blockscout/blockscout/pull/7344) - Bump @amplitude/analytics-browser from 1.9.4 to 1.10.0 in /apps/block_scout_web/assets
- [#7347](https://github.com/blockscout/blockscout/pull/7347) - Bump webpack from 5.80.0 to 5.81.0 in /apps/block_scout_web/assets
- [#7348](https://github.com/blockscout/blockscout/pull/7348) - Bump sass from 1.62.0 to 1.62.1 in /apps/block_scout_web/assets

</details>

## 5.1.3-beta

### Features

- [#7253](https://github.com/blockscout/blockscout/pull/7253) - Add `EIP_1559_ELASTICITY_MULTIPLIER` env variable
- [#7187](https://github.com/blockscout/blockscout/pull/7187) - Integrate [Eth Bytecode DB](https://github.com/blockscout/blockscout-rs/tree/main/eth-bytecode-db/eth-bytecode-db)
- [#7185](https://github.com/blockscout/blockscout/pull/7185) - Aave v3 transaction actions indexer
- [#7148](https://github.com/blockscout/blockscout/pull/7148), [#7244](https://github.com/blockscout/blockscout/pull/7244) - API v2 improvements: API rate limiting, `/tokens/{address_hash}/instances/{token_id}/holders` and other changes

### Fixes

- [#7242](https://github.com/blockscout/blockscout/pull/7242) - Fix daily txs chart
- [#7210](https://github.com/blockscout/blockscout/pull/7210) - Fix Makefile docker image build
- [#7203](https://github.com/blockscout/blockscout/pull/7203) - Fix write contract functionality for multidimensional arrays case
- [#7186](https://github.com/blockscout/blockscout/pull/7186) - Fix build from Dockerfile
- [#7255](https://github.com/blockscout/blockscout/pull/7255) - Fix MissingRangesCollector max block number fetching

### Chore

- [#7254](https://github.com/blockscout/blockscout/pull/7254) - Rename env vars related for the integration with microservices
- [#7107](https://github.com/blockscout/blockscout/pull/7107) - Tx actions: remove excess delete_all calls and remake a cache
- [#7201](https://github.com/blockscout/blockscout/pull/7201) - Remove rust, cargo from dependencies since the latest version of ex_keccak is using precompiled rust

<details>
  <summary>Dependencies version bumps</summary>

- [#7183](https://github.com/blockscout/blockscout/pull/7183) - Bump sobelow from 0.11.1 to 0.12.1
- [#7188](https://github.com/blockscout/blockscout/pull/7188) - Bump @babel/preset-env from 7.20.2 to 7.21.4 in /apps/block_scout_web/assets
- [#7190](https://github.com/blockscout/blockscout/pull/7190) - Bump @amplitude/analytics-browser from 1.9.1 to 1.9.2 in /apps/block_scout_web/assets
- [#7189](https://github.com/blockscout/blockscout/pull/7189) - Bump @babel/core from 7.21.3 to 7.21.4 in /apps/block_scout_web/assets
- [#7206](https://github.com/blockscout/blockscout/pull/7206) - Bump tesla from 1.5.1 to 1.6.0
- [#7207](https://github.com/blockscout/blockscout/pull/7207) - Bump sobelow from 0.12.1 to 0.12.2
- [#7205](https://github.com/blockscout/blockscout/pull/7205) - Bump @amplitude/analytics-browser from 1.9.2 to 1.9.3 in /apps/block_scout_web/assets
- [#7204](https://github.com/blockscout/blockscout/pull/7204) - Bump postcss-loader from 7.1.0 to 7.2.1 in /apps/block_scout_web/assets
- [#7214](https://github.com/blockscout/blockscout/pull/7214) - Bump core-js from 3.29.1 to 3.30.0 in /apps/block_scout_web/assets
- [#7215](https://github.com/blockscout/blockscout/pull/7215) - Bump postcss-loader from 7.2.1 to 7.2.4 in /apps/block_scout_web/assets
- [#7220](https://github.com/blockscout/blockscout/pull/7220) - Bump wallaby from 0.30.2 to 0.30.3
- [#7236](https://github.com/blockscout/blockscout/pull/7236) - Bump sass from 1.60.0 to 1.61.0 in /apps/block_scout_web/assets
- [#7235](https://github.com/blockscout/blockscout/pull/7235) - Bump @amplitude/analytics-browser from 1.9.3 to 1.9.4 in /apps/block_scout_web/assets
- [#7224](https://github.com/blockscout/blockscout/pull/7224) - Bump webpack from 5.77.0 to 5.78.0 in /apps/block_scout_web/assets
- [#7245](https://github.com/blockscout/blockscout/pull/7245) - Bump eslint from 8.37.0 to 8.38.0 in /apps/block_scout_web/assets
- [#7250](https://github.com/blockscout/blockscout/pull/7250) - Bump dialyxir from 1.2.0 to 1.3.0

</details>

## 5.1.2-beta

### Features

- [#6925](https://github.com/blockscout/blockscout/pull/6925) - Rework token price fetching mechanism and sort token balances by fiat value
- [#7068](https://github.com/blockscout/blockscout/pull/7068) - Add authenticate endpoint
- [#6990](https://github.com/blockscout/blockscout/pull/6990) - Improved http requests logging, batch transfers pagination; New API v2 endpoint `/smart-contracts/counters`; And some refactoring
- [#7089](https://github.com/blockscout/blockscout/pull/7089) - ETHEREUM_JSONRPC_HTTP_TIMEOUT env variable

### Fixes

- [#7243](https://github.com/blockscout/blockscout/pull/7243) - Fix Elixir tracer to work with polygon edge
- [#7162](https://github.com/blockscout/blockscout/pull/7162) - Hide indexing alert, if internal transactions indexer disabled
- [#7096](https://github.com/blockscout/blockscout/pull/7096) - Hide indexing alert, if indexer disabled
- [#7102](https://github.com/blockscout/blockscout/pull/7102) - Set infinity timeout timestamp_to_block_number query
- [#7091](https://github.com/blockscout/blockscout/pull/7091) - Fix custom ABI
- [#7087](https://github.com/blockscout/blockscout/pull/7087) - Allow URI special symbols in `DATABASE_URL`
- [#7062](https://github.com/blockscout/blockscout/pull/7062) - Save block count in the DB when calculated in Cache module
- [#7008](https://github.com/blockscout/blockscout/pull/7008) - Fetch image/video content from IPFS link
- [#7007](https://github.com/blockscout/blockscout/pull/7007), [#7031](https://github.com/blockscout/blockscout/pull/7031), [#7058](https://github.com/blockscout/blockscout/pull/7058), [#7061](https://github.com/blockscout/blockscout/pull/7061), [#7067](https://github.com/blockscout/blockscout/pull/7067) - Token instance fetcher fixes
- [#7009](https://github.com/blockscout/blockscout/pull/7009) - Fix updating coin balances with empty value
- [#7055](https://github.com/blockscout/blockscout/pull/7055) - Set updated_at on token update even if there are no changes
- [#7080](https://github.com/blockscout/blockscout/pull/7080) - Deduplicate second degree relations before insert
- [#7161](https://github.com/blockscout/blockscout/pull/7161) - Treat "" as empty value while parsing env vars
- [#7135](https://github.com/blockscout/blockscout/pull/7135) - Block reorg fixes

### Chore

- [#7147](https://github.com/blockscout/blockscout/pull/7147) - Add missing GAS_PRICE_ORACLE_ vars to Makefile
- [#7144](https://github.com/blockscout/blockscout/pull/7144) - Update Blockscout logo
- [#7136](https://github.com/blockscout/blockscout/pull/7136) - Add release link or commit hash to docker images
- [#7097](https://github.com/blockscout/blockscout/pull/7097) - Force display token instance page
- [#7119](https://github.com/blockscout/blockscout/pull/7119), [#7149](https://github.com/blockscout/blockscout/pull/7149) - Refactor runtime config
- [#7072](https://github.com/blockscout/blockscout/pull/7072) - Add a separate docker compose for geth with clique consensus
- [#7056](https://github.com/blockscout/blockscout/pull/7056) - Add path_helper in interact.js
- [#7040](https://github.com/blockscout/blockscout/pull/7040) - Use alias BlockScoutWeb.Cldr.Number
- [#7037](https://github.com/blockscout/blockscout/pull/7037) - Define common function for "reltuples" query
- [#7034](https://github.com/blockscout/blockscout/pull/7034) - Resolve "Unexpected var, use let or const instead"
- [#7014](https://github.com/blockscout/blockscout/pull/7014), [#7036](https://github.com/blockscout/blockscout/pull/7036), [7041](https://github.com/blockscout/blockscout/pull/7041) - Fix spell in namings, add spell checking in CI
- [#7012](https://github.com/blockscout/blockscout/pull/7012) - Refactor socket.js
- [#6960](https://github.com/blockscout/blockscout/pull/6960) - Add deploy + workflow for testing (bs-indexers-ethereum-goerli)
- [#6989](https://github.com/blockscout/blockscout/pull/6989) - Update bitwalker/alpine-elixir-phoenix: 1.13 -> 1.14
- [#6987](https://github.com/blockscout/blockscout/pull/6987) - Change tx actions warning importance

<details>
  <summary>Dependencies version bumps</summary>

- [6997](https://github.com/blockscout/blockscout/pull/6997) - Bump sweetalert2 from 11.7.2 to 11.7.3 in /apps/block_scout_web/assets
- [6999](https://github.com/blockscout/blockscout/pull/6999) - Bump @amplitude/analytics-browser from 1.8.0 to 1.9.0 in /apps/block_scout_web/assets
- [7000](https://github.com/blockscout/blockscout/pull/7000) - Bump eslint from 8.34.0 to 8.35.0 in /apps/block_scout_web/assets
- [7001](https://github.com/blockscout/blockscout/pull/7001) - Bump core-js from 3.28.0 to 3.29.0 in /apps/block_scout_web/assets
- [7002](https://github.com/blockscout/blockscout/pull/7002) - Bump floki from 0.34.1 to 0.34.2
- [7004](https://github.com/blockscout/blockscout/pull/7004) - Bump ex_cldr from 2.34.1 to 2.34.2
- [7011](https://github.com/blockscout/blockscout/pull/7011) - Bump ex_doc from 0.29.1 to 0.29.2
- [7026](https://github.com/blockscout/blockscout/pull/7026) - Bump @amplitude/analytics-browser from 1.9.0 to 1.9.1 in /apps/block_scout_web/assets
- [7029](https://github.com/blockscout/blockscout/pull/7029) - Bump jest from 29.4.3 to 29.5.0 in /apps/block_scout_web/assets
- [7028](https://github.com/blockscout/blockscout/pull/7028) - Bump luxon from 3.2.1 to 3.3.0 in /apps/block_scout_web/assets
- [7027](https://github.com/blockscout/blockscout/pull/7027) - Bump jest-environment-jsdom from 29.4.3 to 29.5.0 in /apps/block_scout_web/assets
- [7030](https://github.com/blockscout/blockscout/pull/7030) - Bump viewerjs from 1.11.2 to 1.11.3 in /apps/block_scout_web/assets
- [7042](https://github.com/blockscout/blockscout/pull/7042) - Bump ex_cldr_numbers from 2.29.0 to 2.30.0
- [7048](https://github.com/blockscout/blockscout/pull/7048) - Bump webpack from 5.75.0 to 5.76.0 in /apps/block_scout_web/assets
- [7049](https://github.com/blockscout/blockscout/pull/7049) - Bump jquery from 3.6.3 to 3.6.4 in /apps/block_scout_web/assets
- [7050](https://github.com/blockscout/blockscout/pull/7050) - Bump mini-css-extract-plugin from 2.7.2 to 2.7.3 in /apps/block_scout_web/assets
- [7063](https://github.com/blockscout/blockscout/pull/7063) - Bump autoprefixer from 10.4.13 to 10.4.14 in /apps/block_scout_web/assets
- [7064](https://github.com/blockscout/blockscout/pull/7064) - Bump ueberauth from 0.10.3 to 0.10.5
- [7074](https://github.com/blockscout/blockscout/pull/7074) - Bump core-js from 3.29.0 to 3.29.1 in /apps/block_scout_web/assets
- [7078](https://github.com/blockscout/blockscout/pull/7078) - Bump ex_cldr from 2.35.1 to 2.36.0
- [7075](https://github.com/blockscout/blockscout/pull/7075) - Bump webpack from 5.76.0 to 5.76.1 in /apps/block_scout_web/assets
- [7077](https://github.com/blockscout/blockscout/pull/7077) - Bump wallaby from 0.30.1 to 0.30.2
- [7073](https://github.com/blockscout/blockscout/pull/7073) - Bump sass from 1.58.3 to 1.59.2 in /apps/block_scout_web/assets
- [7076](https://github.com/blockscout/blockscout/pull/7076) - Bump eslint from 8.35.0 to 8.36.0 in /apps/block_scout_web/assets
- [7082](https://github.com/blockscout/blockscout/pull/7082) - Bump @babel/core from 7.21.0 to 7.21.3 in /apps/block_scout_web/assets
- [7083](https://github.com/blockscout/blockscout/pull/7083) - Bump style-loader from 3.3.1 to 3.3.2 in /apps/block_scout_web/assets
- [7086](https://github.com/blockscout/blockscout/pull/7086) - Bump sass from 1.59.2 to 1.59.3 in /apps/block_scout_web/assets
- [7092](https://github.com/blockscout/blockscout/pull/7092) - Bump mini-css-extract-plugin from 2.7.3 to 2.7.4 in /apps/block_scout_web/assets
- [7094](https://github.com/blockscout/blockscout/pull/7094) - Bump webpack from 5.76.1 to 5.76.2 in /apps/block_scout_web/assets
- [7095](https://github.com/blockscout/blockscout/pull/7095) - Bump plug_cowboy from 2.6.0 to 2.6.1
- [7093](https://github.com/blockscout/blockscout/pull/7093) - Bump postcss-loader from 7.0.2 to 7.1.0 in /apps/block_scout_web/assets
- [7100](https://github.com/blockscout/blockscout/pull/7100) - Bump mini-css-extract-plugin from 2.7.4 to 2.7.5 in /apps/block_scout_web/assets
- [7101](https://github.com/blockscout/blockscout/pull/7101) - Bump ex_doc from 0.29.2 to 0.29.3
- [7113](https://github.com/blockscout/blockscout/pull/7113) - Bump sass-loader from 13.2.0 to 13.2.1 in /apps/block_scout_web/assets
- [7114](https://github.com/blockscout/blockscout/pull/7114) - Bump web3 from 1.8.2 to 1.9.0 in /apps/block_scout_web/assets
- [7117](https://github.com/blockscout/blockscout/pull/7117) - Bump flow from 1.2.3 to 1.2.4
- [7127](https://github.com/blockscout/blockscout/pull/7127) - Bump webpack from 5.76.2 to 5.76.3 in /apps/block_scout_web/assets
- [7128](https://github.com/blockscout/blockscout/pull/7128) - Bump ecto from 3.9.4 to 3.9.5
- [7129](https://github.com/blockscout/blockscout/pull/7129) - Bump ex_abi from 0.5.16 to 0.6.0
- [7118](https://github.com/blockscout/blockscout/pull/7118) - Bump credo from 1.6.7 to 1.7.0
- [7151](https://github.com/blockscout/blockscout/pull/7151) - Bump mixpanel-browser from 2.45.0 to 2.46.0 in /apps/block_scout_web/assets
- [7156](https://github.com/blockscout/blockscout/pull/7156) - Bump cldr_utils from 2.21.0 to 2.22.0
- [7155](https://github.com/blockscout/blockscout/pull/7155) - Bump timex from 3.7.9 to 3.7.11
- [7154](https://github.com/blockscout/blockscout/pull/7154) - Bump sass-loader from 13.2.1 to 13.2.2 in /apps/block_scout_web/assets
- [7152](https://github.com/blockscout/blockscout/pull/7152) - Bump @fortawesome/fontawesome-free from 6.3.0 to 6.4.0 in /apps/block_scout_web/assets
- [7153](https://github.com/blockscout/blockscout/pull/7153) - Bump sass from 1.59.3 to 1.60.0 in /apps/block_scout_web/assets
- [7159](https://github.com/blockscout/blockscout/pull/7159) - Bump ex_cldr_numbers from 2.30.0 to 2.30.1
- [7158](https://github.com/blockscout/blockscout/pull/7158) - Bump css-minimizer-webpack-plugin from 4.2.2 to 5.0.0 in /apps/block_scout_web/assets
- [7165](https://github.com/blockscout/blockscout/pull/7165) - Bump ex_doc from 0.29.3 to 0.29.4
- [7164](https://github.com/blockscout/blockscout/pull/7164) - Bump photoswipe from 5.3.6 to 5.3.7 in /apps/block_scout_web/assets
- [7167](https://github.com/blockscout/blockscout/pull/7167) - Bump webpack from 5.76.3 to 5.77.0 in /apps/block_scout_web/assets
- [7166](https://github.com/blockscout/blockscout/pull/7166) - Bump eslint from 8.36.0 to 8.37.0 in /apps/block_scout_web/assets

</details>

## 5.1.1-beta

### Features

- [#6973](https://github.com/blockscout/blockscout/pull/6973) - API v2: `/smart-contracts` and `/state-changes` endpoints
- [#6897](https://github.com/blockscout/blockscout/pull/6897) - Support basic auth in JSON RPC endpoint
- [#6908](https://github.com/blockscout/blockscout/pull/6908) - Allow disable API rate limit
- [#6951](https://github.com/blockscout/blockscout/pull/6951), [#6958](https://github.com/blockscout/blockscout/pull/6958), [#6991](https://github.com/blockscout/blockscout/pull/6991) - Set poll: true for TokenInstance fetcher
- [#5720](https://github.com/blockscout/blockscout/pull/5720) - Fetchers graceful shutdown

### Fixes

- [#6933](https://github.com/blockscout/blockscout/pull/6933) - Extract blocking UI requests to separate GenServers
- [#6953](https://github.com/blockscout/blockscout/pull/6953) - reCAPTCHA dark mode
- [#6940](https://github.com/blockscout/blockscout/pull/6940) - Reduce ttl_check_interval for cache module
- [#6941](https://github.com/blockscout/blockscout/pull/6941) - Sanitize search query before displaying
- [#6912](https://github.com/blockscout/blockscout/pull/6912) - Docker compose fix exposed ports
- [#6913](https://github.com/blockscout/blockscout/pull/6913) - Fix an error occurred when decoding base64 encoded json
- [#6911](https://github.com/blockscout/blockscout/pull/6911) - Fix bugs in verification API v2
- [#6903](https://github.com/blockscout/blockscout/pull/6903), [#6937](https://github.com/blockscout/blockscout/pull/6937), [#6961](https://github.com/blockscout/blockscout/pull/6961) - Fix indexed blocks value in "Indexing tokens" banner
- [#6891](https://github.com/blockscout/blockscout/pull/6891) - Fix read contract for geth
- [#6889](https://github.com/blockscout/blockscout/pull/6889) - Fix Internal Server Error on tx input decoding
- [#6893](https://github.com/blockscout/blockscout/pull/6893) - Fix token type definition for multiple interface tokens
- [#6922](https://github.com/blockscout/blockscout/pull/6922) - Fix WebSocketClient
- [#6501](https://github.com/blockscout/blockscout/pull/6501) - Fix wss connect

### Chore

- [#6981](https://github.com/blockscout/blockscout/pull/6981) - Token instance fetcher batch size and concurrency env vars
- [#6954](https://github.com/blockscout/blockscout/pull/6954), [#6979](https://github.com/blockscout/blockscout/pull/6979) - Move some compile time vars to runtime
- [#6952](https://github.com/blockscout/blockscout/pull/6952) - Manage BlockReward fetcher params
- [#6929](https://github.com/blockscout/blockscout/pull/6929) - Extend `INDEXER_MEMORY_LIMIT` env parsing
- [#6902](https://github.com/blockscout/blockscout/pull/6902) - Increase verification timeout to 120 seconds for microservice verification

<details>
  <summary>Dependencies version bumps</summary>

- [#6882](https://github.com/blockscout/blockscout/pull/6882) - Bump exvcr from 0.13.4 to 0.13.5
- [#6883](https://github.com/blockscout/blockscout/pull/6883) - Bump floki from 0.34.0 to 0.34.1
- [#6884](https://github.com/blockscout/blockscout/pull/6884) - Bump eslint from 8.33.0 to 8.34.0 in /apps/block_scout_web/assets
- [#6894](https://github.com/blockscout/blockscout/pull/6894) - Bump core-js from 3.27.2 to 3.28.0 in /apps/block_scout_web/assets
- [#6895](https://github.com/blockscout/blockscout/pull/6895) - Bump sass from 1.58.0 to 1.58.1 in /apps/block_scout_web/assets
- [#6905](https://github.com/blockscout/blockscout/pull/6905) - Bump jest-environment-jsdom from 29.4.2 to 29.4.3 in /apps/block_scout_web/assets
- [#6907](https://github.com/blockscout/blockscout/pull/6907) - Bump cbor from 1.0.0 to 1.0.1
- [#6906](https://github.com/blockscout/blockscout/pull/6906) - Bump jest from 29.4.2 to 29.4.3 in /apps/block_scout_web/assets
- [#6917](https://github.com/blockscout/blockscout/pull/6917) - Bump tesla from 1.5.0 to 1.5.1
- [#6930](https://github.com/blockscout/blockscout/pull/6930) - Bump sweetalert2 from 11.7.1 to 11.7.2 in /apps/block_scout_web/assets
- [#6942](https://github.com/blockscout/blockscout/pull/6942) - Bump @babel/core from 7.20.12 to 7.21.0 in /apps/block_scout_web/assets
- [#6943](https://github.com/blockscout/blockscout/pull/6943) - Bump gettext from 0.22.0 to 0.22.1
- [#6944](https://github.com/blockscout/blockscout/pull/6944) - Bump sass from 1.58.1 to 1.58.3 in /apps/block_scout_web/assets
- [#6966](https://github.com/blockscout/blockscout/pull/6966) - Bump solc from 0.8.18 to 0.8.19 in /apps/explorer
- [#6967](https://github.com/blockscout/blockscout/pull/6967) - Bump photoswipe from 5.3.5 to 5.3.6 in /apps/block_scout_web/assets
- [#6968](https://github.com/blockscout/blockscout/pull/6968) - Bump ex_rlp from 0.5.5 to 0.6.0

</details>

## 5.1.0-beta

### Features

- [#6871](https://github.com/blockscout/blockscout/pull/6871) - Integrate new smart contract verifier version
- [#6838](https://github.com/blockscout/blockscout/pull/6838) - Disable dark mode env var
- [#6843](https://github.com/blockscout/blockscout/pull/6843) - Add env variable to hide Add to MM button
- [#6744](https://github.com/blockscout/blockscout/pull/6744) - API v2: smart contracts verification
- [#6763](https://github.com/blockscout/blockscout/pull/6763) - Permanent UI dark mode
- [#6721](https://github.com/blockscout/blockscout/pull/6721) - Implement fetching internal transactions from callTracer
- [#6541](https://github.com/blockscout/blockscout/pull/6541) - Integrate sig provider
- [#6712](https://github.com/blockscout/blockscout/pull/6712), [#6798](https://github.com/blockscout/blockscout/pull/6798) - API v2 update
- [#6582](https://github.com/blockscout/blockscout/pull/6582) - Transaction actions indexer
- [#6863](https://github.com/blockscout/blockscout/pull/6863) - Move OnDemand fetchers from indexer supervisor

### Fixes

- [#6864](https://github.com/blockscout/blockscout/pull/6864) - Fix pool checker in tx actions fetcher
- [#6860](https://github.com/blockscout/blockscout/pull/6860) - JSON RPC to CSP header
- [#6859](https://github.com/blockscout/blockscout/pull/6859) - Fix task restart in transaction actions fetcher
- [#6840](https://github.com/blockscout/blockscout/pull/6840) - Fix realtime block fetcher
- [#6831](https://github.com/blockscout/blockscout/pull/6831) - Copy of [#6028](https://github.com/blockscout/blockscout/pull/6028)
- [#6832](https://github.com/blockscout/blockscout/pull/6832) - Transaction actions fix
- [#6827](https://github.com/blockscout/blockscout/pull/6827) - Fix handling unknown calls from `callTracer`
- [#6793](https://github.com/blockscout/blockscout/pull/6793) - Change sig-provider default image tag to main
- [#6777](https://github.com/blockscout/blockscout/pull/6777) - Fix -1 transaction counter
- [#6746](https://github.com/blockscout/blockscout/pull/6746) - Fix -1 address counter
- [#6736](https://github.com/blockscout/blockscout/pull/6736) - Fix `/tokens` in old UI
- [#6705](https://github.com/blockscout/blockscout/pull/6705) - Fix `/smart-contracts` bugs in API v2
- [#6740](https://github.com/blockscout/blockscout/pull/6740) - Fix tokens deadlock
- [#6759](https://github.com/blockscout/blockscout/pull/6759) - Add `jq` in docker image
- [#6779](https://github.com/blockscout/blockscout/pull/6779) - Fix missing ranges bounds clearing
- [#6652](https://github.com/blockscout/blockscout/pull/6652) - Fix geth transaction tracer

### Chore

- [#6877](https://github.com/blockscout/blockscout/pull/6877) - Docker-compose: increase default max connections and db pool size
- [#6853](https://github.com/blockscout/blockscout/pull/6853) - Fix 503 page
- [#6845](https://github.com/blockscout/blockscout/pull/6845) - Extract Docker-compose services into separate files
- [#6839](https://github.com/blockscout/blockscout/pull/6839) - Add cache to transaction actions parser
- [#6834](https://github.com/blockscout/blockscout/pull/6834) - Take into account FIRST_BLOCK in "Total blocks" counter on the main page
- [#6340](https://github.com/blockscout/blockscout/pull/6340) - Rollback to websocket_client 1.3.0
- [#6786](https://github.com/blockscout/blockscout/pull/6786) - Refactor `try rescue` statements to keep stacktrace
- [#6695](https://github.com/blockscout/blockscout/pull/6695) - Process errors and warnings with enables check-js feature in VS code

<details>
  <summary>Dependencies version bumps</summary>

- [#6703](https://github.com/blockscout/blockscout/pull/6703) - Bump @amplitude/analytics-browser from 1.6.7 to 1.6.8 in /apps/block_scout_web/assets
- [#6716](https://github.com/blockscout/blockscout/pull/6716) - Bump prometheus from 4.9.1 to 4.10.0
- [#6717](https://github.com/blockscout/blockscout/pull/6717) - Bump briefly from 13a9790 to 20d1318
- [#6715](https://github.com/blockscout/blockscout/pull/6715) - Bump eslint-plugin-import from 2.26.0 to 2.27.4 in /apps/block_scout_web/assets
- [#6702](https://github.com/blockscout/blockscout/pull/6702) - Bump sweetalert2 from 11.6.16 to 11.7.0 in /apps/block_scout_web/assets
- [#6722](https://github.com/blockscout/blockscout/pull/6722) - Bump eslint from 8.31.0 to 8.32.0 in /apps/block_scout_web/assets
- [#6727](https://github.com/blockscout/blockscout/pull/6727) - Bump eslint-plugin-import from 2.27.4 to 2.27.5 in /apps/block_scout_web/assets
- [#6728](https://github.com/blockscout/blockscout/pull/6728) - Bump ex_cldr_numbers from 2.28.0 to 2.29.0
- [#6732](https://github.com/blockscout/blockscout/pull/6732) - Bump chart.js from 4.1.2 to 4.2.0 in /apps/block_scout_web/assets
- [#6739](https://github.com/blockscout/blockscout/pull/6739) - Bump core-js from 3.27.1 to 3.27.2 in /apps/block_scout_web/assets
- [#6753](https://github.com/blockscout/blockscout/pull/6753) - Bump gettext from 0.21.0 to 0.22.0
- [#6754](https://github.com/blockscout/blockscout/pull/6754) - Bump cookiejar from 2.1.3 to 2.1.4 in /apps/block_scout_web/assets
- [#6756](https://github.com/blockscout/blockscout/pull/6756) - Bump jest from 29.3.1 to 29.4.0 in /apps/block_scout_web/assets
- [#6757](https://github.com/blockscout/blockscout/pull/6757) - Bump jest-environment-jsdom from 29.3.1 to 29.4.0 in /apps/block_scout_web/assets
- [#6764](https://github.com/blockscout/blockscout/pull/6764) - Bump sweetalert2 from 11.7.0 to 11.7.1 in /apps/block_scout_web/assets
- [#6770](https://github.com/blockscout/blockscout/pull/6770) - Bump jest-environment-jsdom from 29.4.0 to 29.4.1 in /apps/block_scout_web/assets
- [#6773](https://github.com/blockscout/blockscout/pull/6773) - Bump ex_cldr from 2.34.0 to 2.34.1
- [#6772](https://github.com/blockscout/blockscout/pull/6772) - Bump jest from 29.4.0 to 29.4.1 in /apps/block_scout_web/assets
- [#6771](https://github.com/blockscout/blockscout/pull/6771) - Bump web3modal from 1.9.11 to 1.9.12 in /apps/block_scout_web/assets
- [#6781](https://github.com/blockscout/blockscout/pull/6781) - Bump cldr_utils from 2.19.2 to 2.20.0
- [#6789](https://github.com/blockscout/blockscout/pull/6789) - Bump eslint from 8.32.0 to 8.33.0 in /apps/block_scout_web/assets
- [#6790](https://github.com/blockscout/blockscout/pull/6790) - Bump redux from 4.2.0 to 4.2.1 in /apps/block_scout_web/assets
- [#6792](https://github.com/blockscout/blockscout/pull/6792) - Bump cldr_utils from 2.20.0 to 2.21.0
- [#6788](https://github.com/blockscout/blockscout/pull/6788) - Bump web3 from 1.8.1 to 1.8.2 in /apps/block_scout_web/assets
- [#6802](https://github.com/blockscout/blockscout/pull/6802) - Bump @amplitude/analytics-browser from 1.6.8 to 1.7.0 in /apps/block_scout_web/assets
- [#6803](https://github.com/blockscout/blockscout/pull/6803) - Bump photoswipe from 5.3.4 to 5.3.5 in /apps/block_scout_web/assets
- [#6804](https://github.com/blockscout/blockscout/pull/6804) - Bump sass from 1.57.1 to 1.58.0 in /apps/block_scout_web/assets
- [#6807](https://github.com/blockscout/blockscout/pull/6807) - Bump absinthe from 1.7.0 to 1.7.1
- [#6806](https://github.com/blockscout/blockscout/pull/6806) - Bump solc from 0.8.16 to 0.8.18 in /apps/explorer
- [#6814](https://github.com/blockscout/blockscout/pull/6814) - Bump @amplitude/analytics-browser from 1.7.0 to 1.7.1 in /apps/block_scout_web/assets
- [#6813](https://github.com/blockscout/blockscout/pull/6813) - Bump chartjs-adapter-luxon from 1.3.0 to 1.3.1 in /apps/block_scout_web/assets
- [#6846](https://github.com/blockscout/blockscout/pull/6846) - Bump jest from 29.4.1 to 29.4.2 in /apps/block_scout_web/assets
- [#6850](https://github.com/blockscout/blockscout/pull/6850) - Bump redix from 1.2.0 to 1.2.1
- [#6849](https://github.com/blockscout/blockscout/pull/6849) - Bump jest-environment-jsdom from 29.4.1 to 29.4.2 in /apps/block_scout_web/assets
- [#6857](https://github.com/blockscout/blockscout/pull/6857) - Bump @amplitude/analytics-browser from 1.7.1 to 1.8.0 in /apps/block_scout_web/assets
- [#6847](https://github.com/blockscout/blockscout/pull/6847) - Bump @fortawesome/fontawesome-free from 6.2.1 to 6.3.0 in /apps/block_scout_web/assets
- [#6866](https://github.com/blockscout/blockscout/pull/6866) - Bump chart.js from 4.2.0 to 4.2.1 in /apps/block_scout_web/assets

</details>

## 5.0.0-beta

### Features

- [#6092](https://github.com/blockscout/blockscout/pull/6092) - Blockscout Account functionality
- [#6324](https://github.com/blockscout/blockscout/pull/6324) - Add verified contracts list page
- [#6316](https://github.com/blockscout/blockscout/pull/6316) - Public tags functionality
- [#6444](https://github.com/blockscout/blockscout/pull/6444) - Add support for yul verification via rust microservice
- [#6073](https://github.com/blockscout/blockscout/pull/6073) - Add vyper support for rust verifier microservice integration
- [#6401](https://github.com/blockscout/blockscout/pull/6401) - Add Sol2Uml contract visualization
- [#6583](https://github.com/blockscout/blockscout/pull/6583), [#6687](https://github.com/blockscout/blockscout/pull/6687) - Missing ranges collector
- [#6574](https://github.com/blockscout/blockscout/pull/6574), [#6601](https://github.com/blockscout/blockscout/pull/6601) - Allow and manage insecure HTTP connection to the archive node
- [#6433](https://github.com/blockscout/blockscout/pull/6433), [#6698](https://github.com/blockscout/blockscout/pull/6698) - Update error pages
- [#6544](https://github.com/blockscout/blockscout/pull/6544) - API improvements
- [#5561](https://github.com/blockscout/blockscout/pull/5561), [#6523](https://github.com/blockscout/blockscout/pull/6523), [#6549](https://github.com/blockscout/blockscout/pull/6549) - Improve working with contracts implementations
- [#6481](https://github.com/blockscout/blockscout/pull/6481) - Smart contract verification improvements
- [#6440](https://github.com/blockscout/blockscout/pull/6440) - Add support for base64 encoded NFT metadata
- [#6407](https://github.com/blockscout/blockscout/pull/6407) - Indexed ratio for int txs fetching stage
- [#6379](https://github.com/blockscout/blockscout/pull/6379), [#6429](https://github.com/blockscout/blockscout/pull/6429), [#6642](https://github.com/blockscout/blockscout/pull/6642), [#6677](https://github.com/blockscout/blockscout/pull/6677) - API v2 for frontend
- [#6351](https://github.com/blockscout/blockscout/pull/6351) - Enable forum link env var
- [#6196](https://github.com/blockscout/blockscout/pull/6196) - INDEXER_CATCHUP_BLOCKS_BATCH_SIZE and INDEXER_CATCHUP_BLOCKS_CONCURRENCY env variables
- [#6187](https://github.com/blockscout/blockscout/pull/6187) - Filter by created time of verified contracts in listcontracts API endpoint
- [#6111](https://github.com/blockscout/blockscout/pull/6111) - Add Prometheus metrics to indexer
- [#6168](https://github.com/blockscout/blockscout/pull/6168) - Token instance fetcher checks instance owner and updates current token balance
- [#6209](https://github.com/blockscout/blockscout/pull/6209) - Add metrics for block import stages, runners, steps
- [#6257](https://github.com/blockscout/blockscout/pull/6257), [#6276](https://github.com/blockscout/blockscout/pull/6276) - DISABLE_TOKEN_INSTANCE_FETCHER env variable
- [#6391](https://github.com/blockscout/blockscout/pull/6391), [#6427](https://github.com/blockscout/blockscout/pull/6427) - TokenTransfer token_id -> token_ids migration
- [#6443](https://github.com/blockscout/blockscout/pull/6443) - Drop internal transactions order index
- [#6450](https://github.com/blockscout/blockscout/pull/6450) - INDEXER_INTERNAL_TRANSACTIONS_BATCH_SIZE and INDEXER_INTERNAL_TRANSACTIONS_CONCURRENCY env variables
- [#6454](https://github.com/blockscout/blockscout/pull/6454) - INDEXER_RECEIPTS_BATCH_SIZE, INDEXER_RECEIPTS_CONCURRENCY, INDEXER_COIN_BALANCES_BATCH_SIZE, INDEXER_COIN_BALANCES_CONCURRENCY env variables
- [#6476](https://github.com/blockscout/blockscout/pull/6476), [#6484](https://github.com/blockscout/blockscout/pull/6484) - Update token balances indexes
- [#6510](https://github.com/blockscout/blockscout/pull/6510) - Set consensus: false for blocks on int transaction foreign_key_violation
- [#6565](https://github.com/blockscout/blockscout/pull/6565) - Set restart: :permanent for permanent fetchers
- [#6568](https://github.com/blockscout/blockscout/pull/6568) - Drop unfetched_token_balances index
- [#6647](https://github.com/blockscout/blockscout/pull/6647) - Pending block operations update
- [#6542](https://github.com/blockscout/blockscout/pull/6542) - Init mixpanel and amplitude analytics
- [#6713](https://github.com/blockscout/blockscout/pull/6713) - Remove internal transactions deletion

### Fixes

- [#6676](https://github.com/blockscout/blockscout/pull/6676) - Fix `/smart-contracts` bugs in API v2
- [#6603](https://github.com/blockscout/blockscout/pull/6603) - Add to MM button explorer URL fix
- [#6512](https://github.com/blockscout/blockscout/pull/6512) - Allow gasUsed in failed internal txs; Leave error field for staticcall
- [#6532](https://github.com/blockscout/blockscout/pull/6532) - Fix index creation migration
- [#6473](https://github.com/blockscout/blockscout/pull/6473) - Fix state changes for contract creation transactions
- [#6475](https://github.com/blockscout/blockscout/pull/6475) - Fix token name with unicode graphemes shortening
- [#6420](https://github.com/blockscout/blockscout/pull/6420) - Fix address logs search
- [#6390](https://github.com/blockscout/blockscout/pull/6390), [#6502](https://github.com/blockscout/blockscout/pull/6502), [#6511](https://github.com/blockscout/blockscout/pull/6511) - Fix transactions responses in API v2
- [#6357](https://github.com/blockscout/blockscout/pull/6357), [#6409](https://github.com/blockscout/blockscout/pull/6409), [#6428](https://github.com/blockscout/blockscout/pull/6428) - Fix definitions of NETWORK_PATH, API_PATH, SOCKET_ROOT: process trailing slash
- [#6338](https://github.com/blockscout/blockscout/pull/6338) - Fix token search with space
- [#6329](https://github.com/blockscout/blockscout/pull/6329) - Prevent logger from truncating response from rust verifier service in case of an error
- [#6309](https://github.com/blockscout/blockscout/pull/6309) - Fix read contract bug and change address tx count
- [#6303](https://github.com/blockscout/blockscout/pull/6303) - Fix some UI bugs
- [#6243](https://github.com/blockscout/blockscout/pull/6243) - Fix freezes on `/blocks` page
- [#6162](https://github.com/blockscout/blockscout/pull/6162) - Extend token symbol type varchar(255) -> text
- [#6158](https://github.com/blockscout/blockscout/pull/6158) - Add missing clause for merge_twin_vyper_contract_with_changeset function
- [#6127](https://github.com/blockscout/blockscout/pull/6127) - No missing blocks in UI on the main page
- [#6090](https://github.com/blockscout/blockscout/pull/6090) - Fix metadata fetching for ERC-1155 tokens instances
- [#6091](https://github.com/blockscout/blockscout/pull/6091) - Improve fetching media type for NFT
- [#6094](https://github.com/blockscout/blockscout/pull/6094) - Fix inconsistent behavior of `getsourcecode` method
- [#6105](https://github.com/blockscout/blockscout/pull/6105) - Fix some token transfers broadcasting
- [#6106](https://github.com/blockscout/blockscout/pull/6106) - Fix 500 response on `/coin-balance` for empty address
- [#6118](https://github.com/blockscout/blockscout/pull/6118) - Fix unfetched token balances
- [#6163](https://github.com/blockscout/blockscout/pull/6163) - Fix rate limit logs
- [#6223](https://github.com/blockscout/blockscout/pull/6223) - Fix coin_id test
- [#6336](https://github.com/blockscout/blockscout/pull/6336) - Fix sending request on each key in token search
- [#6327](https://github.com/blockscout/blockscout/pull/6327) - Fix and refactor address logs page and search
- [#6449](https://github.com/blockscout/blockscout/pull/6449) - Search min_missing_block_number from zero
- [#6492](https://github.com/blockscout/blockscout/pull/6492) - Remove token instance owner fetching
- [#6536](https://github.com/blockscout/blockscout/pull/6536) - Fix internal transactions query
- [#6550](https://github.com/blockscout/blockscout/pull/6550) - Query token transfers before updating
- [#6599](https://github.com/blockscout/blockscout/pull/6599) - unhandled division by zero
- [#6590](https://github.com/blockscout/blockscout/pull/6590) - ignore some receipt fields for metis

### Chore

- [#5322](https://github.com/blockscout/blockscout/pull/5322) - DB denormalization: block consensus and timestamp in transaction table
- [#6607](https://github.com/blockscout/blockscout/pull/6607) - Run e2e tests after PR review
- [#6606](https://github.com/blockscout/blockscout/pull/6606) - Add ARG SESSION_COOKIE_DOMAIN to Dockerfile
- [#6600](https://github.com/blockscout/blockscout/pull/6600) - Token stub icon
- [#6588](https://github.com/blockscout/blockscout/pull/6588) - Add latest image build for frontend-main with specific build-args
- [#6584](https://github.com/blockscout/blockscout/pull/6584) - Vacuum package-lock.json
- [#6581](https://github.com/blockscout/blockscout/pull/6581) - Dark mode switcher localStorage to cookie in order to support new UI
- [#6572](https://github.com/blockscout/blockscout/pull/6572) - pending_block_operations table: remove fetch_internal_transactions column
- [#6387](https://github.com/blockscout/blockscout/pull/6387) - Fix errors in docker-build and e2e-tests workflows
- [#6325](https://github.com/blockscout/blockscout/pull/6325) - Set http_only attribute of account authorization cookie to false
- [#6343](https://github.com/blockscout/blockscout/pull/6343) - Docker-compose persistent logs
- [#6240](https://github.com/blockscout/blockscout/pull/6240) - Elixir 1.14 support
- [#6204](https://github.com/blockscout/blockscout/pull/6204) - Refactor contract libs render, CONTRACT_VERIFICATION_MAX_LIBRARIES, refactor parsing integer env vars in config
- [#6195](https://github.com/blockscout/blockscout/pull/6195) - Docker compose configs improvements: Redis container name and persistent storage
- [#6192](https://github.com/blockscout/blockscout/pull/6192), [#6207](https://github.com/blockscout/blockscout/pull/6207) - Hide Indexing Internal Transactions message, if INDEXER_DISABLE_INTERNAL_TRANSACTIONS_FETCHER=true
- [#6183](https://github.com/blockscout/blockscout/pull/6183) - Transparent coin name definition
- [#6155](https://github.com/blockscout/blockscout/pull/6155), [#6189](https://github.com/blockscout/blockscout/pull/6189) - Refactor Ethereum JSON RPC variants
- [#6125](https://github.com/blockscout/blockscout/pull/6125) - Rename obsolete "parity" EthereumJSONRPC.Variant to "nethermind"
- [#6124](https://github.com/blockscout/blockscout/pull/6124) - Docker compose: add config for Erigon
- [#6061](https://github.com/blockscout/blockscout/pull/6061) - Discord badge and updated permalink

<details>
  <summary>Dependencies version bumps</summary>

- [#6585](https://github.com/blockscout/blockscout/pull/6585) - Bump jquery from 3.6.1 to 3.6.2 in /apps/block_scout_web/assets
- [#6610](https://github.com/blockscout/blockscout/pull/6610) - Bump tesla from 1.4.4 to 1.5.0
- [#6611](https://github.com/blockscout/blockscout/pull/6611) - Bump chart.js from 4.0.1 to 4.1.0 in /apps/block_scout_web/assets
- [#6618](https://github.com/blockscout/blockscout/pull/6618) - Bump chart.js from 4.1.0 to 4.1.1 in /apps/block_scout_web/assets
- [#6619](https://github.com/blockscout/blockscout/pull/6619) - Bump eslint from 8.29.0 to 8.30.0 in /apps/block_scout_web/assets
- [#6620](https://github.com/blockscout/blockscout/pull/6620) - Bump sass from 1.56.2 to 1.57.0 in /apps/block_scout_web/assets
- [#6626](https://github.com/blockscout/blockscout/pull/6626) - Bump @amplitude/analytics-browser from 1.6.1 to 1.6.6 in /apps/block_scout_web/assets
- [#6627](https://github.com/blockscout/blockscout/pull/6627) - Bump sass from 1.57.0 to 1.57.1 in /apps/block_scout_web/assets
- [#6628](https://github.com/blockscout/blockscout/pull/6628) - Bump sweetalert2 from 11.6.15 to 11.6.16 in /apps/block_scout_web/assets
- [#6631](https://github.com/blockscout/blockscout/pull/6631) - Bump jquery from 3.6.2 to 3.6.3 in /apps/block_scout_web/assets
- [#6633](https://github.com/blockscout/blockscout/pull/6633) - Bump ecto_sql from 3.9.1 to 3.9.2
- [#6636](https://github.com/blockscout/blockscout/pull/6636) - Bump ecto from 3.9.3 to 3.9.4
- [#6639](https://github.com/blockscout/blockscout/pull/6639) - Bump @amplitude/analytics-browser from 1.6.6 to 1.6.7 in /apps/block_scout_web/assets
- [#6640](https://github.com/blockscout/blockscout/pull/6640) - Bump @babel/core from 7.20.5 to 7.20.7 in /apps/block_scout_web/assets
- [#6653](https://github.com/blockscout/blockscout/pull/6653) - Bump luxon from 3.1.1 to 3.2.0 in /apps/block_scout_web/assets
- [#6654](https://github.com/blockscout/blockscout/pull/6654) - Bump flow from 1.2.0 to 1.2.1
- [#6669](https://github.com/blockscout/blockscout/pull/6669) - Bump @babel/core from 7.20.7 to 7.20.12 in /apps/block_scout_web/assets
- [#6663](https://github.com/blockscout/blockscout/pull/6663) - Bump eslint from 8.30.0 to 8.31.0 in /apps/block_scout_web/assets
- [#6662](https://github.com/blockscout/blockscout/pull/6662) - Bump viewerjs from 1.11.1 to 1.11.2 in /apps/block_scout_web/assets
- [#6668](https://github.com/blockscout/blockscout/pull/6668) - Bump babel-loader from 9.1.0 to 9.1.2 in /apps/block_scout_web/assets
- [#6670](https://github.com/blockscout/blockscout/pull/6670) - Bump json5 from 1.0.1 to 1.0.2 in /apps/block_scout_web/assets
- [#6673](https://github.com/blockscout/blockscout/pull/6673) - Bump chart.js from 4.1.1 to 4.1.2 in /apps/block_scout_web/assets
- [#6674](https://github.com/blockscout/blockscout/pull/6674) - Bump luxon from 3.2.0 to 3.2.1 in /apps/block_scout_web/assets
- [#6675](https://github.com/blockscout/blockscout/pull/6675) - Bump web3modal from 1.9.10 to 1.9.11 in /apps/block_scout_web/assets
- [#6679](https://github.com/blockscout/blockscout/pull/6679) - Bump gettext from 0.20.0 to 0.21.0
- [#6680](https://github.com/blockscout/blockscout/pull/6680) - Bump flow from 1.2.1 to 1.2.2
- [#6689](https://github.com/blockscout/blockscout/pull/6689) - Bump postcss from 8.4.20 to 8.4.21 in /apps/block_scout_web/assets
- [#6690](https://github.com/blockscout/blockscout/pull/6690) - Bump bamboo from 2.2.0 to 2.3.0
- [#6691](https://github.com/blockscout/blockscout/pull/6691) - Bump flow from 1.2.2 to 1.2.3
- [#6696](https://github.com/blockscout/blockscout/pull/6696) - Bump briefly from 1dd66ee to 13a9790
- [#6697](https://github.com/blockscout/blockscout/pull/6697) - Bump mime from 1.6.0 to 2.0.3
- [#6053](https://github.com/blockscout/blockscout/pull/6053) - Bump jest-environment-jsdom from 29.0.1 to 29.0.2 in /apps/block_scout_web/assets
- [#6055](https://github.com/blockscout/blockscout/pull/6055) - Bump @babel/core from 7.18.13 to 7.19.0 in /apps/block_scout_web/assets
- [#6054](https://github.com/blockscout/blockscout/pull/6054) - Bump jest from 29.0.1 to 29.0.2 in /apps/block_scout_web/assets
- [#6056](https://github.com/blockscout/blockscout/pull/6056) - Bump @babel/preset-env from 7.18.10 to 7.19.0 in /apps/block_scout_web/assets
- [#6064](https://github.com/blockscout/blockscout/pull/6064) - Bump sweetalert2 from 11.4.29 to 11.4.31 in /apps/block_scout_web/assets
- [#6075](https://github.com/blockscout/blockscout/pull/6075) - Bump sweetalert2 from 11.4.31 to 11.4.32 in /apps/block_scout_web/assets
- [#6082](https://github.com/blockscout/blockscout/pull/6082) - Bump core-js from 3.25.0 to 3.25.1 in /apps/block_scout_web/assets
- [#6083](https://github.com/blockscout/blockscout/pull/6083) - Bump sass from 1.54.8 to 1.54.9 in /apps/block_scout_web/assets
- [#6095](https://github.com/blockscout/blockscout/pull/6095) - Bump jest-environment-jsdom from 29.0.2 to 29.0.3 in /apps/block_scout_web/assets
- [#6096](https://github.com/blockscout/blockscout/pull/6096) - Bump exvcr from 0.13.3 to 0.13.4
- [#6101](https://github.com/blockscout/blockscout/pull/6101) - Bump ueberauth from 0.10.1 to 0.10.2
- [#6102](https://github.com/blockscout/blockscout/pull/6102) - Bump eslint from 8.23.0 to 8.23.1 in /apps/block_scout_web/assets
- [#6098](https://github.com/blockscout/blockscout/pull/6098) - Bump ex_json_schema from 0.9.1 to 0.9.2
- [#6097](https://github.com/blockscout/blockscout/pull/6097) - Bump autoprefixer from 10.4.8 to 10.4.9 in /apps/block_scout_web/assets
- [#6099](https://github.com/blockscout/blockscout/pull/6099) - Bump jest from 29.0.2 to 29.0.3 in /apps/block_scout_web/assets
- [#6103](https://github.com/blockscout/blockscout/pull/6103) - Bump css-minimizer-webpack-plugin from 4.0.0 to 4.1.0 in /apps/block_scout_web/assets
- [#6108](https://github.com/blockscout/blockscout/pull/6108) - Bump autoprefixer from 10.4.9 to 10.4.10 in /apps/block_scout_web/assets
- [#6116](https://github.com/blockscout/blockscout/pull/6116) - Bump autoprefixer from 10.4.10 to 10.4.11 in /apps/block_scout_web/assets
- [#6114](https://github.com/blockscout/blockscout/pull/6114) - Bump @babel/core from 7.19.0 to 7.19.1 in /apps/block_scout_web/assets
- [#6113](https://github.com/blockscout/blockscout/pull/6113) - Bump ueberauth from 0.10.2 to 0.10.3
- [#6112](https://github.com/blockscout/blockscout/pull/6112) - Bump @babel/preset-env from 7.19.0 to 7.19.1 in /apps/block_scout_web/assets
- [#6115](https://github.com/blockscout/blockscout/pull/6115) - Bump web3 from 1.7.5 to 1.8.0 in /apps/block_scout_web/assets
- [#6117](https://github.com/blockscout/blockscout/pull/6117) - Bump sweetalert2 from 11.4.32 to 11.4.33 in /apps/block_scout_web/assets
- [#6119](https://github.com/blockscout/blockscout/pull/6119) - Bump scss-tokenizer from 0.3.0 to 0.4.3 in /apps/block_scout_web/assets
- [#6138](https://github.com/blockscout/blockscout/pull/6138) - Bump core-js from 3.25.1 to 3.25.2 in /apps/block_scout_web/assets
- [#6147](https://github.com/blockscout/blockscout/pull/6147) - Bump autoprefixer from 10.4.11 to 10.4.12 in /apps/block_scout_web/assets
- [#6151](https://github.com/blockscout/blockscout/pull/6151) - Bump sass from 1.54.9 to 1.55.0 in /apps/block_scout_web/assets
- [#6173](https://github.com/blockscout/blockscout/pull/6173) - Bump core-js from 3.25.2 to 3.25.3 in /apps/block_scout_web/assets
- [#6174](https://github.com/blockscout/blockscout/pull/6174) - Bump sweetalert2 from 11.4.33 to 11.4.34 in /apps/block_scout_web/assets
- [#6175](https://github.com/blockscout/blockscout/pull/6175) - Bump luxon from 3.0.3 to 3.0.4 in /apps/block_scout_web/assets
- [#6176](https://github.com/blockscout/blockscout/pull/6176) - Bump @babel/preset-env from 7.19.1 to 7.19.3 in /apps/block_scout_web/assets
- [#6177](https://github.com/blockscout/blockscout/pull/6177) - Bump @babel/core from 7.19.1 to 7.19.3 in /apps/block_scout_web/assets
- [#6178](https://github.com/blockscout/blockscout/pull/6178) - Bump eslint from 8.23.1 to 8.24.0 in /apps/block_scout_web/assets
- [#6184](https://github.com/blockscout/blockscout/pull/6184) - Bump jest from 29.0.3 to 29.1.1 in /apps/block_scout_web/assets
- [#6186](https://github.com/blockscout/blockscout/pull/6186) - Bump jest-environment-jsdom from 29.0.3 to 29.1.1 in /apps/block_scout_web/assets
- [#6185](https://github.com/blockscout/blockscout/pull/6185) - Bump sweetalert2 from 11.4.34 to 11.4.35 in /apps/block_scout_web/assets
- [#6146](https://github.com/blockscout/blockscout/pull/6146) - Bump websocket_client from 1.3.0 to 1.5.0
- [#6191](https://github.com/blockscout/blockscout/pull/6191) - Bump css-minimizer-webpack-plugin from 4.1.0 to 4.2.0 in /apps/block_scout_web/assets
- [#6199](https://github.com/blockscout/blockscout/pull/6199) - Bump redix from 1.1.5 to 1.2.0
- [#6213](https://github.com/blockscout/blockscout/pull/6213) - Bump sweetalert2 from 11.4.35 to 11.4.37 in /apps/block_scout_web/assets
- [#6214](https://github.com/blockscout/blockscout/pull/6214) - Bump jest-environment-jsdom from 29.1.1 to 29.1.2 in /apps/block_scout_web/assets
- [#6215](https://github.com/blockscout/blockscout/pull/6215) - Bump postcss from 8.4.16 to 8.4.17 in /apps/block_scout_web/assets
- [#6216](https://github.com/blockscout/blockscout/pull/6216) - Bump core-js from 3.25.3 to 3.25.5 in /apps/block_scout_web/assets
- [#6217](https://github.com/blockscout/blockscout/pull/6217) - Bump jest from 29.1.1 to 29.1.2 in /apps/block_scout_web/assets
- [#6229](https://github.com/blockscout/blockscout/pull/6229) - Bump sweetalert2 from 11.4.37 to 11.4.38 in /apps/block_scout_web/assets
- [#6232](https://github.com/blockscout/blockscout/pull/6232) - Bump css-minimizer-webpack-plugin from 4.2.0 to 4.2.1 in /apps/block_scout_web/assets
- [#6230](https://github.com/blockscout/blockscout/pull/6230) - Bump sass-loader from 13.0.2 to 13.1.0 in /apps/block_scout_web/assets
- [#6251](https://github.com/blockscout/blockscout/pull/6251) - Bump sweetalert2 from 11.4.38 to 11.5.1 in /apps/block_scout_web/assets
- [#6246](https://github.com/blockscout/blockscout/pull/6246) - Bump @babel/preset-env from 7.19.3 to 7.19.4 in /apps/block_scout_web/assets
- [#6247](https://github.com/blockscout/blockscout/pull/6247) - Bump ex_abi from 0.5.14 to 0.5.15
- [#6248](https://github.com/blockscout/blockscout/pull/6248) - Bump eslint from 8.24.0 to 8.25.0 in /apps/block_scout_web/assets
- [#6255](https://github.com/blockscout/blockscout/pull/6255) - Bump postcss from 8.4.17 to 8.4.18 in /apps/block_scout_web/assets
- [#6256](https://github.com/blockscout/blockscout/pull/6256) - Bump css-minimizer-webpack-plugin from 4.2.1 to 4.2.2 in /apps/block_scout_web/assets
- [#6258](https://github.com/blockscout/blockscout/pull/6258) - Bump jest from 29.1.2 to 29.2.0 in /apps/block_scout_web/assets
- [#6259](https://github.com/blockscout/blockscout/pull/6259) - Bump jest-environment-jsdom from 29.1.2 to 29.2.0 in /apps/block_scout_web/assets
- [#6253](https://github.com/blockscout/blockscout/pull/6253) - Bump eslint-plugin-promise from 6.0.1 to 6.1.0 in /apps/block_scout_web/assets
- [#6279](https://github.com/blockscout/blockscout/pull/6279) - Bump util from 0.12.4 to 0.12.5 in /apps/block_scout_web/assets
- [#6280](https://github.com/blockscout/blockscout/pull/6280) - Bump ex_rlp from 0.5.4 to 0.5.5
- [#6281](https://github.com/blockscout/blockscout/pull/6281) - Bump ex_abi from 0.5.15 to 0.5.16
- [#6283](https://github.com/blockscout/blockscout/pull/6283) - Bump spandex_datadog from 1.2.0 to 1.3.0
- [#6282](https://github.com/blockscout/blockscout/pull/6282) - Bump sweetalert2 from 11.5.1 to 11.5.2 in /apps/block_scout_web/assets
- [#6284](https://github.com/blockscout/blockscout/pull/6284) - Bump spandex_phoenix from 1.0.6 to 1.1.0
- [#6298](https://github.com/blockscout/blockscout/pull/6298) - Bump jest-environment-jsdom from 29.2.0 to 29.2.1 in /apps/block_scout_web/assets
- [#6297](https://github.com/blockscout/blockscout/pull/6297) - Bump jest from 29.2.0 to 29.2.1 in /apps/block_scout_web/assets
- [#6254](https://github.com/blockscout/blockscout/pull/6254) - Bump ex_doc from 0.28.5 to 0.28.6
- [#6314](https://github.com/blockscout/blockscout/pull/6314) - Bump @babel/core from 7.19.3 to 7.19.6 in /apps/block_scout_web/assets
- [#6313](https://github.com/blockscout/blockscout/pull/6313) - Bump ex_doc from 0.28.6 to 0.29.0
- [#6305](https://github.com/blockscout/blockscout/pull/6305) - Bump sweetalert2 from 11.5.2 to 11.6.0 in /apps/block_scout_web/assets
- [#6312](https://github.com/blockscout/blockscout/pull/6312) - Bump eslint-plugin-promise from 6.1.0 to 6.1.1 in /apps/block_scout_web/assets
- [#6318](https://github.com/blockscout/blockscout/pull/6318) - Bump spandex from 3.1.0 to 3.2.0
- [#6335](https://github.com/blockscout/blockscout/pull/6335) - Bump eslint from 8.25.0 to 8.26.0 in /apps/block_scout_web/assets
- [#6334](https://github.com/blockscout/blockscout/pull/6334) - Bump ex_cldr_numbers from 2.27.3 to 2.28.0
- [#6333](https://github.com/blockscout/blockscout/pull/6333) - Bump core-js from 3.25.5 to 3.26.0 in /apps/block_scout_web/assets
- [#6332](https://github.com/blockscout/blockscout/pull/6332) - Bump ex_cldr from 2.33.2 to 2.34.0
- [#6339](https://github.com/blockscout/blockscout/pull/6339) - Bump sweetalert2 from 11.6.0 to 11.6.2 in /apps/block_scout_web/assets
- [#6330](https://github.com/blockscout/blockscout/pull/6330) - Bump ex_cldr_units from 3.14.0 to 3.15.0
- [#6341](https://github.com/blockscout/blockscout/pull/6341) - Bump jest-environment-jsdom from 29.2.1 to 29.2.2 in /apps/block_scout_web/assets
- [#6342](https://github.com/blockscout/blockscout/pull/6342) - Bump jest from 29.2.1 to 29.2.2 in /apps/block_scout_web/assets
- [#6359](https://github.com/blockscout/blockscout/pull/6359) - Bump babel-loader from 8.2.5 to 9.0.0 in /apps/block_scout_web/assets
- [#6360](https://github.com/blockscout/blockscout/pull/6360) - Bump sweetalert2 from 11.6.2 to 11.6.4 in /apps/block_scout_web/assets
- [#6363](https://github.com/blockscout/blockscout/pull/6363) - Bump autoprefixer from 10.4.12 to 10.4.13 in /apps/block_scout_web/assets
- [#6364](https://github.com/blockscout/blockscout/pull/6364) - Bump ueberauth_auth0 from 2.0.0 to 2.1.0
- [#6372](https://github.com/blockscout/blockscout/pull/6372) - Bump babel-loader from 9.0.0 to 9.0.1 in /apps/block_scout_web/assets
- [#6374](https://github.com/blockscout/blockscout/pull/6374) - Bump plug_cowboy from 2.5.2 to 2.6.0
- [#6373](https://github.com/blockscout/blockscout/pull/6373) - Bump luxon from 3.0.4 to 3.1.0 in /apps/block_scout_web/assets
- [#6375](https://github.com/blockscout/blockscout/pull/6375) - Bump sweetalert2 from 11.6.4 to 11.6.5 in /apps/block_scout_web/assets
- [#6393](https://github.com/blockscout/blockscout/pull/6393) - Bump babel-loader from 9.0.1 to 9.1.0 in /apps/block_scout_web/assets
- [#6417](https://github.com/blockscout/blockscout/pull/6417) - Bump loader-utils from 2.0.2 to 2.0.3 in /apps/block_scout_web/assets
- [#6410](https://github.com/blockscout/blockscout/pull/6410) - Bump sweetalert2 from 11.6.5 to 11.6.7 in /apps/block_scout_web/assets
- [#6411](https://github.com/blockscout/blockscout/pull/6411) - Bump eslint from 8.26.0 to 8.27.0 in /apps/block_scout_web/assets
- [#6412](https://github.com/blockscout/blockscout/pull/6412) - Bump sass from 1.55.0 to 1.56.0 in /apps/block_scout_web/assets
- [#6413](https://github.com/blockscout/blockscout/pull/6413) - Bump jest-environment-jsdom from 29.2.2 to 29.3.0 in /apps/block_scout_web/assets
- [#6414](https://github.com/blockscout/blockscout/pull/6414) - Bump @babel/core from 7.19.6 to 7.20.2 in /apps/block_scout_web/assets
- [#6416](https://github.com/blockscout/blockscout/pull/6416) - Bump @babel/preset-env from 7.19.4 to 7.20.2 in /apps/block_scout_web/assets
- [#6419](https://github.com/blockscout/blockscout/pull/6419) - Bump jest from 29.2.2 to 29.3.1 in /apps/block_scout_web/assets
- [#6421](https://github.com/blockscout/blockscout/pull/6421) - Bump webpack from 5.74.0 to 5.75.0 in /apps/block_scout_web/assets
- [#6423](https://github.com/blockscout/blockscout/pull/6423) - Bump jest-environment-jsdom from 29.3.0 to 29.3.1 in /apps/block_scout_web/assets
- [#6424](https://github.com/blockscout/blockscout/pull/6424) - Bump floki from 0.33.1 to 0.34.0
- [#6422](https://github.com/blockscout/blockscout/pull/6422) - Bump sass from 1.56.0 to 1.56.1 in /apps/block_scout_web/assets
- [#6430](https://github.com/blockscout/blockscout/pull/6430) - Bump web3 from 1.8.0 to 1.8.1 in /apps/block_scout_web/assets
- [#6431](https://github.com/blockscout/blockscout/pull/6431) - Bump sweetalert2 from 11.6.7 to 11.6.8 in /apps/block_scout_web/assets
- [#6432](https://github.com/blockscout/blockscout/pull/6432) - Bump sass-loader from 13.1.0 to 13.2.0 in /apps/block_scout_web/assets
- [#6445](https://github.com/blockscout/blockscout/pull/6445) - Bump postcss from 8.4.18 to 8.4.19 in /apps/block_scout_web/assets
- [#6446](https://github.com/blockscout/blockscout/pull/6446) - Bump core-js from 3.26.0 to 3.26.1 in /apps/block_scout_web/assets
- [#6452](https://github.com/blockscout/blockscout/pull/6452) - Bump @fortawesome/fontawesome-free from 6.2.0 to 6.2.1 in /apps/block_scout_web/assets
- [#6456](https://github.com/blockscout/blockscout/pull/6456) - Bump loader-utils from 2.0.3 to 2.0.4 in /apps/block_scout_web/assets
- [#6462](https://github.com/blockscout/blockscout/pull/6462) - Bump chartjs-adapter-luxon from 1.2.0 to 1.2.1 in /apps/block_scout_web/assets
- [#6469](https://github.com/blockscout/blockscout/pull/6469) - Bump sweetalert2 from 11.6.8 to 11.6.9 in /apps/block_scout_web/assets
- [#6471](https://github.com/blockscout/blockscout/pull/6471) - Bump mini-css-extract-plugin from 2.6.1 to 2.7.0 in /apps/block_scout_web/assets
- [#6470](https://github.com/blockscout/blockscout/pull/6470) - Bump chart.js from 3.9.1 to 4.0.1 in /apps/block_scout_web/assets
- [#6472](https://github.com/blockscout/blockscout/pull/6472) - Bump webpack-cli from 4.10.0 to 5.0.0 in /apps/block_scout_web/assets
- [#6487](https://github.com/blockscout/blockscout/pull/6487) - Bump eslint from 8.27.0 to 8.28.0 in /apps/block_scout_web/assets
- [#6488](https://github.com/blockscout/blockscout/pull/6488) - Bump ex_doc from 0.29.0 to 0.29.1
- [#6491](https://github.com/blockscout/blockscout/pull/6491) - Bump minimatch from 3.0.4 to 3.0.8 in /apps/block_scout_web/assets
- [#6479](https://github.com/blockscout/blockscout/pull/6479) - Bump ecto_sql from 3.9.0 to 3.9.1
- [#6486](https://github.com/blockscout/blockscout/pull/6486) - Bump sweetalert2 from 11.6.9 to 11.6.10 in /apps/block_scout_web/assets
- [#6498](https://github.com/blockscout/blockscout/pull/6498) - Bump sweetalert2 from 11.6.10 to 11.6.13 in /apps/block_scout_web/assets
- [#6506](https://github.com/blockscout/blockscout/pull/6506) - Bump web3modal from 1.9.9 to 1.9.10 in /apps/block_scout_web/assets
- [#6505](https://github.com/blockscout/blockscout/pull/6505) - Bump highlight.js from 11.6.0 to 11.7.0 in /apps/block_scout_web/assets
- [#6504](https://github.com/blockscout/blockscout/pull/6504) - Bump sweetalert2 from 11.6.13 to 11.6.14 in /apps/block_scout_web/assets
- [#6507](https://github.com/blockscout/blockscout/pull/6507) - Bump remote_ip from 1.0.0 to 1.1.0
- [#6497](https://github.com/blockscout/blockscout/pull/6497) - Bump chartjs-adapter-luxon from 1.2.1 to 1.3.0 in /apps/block_scout_web/assets
- [#6519](https://github.com/blockscout/blockscout/pull/6519) - Bump photoswipe from 5.3.3 to 5.3.4 in /apps/block_scout_web/assets
- [#6520](https://github.com/blockscout/blockscout/pull/6520) - Bump @babel/core from 7.20.2 to 7.20.5 in /apps/block_scout_web/assets
- [#6527](https://github.com/blockscout/blockscout/pull/6527) - Bump luxon from 3.1.0 to 3.1.1 in /apps/block_scout_web/assets
- [#6526](https://github.com/blockscout/blockscout/pull/6526) - Bump mini-css-extract-plugin from 2.7.0 to 2.7.1 in /apps/block_scout_web/assets
- [#6533](https://github.com/blockscout/blockscout/pull/6533) - Bump postcss-loader from 7.0.1 to 7.0.2 in /apps/block_scout_web/assets
- [#6534](https://github.com/blockscout/blockscout/pull/6534) - Bump sweetalert2 from 11.6.14 to 11.6.15 in /apps/block_scout_web/assets
- [#6539](https://github.com/blockscout/blockscout/pull/6539) - Bump decode-uri-component from 0.2.0 to 0.2.2 in /apps/block_scout_web/assets
- [#6555](https://github.com/blockscout/blockscout/pull/6555) - Bump bignumber.js from 9.1.0 to 9.1.1 in /apps/block_scout_web/assets
- [#6557](https://github.com/blockscout/blockscout/pull/6557) - Bump webpack-cli from 5.0.0 to 5.0.1 in /apps/block_scout_web/assets
- [#6558](https://github.com/blockscout/blockscout/pull/6558) - Bump eslint from 8.28.0 to 8.29.0 in /apps/block_scout_web/assets
- [#6556](https://github.com/blockscout/blockscout/pull/6556) - Bump mini-css-extract-plugin from 2.7.1 to 2.7.2 in /apps/block_scout_web/assets
- [#6562](https://github.com/blockscout/blockscout/pull/6562) - Bump qs from 6.5.2 to 6.5.3 in /apps/block_scout_web/assets
- [#6577](https://github.com/blockscout/blockscout/pull/6577) - Bump postcss from 8.4.19 to 8.4.20 in /apps/block_scout_web/assets
- [#6578](https://github.com/blockscout/blockscout/pull/6578) - Bump sass from 1.56.1 to 1.56.2 in /apps/block_scout_web/assets

</details>

## 4.1.8-beta

### Features

- [#5968](https://github.com/blockscout/blockscout/pull/5968) - Add call type in the response of txlistinternal API method
- [#5860](https://github.com/blockscout/blockscout/pull/5860) - Integrate rust verifier micro-service ([blockscout-rs/verifier](https://github.com/blockscout/blockscout-rs/tree/main/verification))
- [#6001](https://github.com/blockscout/blockscout/pull/6001) - Add ETHEREUM_JSONRPC_DISABLE_ARCHIVE_BALANCES env var that filters requests and query node only if the block quantity is "latest"
- [#5944](https://github.com/blockscout/blockscout/pull/5944) - Add tab with state changes to transaction page

### Fixes

- [#6038](https://github.com/blockscout/blockscout/pull/6038) - Extend token name from string to text type
- [#6037](https://github.com/blockscout/blockscout/pull/6037) - Fix order of results in txlistinternal API endpoint
- [#6036](https://github.com/blockscout/blockscout/pull/6036) - Fix address checksum on transaction page
- [#6032](https://github.com/blockscout/blockscout/pull/6032) - Sort by address.hash column in accountlist API endpoint
- [#6017](https://github.com/blockscout/blockscout/pull/6017), [#6028](https://github.com/blockscout/blockscout/pull/6028) - Move "contract interaction" and "Add chain to MM" env vars to runtime
- [#6012](https://github.com/blockscout/blockscout/pull/6012) - Fix display of estimated addresses counter on the main page
- [#5978](https://github.com/blockscout/blockscout/pull/5978) - Allow timestamp param in the log of eth_getTransactionReceipt method
- [#5977](https://github.com/blockscout/blockscout/pull/5977) - Fix address overview.html.eex in case of nil implementation address hash
- [#5975](https://github.com/blockscout/blockscout/pull/5975) - Fix CSV export of internal transactions
- [#5957](https://github.com/blockscout/blockscout/pull/5957) - Server-side reCAPTCHA check for CSV export
- [#5954](https://github.com/blockscout/blockscout/pull/5954) - Fix ace editor appearance
- [#5942](https://github.com/blockscout/blockscout/pull/5942), [#5945](https://github.com/blockscout/blockscout/pull/5945) - Fix nightly solidity versions filtering UX
- [#5904](https://github.com/blockscout/blockscout/pull/5904) - Enhance health API endpoint: better parsing HEALTHY_BLOCKS_PERIOD and use it in the response
- [#5903](https://github.com/blockscout/blockscout/pull/5903) - Disable compile env validation
- [#5887](https://github.com/blockscout/blockscout/pull/5887) - Added missing environment variables to Makefile container params
- [#5850](https://github.com/blockscout/blockscout/pull/5850) - Fix too large postgres notifications
- [#5809](https://github.com/blockscout/blockscout/pull/5809) - Fix 404 on `/metadata` page
- [#5807](https://github.com/blockscout/blockscout/pull/5807) - Update Makefile migrate command due to release build
- [#5786](https://github.com/blockscout/blockscout/pull/5786) - Replace `current_path` with `Controller.current_full_path` in two controllers
- [#5948](https://github.com/blockscout/blockscout/pull/5948) - Fix unexpected messages in `CoinBalanceOnDemand`
- [#6013](https://github.com/blockscout/blockscout/pull/6013) - Fix ERC-1155 tokens fetching
- [#6043](https://github.com/blockscout/blockscout/pull/6043) - Fix token instance fetching
- [#6093](https://github.com/blockscout/blockscout/pull/6093) - Fix Indexer.Fetcher.TokenInstance for ERC-1155 tokens

### Chore

- [#5921](https://github.com/blockscout/blockscout/pull/5921) - Bump briefly from 25942fb to 1dd66ee
- [#6033](https://github.com/blockscout/blockscout/pull/6033) - Bump sass from 1.54.7 to 1.54.8 in /apps/block_scout_web/assets
- [#6046](https://github.com/blockscout/blockscout/pull/6046) - Bump credo from 1.6.6 to 1.6.7
- [#6045](https://github.com/blockscout/blockscout/pull/6045) - Re-use _btn_copy.html for raw trace page
- [#6035](https://github.com/blockscout/blockscout/pull/6035) - Hide copy btn if no raw trace
- [#6034](https://github.com/blockscout/blockscout/pull/6034) - Suppress empty sections in supported chain dropdown
- [#5939](https://github.com/blockscout/blockscout/pull/5939) - Bump sweetalert2 from 11.4.26 to 11.4.27 in /apps/block_scout_web/assets
- [#5938](https://github.com/blockscout/blockscout/pull/5938) - Bump xss from 1.0.13 to 1.0.14 in /apps/block_scout_web/assets
- [#5743](https://github.com/blockscout/blockscout/pull/5743) - Fixing tracer not found #5729
- [#5952](https://github.com/blockscout/blockscout/pull/5952) - Bump sweetalert2 from 11.4.27 to 11.4.28 in /apps/block_scout_web/assets
- [#5955](https://github.com/blockscout/blockscout/pull/5955) - Bump ex_doc from 0.28.4 to 0.28.5
- [#5956](https://github.com/blockscout/blockscout/pull/5956) - Bump bcrypt_elixir from 2.3.1 to 3.0.1
- [#5964](https://github.com/blockscout/blockscout/pull/5964) - Bump sweetalert2 from 11.4.28 to 11.4.29 in /apps/block_scout_web/assets
- [#5966](https://github.com/blockscout/blockscout/pull/5966) - Bump sass from 1.54.4 to 1.54.5 in /apps/block_scout_web/assets
- [#5967](https://github.com/blockscout/blockscout/pull/5967) - Bump @babel/core from 7.18.10 to 7.18.13 in /apps/block_scout_web/assets
- [#5973](https://github.com/blockscout/blockscout/pull/5973) - Bump prometheus from 4.9.0 to 4.9.1
- [#5974](https://github.com/blockscout/blockscout/pull/5974) - Bump cldr_utils from 2.19.0 to 2.19.1
- [#5884](https://github.com/blockscout/blockscout/pull/5884) - Bump nimble_csv from 1.1.0 to 1.2.0
- [#5984](https://github.com/blockscout/blockscout/pull/5984) - Bump jest from 28.1.3 to 29.0.0 in /apps/block_scout_web/assets
- [#5983](https://github.com/blockscout/blockscout/pull/5983) - Bump core-js from 3.24.1 to 3.25.0 in /apps/block_scout_web/assets
- [#5981](https://github.com/blockscout/blockscout/pull/5981) - Bump eslint-plugin-promise from 6.0.0 to 6.0.1 in /apps/block_scout_web/assets
- [#5982](https://github.com/blockscout/blockscout/pull/5982) - Bump jest-environment-jsdom from 28.1.3 to 29.0.0 in /apps/block_scout_web/assets
- [#5987](https://github.com/blockscout/blockscout/pull/5987) - Bump jest from 29.0.0 to 29.0.1 in /apps/block_scout_web/assets
- [#5988](https://github.com/blockscout/blockscout/pull/5988) - Bump jest-environment-jsdom from 29.0.0 to 29.0.1 in /apps/block_scout_web/assets
- [#5989](https://github.com/blockscout/blockscout/pull/5989) - Bump jquery from 3.6.0 to 3.6.1 in /apps/block_scout_web/assets
- [#5990](https://github.com/blockscout/blockscout/pull/5990) - Bump web3modal from 1.9.8 to 1.9.9 in /apps/block_scout_web/assets
- [#6004](https://github.com/blockscout/blockscout/pull/6004) - Bump luxon from 3.0.1 to 3.0.3 in /apps/block_scout_web/assets
- [#6005](https://github.com/blockscout/blockscout/pull/6005) - Bump ex_cldr from 2.33.1 to 2.33.2
- [#6006](https://github.com/blockscout/blockscout/pull/6006) - Bump eslint from 8.22.0 to 8.23.0 in /apps/block_scout_web/assets
- [#6015](https://github.com/blockscout/blockscout/pull/6015) - Bump @fortawesome/fontawesome-free from 6.1.2 to 6.2.0 in /apps/block_scout_web/assets
- [#6021](https://github.com/blockscout/blockscout/pull/6021) - Bump sass from 1.54.5 to 1.54.7 in /apps/block_scout_web/assets
- [#6018](https://github.com/blockscout/blockscout/pull/6018) - Update chromedriver version
- [#5836](https://github.com/blockscout/blockscout/pull/5836) - Bump comeonin from 4.1.2 to 5.3.3
- [#5869](https://github.com/blockscout/blockscout/pull/5869) - Bump reduce-reducers from 0.4.3 to 1.0.4 in /apps/block_scout_web/assets
- [#5919](https://github.com/blockscout/blockscout/pull/5919) - Bump floki from 0.32.1 to 0.33.1
- [#5930](https://github.com/blockscout/blockscout/pull/5930) - Bump eslint from 8.21.0 to 8.22.0 in /apps/block_scout_web/assets
- [#5845](https://github.com/blockscout/blockscout/pull/5845) - Bump autoprefixer from 10.4.2 to 10.4.8 in /apps/block_scout_web/assets
- [#5877](https://github.com/blockscout/blockscout/pull/5877) - Bump eslint from 8.17.0 to 8.21.0 in /apps/block_scout_web/assets
- [#5875](https://github.com/blockscout/blockscout/pull/5875) - Bump sass from 1.49.8 to 1.54.3 in /apps/block_scout_web/assets
- [#5873](https://github.com/blockscout/blockscout/pull/5873) - Bump highlight.js from 11.4.0 to 11.6.0 in /apps/block_scout_web/assets
- [#5870](https://github.com/blockscout/blockscout/pull/5870) - Bump spandex_ecto from 0.6.2 to 0.7.0
- [#5867](https://github.com/blockscout/blockscout/pull/5867) - Bump @babel/preset-env from 7.16.11 to 7.18.10 in /apps/block_scout_web/assets
- [#5876](https://github.com/blockscout/blockscout/pull/5876) - Bump bignumber.js from 9.0.2 to 9.1.0 in /apps/block_scout_web/assets
- [#5871](https://github.com/blockscout/blockscout/pull/5871) - Bump redux from 4.1.2 to 4.2.0 in /apps/block_scout_web/assets
- [#5868](https://github.com/blockscout/blockscout/pull/5868) - Bump ex_rlp from 0.5.3 to 0.5.4
- [#5874](https://github.com/blockscout/blockscout/pull/5874) - Bump core-js from 3.20.3 to 3.24.1 in /apps/block_scout_web/assets
- [#5882](https://github.com/blockscout/blockscout/pull/5882) - Bump math from 0.3.1 to 0.7.0
- [#5878](https://github.com/blockscout/blockscout/pull/5878) - Bump css-minimizer-webpack-plugin from 3.4.1 to 4.0.0 in /apps/block_scout_web/assets
- [#5883](https://github.com/blockscout/blockscout/pull/5883) - Bump postgrex from 0.15.10 to 0.15.13
- [#5885](https://github.com/blockscout/blockscout/pull/5885) - Bump hammer from 6.0.0 to 6.1.0
- [#5893](https://github.com/blockscout/blockscout/pull/5893) - Bump prometheus from 4.8.1 to 4.9.0
- [#5892](https://github.com/blockscout/blockscout/pull/5892) - Bump babel-loader from 8.2.3 to 8.2.5 in /apps/block_scout_web/assets
- [#5890](https://github.com/blockscout/blockscout/pull/5890) - Bump sweetalert2 from 11.3.10 to 11.4.26 in /apps/block_scout_web/assets
- [#5889](https://github.com/blockscout/blockscout/pull/5889) - Bump sass from 1.54.3 to 1.54.4 in /apps/block_scout_web/assets
- [#5894](https://github.com/blockscout/blockscout/pull/5894) - Bump jest from 27.4.7 to 28.1.3 in /apps/block_scout_web/assets
- [#5865](https://github.com/blockscout/blockscout/pull/5865) - Bump timex from 3.7.1 to 3.7.9
- [#5872](https://github.com/blockscout/blockscout/pull/5872) - Bump benchee from 0.13.2 to 0.99.0
- [#5895](https://github.com/blockscout/blockscout/pull/5895) - Bump wallaby from 0.29.1 to 0.30.1
- [#5905](https://github.com/blockscout/blockscout/pull/5905) - Bump absinthe from 1.6.5 to 1.6.8
- [#5881](https://github.com/blockscout/blockscout/pull/5881) - Bump dataloader from 1.0.9 to 1.0.10
- [#5909](https://github.com/blockscout/blockscout/pull/5909) - Bump junit_formatter from 3.3.0 to 3.3.1
- [#5912](https://github.com/blockscout/blockscout/pull/5912) - Bump credo from 1.6.4 to 1.6.6
- [#5911](https://github.com/blockscout/blockscout/pull/5911) - Bump absinthe_relay from 1.5.1 to 1.5.2
- [#5915](https://github.com/blockscout/blockscout/pull/5915) - Bump flow from 0.15.0 to 1.2.0
- [#5916](https://github.com/blockscout/blockscout/pull/5916) - Bump dialyxir from 1.1.0 to 1.2.0
- [#5910](https://github.com/blockscout/blockscout/pull/5910) - Bump benchee from 0.99.0 to 1.1.0
- [#5917](https://github.com/blockscout/blockscout/pull/5917) - Bump bypass from 1.0.0 to 2.1.0
- [#5920](https://github.com/blockscout/blockscout/pull/5920) - Bump spandex_datadog from 1.1.0 to 1.2.0
- [#5918](https://github.com/blockscout/blockscout/pull/5918) - Bump logger_file_backend from 0.0.12 to 0.0.13
- [#5863](https://github.com/blockscout/blockscout/pull/5863) - Update Poison hex package
- [#5861](https://github.com/blockscout/blockscout/pull/5861) - Add cache for docker build
- [#5859](https://github.com/blockscout/blockscout/pull/5859) - Update ex_cldr hex packages
- [#5858](https://github.com/blockscout/blockscout/pull/5858) - Update CHANGELOG; revert update of css-loader; rename fontawesome icons selectors
- [#5811](https://github.com/blockscout/blockscout/pull/5811) - Bump chartjs-adapter-luxon from 1.1.0 to 1.2.0 in /apps/block_scout_web/assets
- [#5814](https://github.com/blockscout/blockscout/pull/5814) - Bump webpack from 5.69.1 to 5.74.0 in /apps/block_scout_web/assets
- [#5812](https://github.com/blockscout/blockscout/pull/5812) - Bump mini-css-extract-plugin from 2.5.3 to 2.6.1 in /apps/block_scout_web/assets
- [#5819](https://github.com/blockscout/blockscout/pull/5819) - Bump xss from 1.0.10 to 1.0.13 in /apps/block_scout_web/assets
- [#5818](https://github.com/blockscout/blockscout/pull/5818) - Bump @fortawesome/fontawesome-free from 6.0.0-beta3 to 6.1.2 in /apps/block_scout_web/assets
- [#5821](https://github.com/blockscout/blockscout/pull/5821) - Bump spandex from 3.0.3 to 3.1.0
- [#5830](https://github.com/blockscout/blockscout/pull/5830) - Bump spandex_phoenix from 1.0.5 to 1.0.6
- [#5825](https://github.com/blockscout/blockscout/pull/5825) - Bump postcss from 8.4.6 to 8.4.16 in /apps/block_scout_web/assets
- [#5816](https://github.com/blockscout/blockscout/pull/5816) - Bump webpack-cli from 4.9.2 to 4.10.0 in /apps/block_scout_web/assets
- [#5822](https://github.com/blockscout/blockscout/pull/5822) - Bump chart.js from 3.7.0 to 3.9.1 in /apps/block_scout_web/assets
- [#5829](https://github.com/blockscout/blockscout/pull/5829) - Bump mox from 0.5.2 to 1.0.2
- [#5823](https://github.com/blockscout/blockscout/pull/5823) - Bump luxon from 2.4.0 to 3.0.1 in /apps/block_scout_web/assets
- [#5837](https://github.com/blockscout/blockscout/pull/5837) - Bump @walletconnect/web3-provider from 1.7.8 to 1.8.0 in /apps/block_scout_web/assets
- [#5840](https://github.com/blockscout/blockscout/pull/5840) - Bump web3modal from 1.9.5 to 1.9.8 in /apps/block_scout_web/assets
- [#5842](https://github.com/blockscout/blockscout/pull/5842) - Bump copy-webpack-plugin from 10.2.1 to 11.0.0 in /apps/block_scout_web/assets
- [#5835](https://github.com/blockscout/blockscout/pull/5835) - Bump tesla from 1.3.3 to 1.4.4
- [#5841](https://github.com/blockscout/blockscout/pull/5841) - Bump sass-loader from 12.6.0 to 13.0.2 in /apps/block_scout_web/assets
- [#5844](https://github.com/blockscout/blockscout/pull/5844) - Bump postcss-loader from 6.2.1 to 7.0.1 in /apps/block_scout_web/assets
- [#5838](https://github.com/blockscout/blockscout/pull/5838) - Bump path-parser from 4.2.0 to 6.1.0 in /apps/block_scout_web/assets
- [#5843](https://github.com/blockscout/blockscout/pull/5843) - Bump @tarekraafat/autocomplete.js from 10.2.6 to 10.2.7 in /apps/block_scout_web/assets
- [#5834](https://github.com/blockscout/blockscout/pull/5834) - Bump clipboard from 2.0.9 to 2.0.11 in /apps/block_scout_web/assets
- [#5827](https://github.com/blockscout/blockscout/pull/5827) - Bump @babel/core from 7.16.12 to 7.18.10 in /apps/block_scout_web/assets
- [#5851](https://github.com/blockscout/blockscout/pull/5851) - Bump exvcr from 0.13.2 to 0.13.3
- [#5824](https://github.com/blockscout/blockscout/pull/5824) - Bump ex_json_schema from 0.6.2 to 0.9.1
- [#5849](https://github.com/blockscout/blockscout/pull/5849) - Bump gettext 0.18.2 -> 0.20.0
- [#5806](https://github.com/blockscout/blockscout/pull/5806) - Update target Postgres version in Docker: 13 -> 14

## 4.1.7-beta

### Features

- [#5783](https://github.com/blockscout/blockscout/pull/5783) - Allow to setup multiple ranges of blocks to index

### Fixes

- [#5799](https://github.com/blockscout/blockscout/pull/5799) - Fix address_tokens_usd_sum function
- [#5798](https://github.com/blockscout/blockscout/pull/5798) - Copy explorer node_modules to result image
- [#5797](https://github.com/blockscout/blockscout/pull/5797) - Fix flickering token tooltip

### Chore

- [#5796](https://github.com/blockscout/blockscout/pull/5796) - Add job for e2e tests on every push to master + fix job "Merge 'master' to specific branch after release"

## 4.1.6-beta

### Features

- [#5739](https://github.com/blockscout/blockscout/pull/5739) - Erigon archive node support
- [#5732](https://github.com/blockscout/blockscout/pull/5732) - Manage testnet label (right to the navbar logo)
- [#5699](https://github.com/blockscout/blockscout/pull/5699) - Switch to basic (non-pro) API endpoint for Coingecko requests, if API key is not provided
- [#5542](https://github.com/blockscout/blockscout/pull/5542) - Add `jq` in docker image
- [#5345](https://github.com/blockscout/blockscout/pull/5345) - Graphql: add user-selected ordering to transactions for address query

### Fixes

- [#5768](https://github.com/blockscout/blockscout/pull/5768) - Outstanding rows limit for missing blocks query (catchup fetcher)
- [#5737](https://github.com/blockscout/blockscout/pull/5737), [#5772](https://github.com/blockscout/blockscout/pull/5772) - Fix double requests; Fix token balances dropdown view
- [#5723](https://github.com/blockscout/blockscout/pull/5723) - Add nil clause for Data.to_string/1
- [#5714](https://github.com/blockscout/blockscout/pull/5714) - Add clause for EthereumJSONRPC.Transaction.elixir_to_params/1 when gas_price is missing in the response
- [#5697](https://github.com/blockscout/blockscout/pull/5697) - Gas price oracle: ignore gas price rounding for values less than 0.01
- [#5690](https://github.com/blockscout/blockscout/pull/5690) - Allow special characters for password in DB URL parser
- [#5778](https://github.com/blockscout/blockscout/pull/5778) - Allow hyphen in database name

### Chore

- [#5787](https://github.com/blockscout/blockscout/pull/5787) - Add job for merging master to specific branch after release
- [#5788](https://github.com/blockscout/blockscout/pull/5788) - Update Docker image on every push to master branch
- [#5736](https://github.com/blockscout/blockscout/pull/5736) - Remove obsolete network selector
- [#5730](https://github.com/blockscout/blockscout/pull/5730) - Add primary keys for DB tables where they do not exist
- [#5703](https://github.com/blockscout/blockscout/pull/5703) - Remove bridged tokens functionality from Blockscout core
- [#5700](https://github.com/blockscout/blockscout/pull/5700) - Remove Staking dapp logic from Blockscout core
- [#5696](https://github.com/blockscout/blockscout/pull/5696) - Update .tool-versions
- [#5695](https://github.com/blockscout/blockscout/pull/5695) - Decimal hex package update 1.9 -> 2.0
- [#5684](https://github.com/blockscout/blockscout/pull/5684) - Block import timings logs
- [#5698](https://github.com/blockscout/blockscout/pull/5698) - Remove token balances deleting

## 4.1.5-beta

### Features

- [#5667](https://github.com/blockscout/blockscout/pull/5667) - Address page: scroll to selected tab's data

### Fixes

- [#5680](https://github.com/blockscout/blockscout/pull/5680) - Fix broken token icons; Disable animation in lists; Fix doubled requests for some pages
- [#5671](https://github.com/blockscout/blockscout/pull/5671) - Fix double requests for token exchange rates; Disable fetching `btc_value` by default (add `EXCHANGE_RATES_FETCH_BTC_VALUE` env variable); Add `CACHE_EXCHANGE_RATES_PERIOD` env variable
- [#5676](https://github.com/blockscout/blockscout/pull/5676) - Fix wrong miner address shown for post EIP-1559 block for clique network

### Chore

- [#5679](https://github.com/blockscout/blockscout/pull/5679) - Optimize query in fetch_min_missing_block_cache function
- [#5674](https://github.com/blockscout/blockscout/pull/5674) - Disable token holder refreshing
- [#5661](https://github.com/blockscout/blockscout/pull/5661) - Fixes yaml syntax for boolean env variables in docker compose

## 4.1.4-beta

### Features

- [#5656](https://github.com/blockscout/blockscout/pull/5656) - Gas price oracle
- [#5613](https://github.com/blockscout/blockscout/pull/5613) - Exchange rates CoinMarketCap source module
- [#5588](https://github.com/blockscout/blockscout/pull/5588) - Add broadcasting of coin balance
- [#5560](https://github.com/blockscout/blockscout/pull/5560) - Manual fetch beneficiaries
- [#5479](https://github.com/blockscout/blockscout/pull/5479) - Remake of solidity verifier module; Verification UX improvements
- [#5540](https://github.com/blockscout/blockscout/pull/5540) - Tx page: scroll to selected tab's data

### Fixes

- [#5647](https://github.com/blockscout/blockscout/pull/5647) - Add handling for invalid Sourcify response
- [#5635](https://github.com/blockscout/blockscout/pull/5635) - Set CoinGecko source in exchange_rates_source function fix in case of token_bridge
- [#5629](https://github.com/blockscout/blockscout/pull/5629) - Fix empty coin balance for empty address
- [#5612](https://github.com/blockscout/blockscout/pull/5612) - Fix token transfers order
- [#5626](https://github.com/blockscout/blockscout/pull/5626) - Fix vyper compiler versions order
- [#5603](https://github.com/blockscout/blockscout/pull/5603) - Fix failing verification attempts
- [#5598](https://github.com/blockscout/blockscout/pull/5598) - Fix token dropdown
- [#5592](https://github.com/blockscout/blockscout/pull/5592) - Burn fees for legacy transactions
- [#5568](https://github.com/blockscout/blockscout/pull/5568) - Add regexp for ipfs checking
- [#5567](https://github.com/blockscout/blockscout/pull/5567) - Sanitize token name and symbol before insert into DB, display in the application
- [#5564](https://github.com/blockscout/blockscout/pull/5564) - Add fallback clauses to `string_to_..._hash` functions
- [#5538](https://github.com/blockscout/blockscout/pull/5538) - Fix internal transaction's tile bug

### Chore

- [#5660](https://github.com/blockscout/blockscout/pull/5660) - Display txs count chart by default, disable price chart by default, add chart titles
- [#5659](https://github.com/blockscout/blockscout/pull/5659) - Use chartjs-adapter-luxon instead chartjs-adapter-moment for charts
- [#5651](https://github.com/blockscout/blockscout/pull/5651), [#5657](https://github.com/blockscout/blockscout/pull/5657) - Gnosis chain rebranded theme and generalization of chart legend colors definition
- [#5640](https://github.com/blockscout/blockscout/pull/5640) - Clean up and fix tests, reduce amount of warnings
- [#5625](https://github.com/blockscout/blockscout/pull/5625) - Get rid of some redirects to checksummed address url
- [#5623](https://github.com/blockscout/blockscout/pull/5623) - Allow hyphen in DB password
- [#5543](https://github.com/blockscout/blockscout/pull/5543) - Increase max_restarts to 1_000 (from 3 by default) for explorer, block_scout_web supervisors
- [#5536](https://github.com/blockscout/blockscout/pull/5536) - NPM audit fix

## 4.1.3-beta

### Features

- [#5515](https://github.com/blockscout/blockscout/pull/5515) - Integrate ace editor to display contract sources
- [#5505](https://github.com/blockscout/blockscout/pull/5505) - Manage debug_traceTransaction JSON RPC method timeout
- [#5491](https://github.com/blockscout/blockscout/pull/5491) - Sequential blocks broadcast on the main page
- [#5312](https://github.com/blockscout/blockscout/pull/5312) - Add OpenZeppelin proxy storage slot
- [#5302](https://github.com/blockscout/blockscout/pull/5302) - Add specific tx receipt fields for the GoQuorum client
- [#5268](https://github.com/blockscout/blockscout/pull/5268), [#5313](https://github.com/blockscout/blockscout/pull/5313) - Contract names display improvement

### Fixes

- [#5528](https://github.com/blockscout/blockscout/pull/5528) - Token balances fetcher retry
- [#5524](https://github.com/blockscout/blockscout/pull/5524) - ContractState module resistance to unresponsive archive node
- [#5513](https://github.com/blockscout/blockscout/pull/5513) - Do not fill pending blocks ops with block numbers below TRACE_FIRST_BLOCK
- [#5508](https://github.com/blockscout/blockscout/pull/5508) - Hide indexing banner if we fetched internal transactions from TRACE_FIRST_BLOCK
- [#5504](https://github.com/blockscout/blockscout/pull/5504) - Extend TRACE_FIRST_BLOCK env var to geth variant
- [#5488](https://github.com/blockscout/blockscout/pull/5488) - Split long contract output to multiple lines
- [#5487](https://github.com/blockscout/blockscout/pull/5487) - Fix array displaying in decoded constructor args
- [#5482](https://github.com/blockscout/blockscout/pull/5482) - Fix for querying of the contract read functions
- [#5455](https://github.com/blockscout/blockscout/pull/5455) - Fix unverified_smart_contract function: add md5 of bytecode to the changeset
- [#5454](https://github.com/blockscout/blockscout/pull/5454) - Docker: Fix the qemu-x86_64 signal 11 error on Apple Silicon
- [#5443](https://github.com/blockscout/blockscout/pull/5443) - Geth: display tx revert reason
- [#5420](https://github.com/blockscout/blockscout/pull/5420) - Deduplicate addresses and coin balances before inserting to the DB
- [#5416](https://github.com/blockscout/blockscout/pull/5416) - Fix getsourcecode for EOA addresses
- [#5413](https://github.com/blockscout/blockscout/pull/5413) - Fix params encoding for read contracts methods
- [#5411](https://github.com/blockscout/blockscout/pull/5411) - Fix character_not_in_repertoire error for tx revert reason
- [#5410](https://github.com/blockscout/5420blockscout/pull/5410) - Handle exited realtime fetcher
- [#5383](https://github.com/blockscout/blockscout/pull/5383) - Fix reload transactions button
- [#5381](https://github.com/blockscout/blockscout/pull/5381), [#5397](https://github.com/blockscout/blockscout/pull/5397) - Fix exchange rate broadcast error
- [#5375](https://github.com/blockscout/blockscout/pull/5375) - Fix pending transactions fetcher
- [#5374](https://github.com/blockscout/blockscout/pull/5374) - Return all ERC-1155's token instances in tokenList api endpoint
- [#5342](https://github.com/blockscout/blockscout/pull/5342) - Fix 500 error on NF token page with nil metadata
- [#5319](https://github.com/blockscout/blockscout/pull/5319), [#5357](https://github.com/blockscout/blockscout/pull/5357), [#5425](https://github.com/blockscout/blockscout/pull/5425) - Empty blocks sanitizer performance improvement
- [#5310](https://github.com/blockscout/blockscout/pull/5310) - Fix flash on reload in dark mode
- [#5306](https://github.com/blockscout/blockscout/pull/5306) - Fix indexer bug
- [#5300](https://github.com/blockscout/blockscout/pull/5300), [#5305](https://github.com/blockscout/blockscout/pull/5305) - Token instance page: general video improvements
- [#5136](https://github.com/blockscout/blockscout/pull/5136) - Improve contract verification
- [#5285](https://github.com/blockscout/blockscout/pull/5285) - Fix verified smart-contract bytecode twins feature
- [#5269](https://github.com/blockscout/blockscout/pull/5269) - Address Page: Fix implementation address align
- [#5264](https://github.com/blockscout/blockscout/pull/5264) - Fix bug with 500 response on `partial` sourcify status
- [#5263](https://github.com/blockscout/blockscout/pull/5263) - Fix bug with name absence for contract
- [#5259](https://github.com/blockscout/blockscout/pull/5259) - Fix `coin-balances/by-day` bug
- [#5239](https://github.com/blockscout/blockscout/pull/5239) - Add accounting for block rewards in `getblockreward` api method

### Chore

- [#5506](https://github.com/blockscout/blockscout/pull/5506) - Refactor config files
- [#5480](https://github.com/blockscout/blockscout/pull/5480) - Remove duplicate of balances_params_to_address_params function
- [#5473](https://github.com/blockscout/blockscout/pull/5473) - Refactor daily coin balances fetcher
- [#5458](https://github.com/blockscout/blockscout/pull/5458) - Decrease min safe polling period for realtime fetcher
- [#5456](https://github.com/blockscout/blockscout/pull/5456) - Ignore arbitrary block details fields for custom Ethereum clients
- [#5450](https://github.com/blockscout/blockscout/pull/5450) - Logging error in publishing of smart-contract
- [#5433](https://github.com/blockscout/blockscout/pull/5433) - Caching modules refactoring
- [#5419](https://github.com/blockscout/blockscout/pull/5419) - Add check if address exists for some api methods
- [#5408](https://github.com/blockscout/blockscout/pull/5408) - Update websocket_client hex package
- [#5407](https://github.com/blockscout/blockscout/pull/5407) - Update hackney, certifi, tzdata
- [#5369](https://github.com/blockscout/blockscout/pull/5369) - Manage indexer memory limit
- [#5368](https://github.com/blockscout/blockscout/pull/5368) - Refactoring from SourcifyFilePathBackfiller
- [#5367](https://github.com/blockscout/blockscout/pull/5367) - Resolve Prototype Pollution in minimist dependency
- [#5366](https://github.com/blockscout/blockscout/pull/5366) - Fix Vyper smart-contract verification form tooltips
- [#5348](https://github.com/blockscout/blockscout/pull/5348) - Block data for Avalanche: pass blockExtraData param
- [#5341](https://github.com/blockscout/blockscout/pull/5341) - Remove unused broadcasts
- [#5318](https://github.com/blockscout/blockscout/pull/5318) - Eliminate Jquery import from chart-loader.js
- [#5317](https://github.com/blockscout/blockscout/pull/5317) - NPM audit
- [#5303](https://github.com/blockscout/blockscout/pull/5303) - Besu: revertReason support in trace
- [#5301](https://github.com/blockscout/blockscout/pull/5301) - Allow specific block keys for sgb/ava
- [#5295](https://github.com/blockscout/blockscout/pull/5295) - CI pipeline: build and push Docker image to Docker Hub on every release
- [#5290](https://github.com/blockscout/blockscout/pull/5290) - Bump ex_doc from 0.25.2 to 0.28.2
- [#5289](https://github.com/blockscout/blockscout/pull/5289) - Bump ex_abi from 1.5.9 to 1.5.11
- [#5288](https://github.com/blockscout/blockscout/pull/5288) - Makefile: find exact container by name
- [#5287](https://github.com/blockscout/blockscout/pull/5287) - Docker: modify native token symbol
- [#5286](https://github.com/blockscout/blockscout/pull/5286) - Change namespace for one of the SmartContractViewTest test
- [#5260](https://github.com/blockscout/blockscout/pull/5260) - Makefile release task to prerelease and release task
- [#5082](https://github.com/blockscout/blockscout/pull/5082) - Elixir 1.12 -> 1.13

## 4.1.2-beta

### Features

- [#5232](https://github.com/blockscout/blockscout/pull/5232) - Contract Read Page: Add functions overloading support
- [#5220](https://github.com/blockscout/blockscout/pull/5220) - Add info about proxy contracts to api methods response
- [#5200](https://github.com/blockscout/blockscout/pull/5200) - Docker-compose configuration
- [#5105](https://github.com/blockscout/blockscout/pull/5105) - Redesign token page
- [#5016](https://github.com/blockscout/blockscout/pull/5016) - Add view for internal transactions error
- [#4690](https://github.com/blockscout/blockscout/pull/4690) - Improve pagination: introduce pagination with random access to pages; Integrate it to the Transactions List page

### Fixes

- [#5248](https://github.com/blockscout/blockscout/pull/5248) - Speedup query for getting verified smart-contract bytecode twin
- [#5241](https://github.com/blockscout/blockscout/pull/5241) - Fix DB hostname Regex pattern
- [#5216](https://github.com/blockscout/blockscout/pull/5216) - Add token-transfers-toggle.js to the `block_transaction/index.html.eex`
- [#5212](https://github.com/blockscout/blockscout/pull/5212) - Fix `gas_used` value bug
- [#5197](https://github.com/blockscout/blockscout/pull/5197) - Fix contract functions outputs
- [#5196](https://github.com/blockscout/blockscout/pull/5196) - Various Docker setup fixes
- [#5192](https://github.com/blockscout/blockscout/pull/5192) - Fix DATABASE_URL config parser
- [#5191](https://github.com/blockscout/blockscout/pull/5191) - Add empty view for new addresses
- [#5184](https://github.com/blockscout/blockscout/pull/5184) - eth_call method: remove from param from the request, if it is null
- [#5172](https://github.com/blockscout/blockscout/pull/5172), [#5182](https://github.com/blockscout/blockscout/pull/5182) - Reduced the size of js bundles
- [#5169](https://github.com/blockscout/blockscout/pull/5169) - Fix several UI bugs; Add tooltip to the prev/next block buttons
- [#5166](https://github.com/blockscout/blockscout/pull/5166), [#5198](https://github.com/blockscout/blockscout/pull/5198) - Fix contracts verification bugs
- [#5160](https://github.com/blockscout/blockscout/pull/5160) - Fix blocks validated hint
- [#5155](https://github.com/blockscout/blockscout/pull/5155) - Fix get_implementation_abi_from_proxy/2 implementation
- [#5154](https://github.com/blockscout/blockscout/pull/5154) - Fix token counters bug
- [#4862](https://github.com/blockscout/blockscout/pull/4862) - Fix internal transactions pagination

### Chore

- [#5230](https://github.com/blockscout/blockscout/pull/5230) - Contract verification forms refactoring
- [#5227](https://github.com/blockscout/blockscout/pull/5227) - Major update of css-loader npm package
- [#5226](https://github.com/blockscout/blockscout/pull/5226) - Update mini-css-extract-plugin, css-minimizer-webpack-plugin packages
- [#5224](https://github.com/blockscout/blockscout/pull/5224) - Webpack config refactoring
- [#5223](https://github.com/blockscout/blockscout/pull/5223) - Migrate fontawesome 5 -> 6
- [#5202](https://github.com/blockscout/blockscout/pull/5202), [#5229](https://github.com/blockscout/blockscout/pull/5229) - Docker setup Makefile release/publish tasks
- [#5195](https://github.com/blockscout/blockscout/pull/5195) - Add Berlin, London to the list of default EVM versions
- [#5190](https://github.com/blockscout/blockscout/pull/5190) - Set 8545 as default port everywhere except Ganache JSON RPC variant
- [#5189](https://github.com/blockscout/blockscout/pull/5189) - ENV var to manage pending transactions fetcher switching off
- [#5171](https://github.com/blockscout/blockscout/pull/5171) - Replace lodash NPM package with tiny lodash modules
- [#5170](https://github.com/blockscout/blockscout/pull/5170) - Token price row name fix
- [#5153](https://github.com/blockscout/blockscout/pull/5153) - Discord link instead of Gitter
- [#5142](https://github.com/blockscout/blockscout/pull/5142) - Updated some outdated npm packages
- [#5140](https://github.com/blockscout/blockscout/pull/5140) - Babel minor and core-js major updates
- [#5139](https://github.com/blockscout/blockscout/pull/5139) - Eslint major update
- [#5138](https://github.com/blockscout/blockscout/pull/5138) - Webpack minor update
- [#5119](https://github.com/blockscout/blockscout/pull/5119) - Inventory controller refactoring
- [#5118](https://github.com/blockscout/blockscout/pull/5118) - Fix top navigation template

## 4.1.1-beta

### Features

- [#5090](https://github.com/blockscout/blockscout/pull/5090) - Allotted rate limit by IP
- [#5080](https://github.com/blockscout/blockscout/pull/5080) - Allotted rate limit by a global API key

### Fixes

- [#5085](https://github.com/blockscout/blockscout/pull/5085) - Fix wallet style
- [#5088](https://github.com/blockscout/blockscout/pull/5088) - Store address transactions/token transfers in the DB
- [#5071](https://github.com/blockscout/blockscout/pull/5071) - Fix write page contract tuple input
- [#5066](https://github.com/blockscout/blockscout/pull/5066) - Fix read contract page bug
- [#5034](https://github.com/blockscout/blockscout/pull/5034) - Fix broken functions input at transaction page
- [#5025](https://github.com/blockscout/blockscout/pull/5025) - Add standard input JSON files validation
- [#5051](https://github.com/blockscout/blockscout/pull/5051) - Fix 500 response when ABI method was parsed as nil

### Chore

- [#5092](https://github.com/blockscout/blockscout/pull/5092) - Resolve vulnerable follow-redirects npm dep in ./apps/explorer
- [#5091](https://github.com/blockscout/blockscout/pull/5091) - Refactor search page template
- [#5081](https://github.com/blockscout/blockscout/pull/5081) - Add internal transactions fetcher disabled? config parameter
- [#5063](https://github.com/blockscout/blockscout/pull/5063) - Resolve moderate NPM vulnerabilities with npm audit tool
- [#5053](https://github.com/blockscout/blockscout/pull/5053) - Update ex_keccak lib

## 4.1.0-beta

### Features

- [#5030](https://github.com/blockscout/blockscout/pull/5030) - API rate limiting
- [#4924](https://github.com/blockscout/blockscout/pull/4924) - Add daily bytecode verification to prevent metamorphic contracts vulnerability
- [#4908](https://github.com/blockscout/blockscout/pull/4908) - Add verification via standard JSON input
- [#5004](https://github.com/blockscout/blockscout/pull/5004) - Add ability to set up a separate DB endpoint for the API endpoints
- [#4989](https://github.com/blockscout/blockscout/pull/4989), [#4991](https://github.com/blockscout/blockscout/pull/4991) - Bridged tokens list API endpoint
- [#4931](https://github.com/blockscout/blockscout/pull/4931) - Web3 modal with Wallet Connect for Write contract page and Staking Dapp

### Fixes

- [#5045](https://github.com/blockscout/blockscout/pull/5045) - Contracts interaction improvements
- [#5032](https://github.com/blockscout/blockscout/pull/5032) - Fix token transfer csv export
- [#5020](https://github.com/blockscout/blockscout/pull/5020) - Token instance image display improvement
- [#5019](https://github.com/blockscout/blockscout/pull/5019) - Fix fetch_last_token_balance function termination
- [#5011](https://github.com/blockscout/blockscout/pull/5011) - Fix `0x0` implementation address
- [#5008](https://github.com/blockscout/blockscout/pull/5008) - Extend decimals cap in format_according_to_decimals up to 24
- [#5005](https://github.com/blockscout/blockscout/pull/5005) - Fix falsy appearance `Connection Lost` warning on reload/switch page
- [#5003](https://github.com/blockscout/blockscout/pull/5003) - API router refactoring
- [#4992](https://github.com/blockscout/blockscout/pull/4992) - Fix `type` field in transactions after enabling 1559
- [#4979](https://github.com/blockscout/blockscout/pull/4979), [#4993](https://github.com/blockscout/blockscout/pull/4993) - Store total gas_used in addresses table
- [#4977](https://github.com/blockscout/blockscout/pull/4977) - Export token transfers on address: include transfers on contract itself
- [#4976](https://github.com/blockscout/blockscout/pull/4976) - Handle :econnrefused in pending transactions fetcher
- [#4965](https://github.com/blockscout/blockscout/pull/4965) - Fix search field appearance on medium size screens
- [#4945](https://github.com/blockscout/blockscout/pull/4945) - Fix `Verify & Publish` button link
- [#4938](https://github.com/blockscout/blockscout/pull/4938) - Fix displaying of nested arrays for contracts read
- [#4888](https://github.com/blockscout/blockscout/pull/4888) - Fix fetch_top_tokens method: add nulls last for token holders desc order
- [#4867](https://github.com/blockscout/blockscout/pull/4867) - Fix bug in querying contracts method and improve contracts interactions

### Chore

- [#5047](https://github.com/blockscout/blockscout/pull/5047) - At contract write use wei precision
- [#5023](https://github.com/blockscout/blockscout/pull/5023) - Capability to leave an empty logo
- [#5018](https://github.com/blockscout/blockscout/pull/5018) - Resolve npm vulnerabilities via npm audix fix
- [#5014](https://github.com/blockscout/blockscout/pull/5014) - Separate FIRST_BLOCK and TRACE_FIRST_BLOCK option for blocks import and tracing methods
- [#4998](https://github.com/blockscout/blockscout/pull/4998) - API endpoints logger
- [#4983](https://github.com/blockscout/blockscout/pull/4983), [#5038](https://github.com/blockscout/blockscout/pull/5038) - Fix contract verification tests
- [#4861](https://github.com/blockscout/blockscout/pull/4861) - Add separate column for token icons

## 4.0.0-beta

### Features

- [#4807](https://github.com/blockscout/blockscout/pull/4807) - Added support for BeaconProxy pattern
- [#4777](https://github.com/blockscout/blockscout/pull/4777), [#4791](https://github.com/blockscout/blockscout/pull/4791), [#4799](https://github.com/blockscout/blockscout/pull/4799), [#4847](https://github.com/blockscout/blockscout/pull/4847) - Added decoding revert reason
- [#4776](https://github.com/blockscout/blockscout/pull/4776) - Added view for unsuccessfully fetched values from read functions
- [#4761](https://github.com/blockscout/blockscout/pull/4761) - ERC-1155 support
- [#4739](https://github.com/blockscout/blockscout/pull/4739) - Improve logs and inputs decoding
- [#4747](https://github.com/blockscout/blockscout/pull/4747) - Advanced CSV export
- [#4745](https://github.com/blockscout/blockscout/pull/4745) - Vyper contracts verification
- [#4699](https://github.com/blockscout/blockscout/pull/4699), [#4793](https://github.com/blockscout/blockscout/pull/4793), [#4820](https://github.com/blockscout/blockscout/pull/4820), [#4827](https://github.com/blockscout/blockscout/pull/4827) - Address page facelifting
- [#4667](https://github.com/blockscout/blockscout/pull/4667) - Transaction Page: Add expand/collapse button for long contract method data
- [#4641](https://github.com/blockscout/blockscout/pull/4641), [#4733](https://github.com/blockscout/blockscout/pull/4733) - Improve Read Contract page logic
- [#4660](https://github.com/blockscout/blockscout/pull/4660) - Save Sourcify path instead of filename
- [#4656](https://github.com/blockscout/blockscout/pull/4656) - Open in Tenderly button
- [#4655](https://github.com/blockscout/blockscout/pull/4655), [#4676](https://github.com/blockscout/blockscout/pull/4676) - EIP-3091 support
- [#4621](https://github.com/blockscout/blockscout/pull/4621) - Add beacon contract address slot for proxy
- [#4625](https://github.com/blockscout/blockscout/pull/4625) - Contract address page: Add implementation link to the overview of proxy contracts
- [#4624](https://github.com/blockscout/blockscout/pull/4624) - Support HTML tags in alert message
- [#4608](https://github.com/blockscout/blockscout/pull/4608), [#4622](https://github.com/blockscout/blockscout/pull/4622) - Block Details page: Improved style of transactions button
- [#4596](https://github.com/blockscout/blockscout/pull/4596), [#4681](https://github.com/blockscout/blockscout/pull/4681), [#4693](https://github.com/blockscout/blockscout/pull/4693) - Display token icon for bridged with Mainnet tokens or identicons for other tokens
- [#4520](https://github.com/blockscout/blockscout/pull/4520) - Add support for EIP-1559
- [#4593](https://github.com/blockscout/blockscout/pull/4593) - Add status in `Position` pane for txs have no block
- [#4579](https://github.com/blockscout/blockscout/pull/4579) - Write contract page: Resize inputs; Improve multiplier selector

### Fixes

- [#4857](https://github.com/blockscout/blockscout/pull/4857) - Fix `tx/raw-trace` Internal Server Error
- [#4854](https://github.com/blockscout/blockscout/pull/4854) - Fix infinite gas usage count loading
- [#4853](https://github.com/blockscout/blockscout/pull/4853) - Allow custom optimizations runs for contract verifications via API
- [#4840](https://github.com/blockscout/blockscout/pull/4840) - Replace Enum.dedup with Enum.uniq where actually uniq items are expected
- [#4835](https://github.com/blockscout/blockscout/pull/4835) - Fix view for broken token icons
- [#4830](https://github.com/blockscout/blockscout/pull/4830) - Speed up txs per day chart data collection
- [#4818](https://github.com/blockscout/blockscout/pull/4818) - Fix for extract_omni_bridged_token_metadata_wrapper method
- [#4812](https://github.com/blockscout/blockscout/pull/4812), [#4815](https://github.com/blockscout/blockscout/pull/4815) - Check if exists custom_cap property of extended token object before access it
- [#4810](https://github.com/blockscout/blockscout/pull/4810) - Show `nil` block.size as `N/A bytes`
- [#4806](https://github.com/blockscout/blockscout/pull/4806) - Get token type for token balance update if it is empty
- [#4802](https://github.com/blockscout/blockscout/pull/4802) - Fix floating tooltip on the main page
- [#4801](https://github.com/blockscout/blockscout/pull/4801) - Added clauses and tests for get_total_staked_and_ordered/1
- [#4798](https://github.com/blockscout/blockscout/pull/4798) - Token instance View contract icon Safari fix
- [#4796](https://github.com/blockscout/blockscout/pull/4796) - Fix nil.timestamp issue
- [#4764](https://github.com/blockscout/blockscout/pull/4764) - Add cleaning of substrings of `require` messages from parsed constructor arguments
- [#4778](https://github.com/blockscout/blockscout/pull/4778) - Migrate :optimization_runs field type: `int4 -> int8` in `smart_contracts` table
- [#4768](https://github.com/blockscout/blockscout/pull/4768) - Block Details page: handle zero division
- [#4751](https://github.com/blockscout/blockscout/pull/4751) - Change text and link for `trade STAKE` button
- [#4746](https://github.com/blockscout/blockscout/pull/4746) - Fix comparison of decimal value
- [#4711](https://github.com/blockscout/blockscout/pull/4711) - Add trimming to the contract functions inputs
- [#4729](https://github.com/blockscout/blockscout/pull/4729) - Fix bugs with fees in cases of txs with `gas price = 0`
- [#4725](https://github.com/blockscout/blockscout/pull/4725) - Fix hardcoded coin name on transaction's and block's page
- [#4724](https://github.com/blockscout/blockscout/pull/4724), [#4842](https://github.com/blockscout/blockscout/pull/4841) - Sanitizer of "empty" blocks
- [#4717](https://github.com/blockscout/blockscout/pull/4717) - Contract verification fix: check only success creation tx
- [#4713](https://github.com/blockscout/blockscout/pull/4713) - Search input field: sanitize input
- [#4703](https://github.com/blockscout/blockscout/pull/4703) - Block Details page: Fix pagination on the Transactions tab
- [#4686](https://github.com/blockscout/blockscout/pull/4686) - Block page: check gas limit value before division
- [#4678](https://github.com/blockscout/blockscout/pull/4678) - Internal transactions indexer: fix issue of some pending transactions never become confirmed
- [#4668](https://github.com/blockscout/blockscout/pull/4668) - Fix css for dark theme
- [#4654](https://github.com/blockscout/blockscout/pull/4654) - AddressView: Change `@burn_address` to string `0x0000000000000000000000000000000000000000`
- [#4626](https://github.com/blockscout/blockscout/pull/4626) - Refine view of popup for reverted tx
- [#4640](https://github.com/blockscout/blockscout/pull/4640) - Token page: fixes in mobile view
- [#4612](https://github.com/blockscout/blockscout/pull/4612) - Hide error selector in the contract's functions list
- [#4615](https://github.com/blockscout/blockscout/pull/4615) - Fix broken style for `View more transfers` button
- [#4592](https://github.com/blockscout/blockscout/pull/4592) - Add `type` field for `receive` and `fallback` entities of a Smart Contract
- [#4601](https://github.com/blockscout/blockscout/pull/4601) - Fix endless Fetching tokens... message on empty addresses
- [#4591](https://github.com/blockscout/blockscout/pull/4591) - Add step and min value for txValue input field
- [#4589](https://github.com/blockscout/blockscout/pull/4589) - Fix solid outputs on contract read page
- [#4586](https://github.com/blockscout/blockscout/pull/4586) - Fix floating tooltips on the token transfer family blocks
- [#4587](https://github.com/blockscout/blockscout/pull/4587) - Enable navbar menu on Search results page
- [#4582](https://github.com/blockscout/blockscout/pull/4582) - Fix NaN input on write contract page

### Chore

- [#4876](https://github.com/blockscout/blockscout/pull/4876) - Add missing columns updates when INSERT ... ON CONFLICT DO UPDATE ... happens
- [#4872](https://github.com/blockscout/blockscout/pull/4872) - Set explicit ascending order by hash in acquire transactions query of internal transactions import
- [#4871](https://github.com/blockscout/blockscout/pull/4871) - Remove cumulative gas used update duplicate
- [#4860](https://github.com/blockscout/blockscout/pull/4860) - Node 16 support
- [#4828](https://github.com/blockscout/blockscout/pull/4828) - Logging for txs/day chart
- [#4823](https://github.com/blockscout/blockscout/pull/4823) - Various error handlers with unresponsive JSON RPC endpoint
- [#4821](https://github.com/blockscout/blockscout/pull/4821) - Block Details page: Remove crossing at the Burnt Fee line
- [#4819](https://github.com/blockscout/blockscout/pull/4819) - Add config for GasUsage Cache
- [#4781](https://github.com/blockscout/blockscout/pull/4781) - PGAnalyze index suggestions
- [#4735](https://github.com/blockscout/blockscout/pull/4735) - Code clean up: Remove clauses for outdated ganache bugs
- [#4726](https://github.com/blockscout/blockscout/pull/4726) - Update chart.js
- [#4707](https://github.com/blockscout/blockscout/pull/4707) - Top navigation: Move Accounts tab to Tokens
- [#4704](https://github.com/blockscout/blockscout/pull/4704) - Update to Erlang/OTP 24
- [#4682](https://github.com/blockscout/blockscout/pull/4682) - Update all possible outdated mix dependencies
- [#4663](https://github.com/blockscout/blockscout/pull/4663) - Migrate to Elixir 1.12.x
- [#4661](https://github.com/blockscout/blockscout/pull/4661) - Update NPM packages to resolve vulnerabilities
- [#4649](https://github.com/blockscout/blockscout/pull/4649) - 1559 Transaction Page: Convert Burnt Fee to ether and add price in USD
- [#4646](https://github.com/blockscout/blockscout/pull/4646) - Transaction page: Rename burned to burnt
- [#4611](https://github.com/blockscout/blockscout/pull/4611) - Ability to hide miner in block views

## 3.7.3-beta

### Features

- [#4569](https://github.com/blockscout/blockscout/pull/4569) - Smart-Contract: remove comment with the submission date
- [#4568](https://github.com/blockscout/blockscout/pull/4568) - TX page: Token transfer and minting section improvements
- [#4540](https://github.com/blockscout/blockscout/pull/4540) - Align copy buttons for `Block Details` and `Transaction Details` pages
- [#4528](https://github.com/blockscout/blockscout/pull/4528) - Block Details page: rework view
- [#4531](https://github.com/blockscout/blockscout/pull/4531) - Add Arbitrum support
- [#4524](https://github.com/blockscout/blockscout/pull/4524) - Add index position of transaction in the block
- [#4489](https://github.com/blockscout/blockscout/pull/4489) - Search results page
- [#4475](https://github.com/blockscout/blockscout/pull/4475) - Tx page facelifting
- [#4452](https://github.com/blockscout/blockscout/pull/4452) - Add names for smart-contract's function response

### Fixes

- [#4553](https://github.com/blockscout/blockscout/pull/4553) - Indexer performance update: skip genesis block in requesting of trace_block API endpoint
- [#4546](https://github.com/blockscout/blockscout/pull/4546) - Indexer performance update: async get block rewards
- [#4544](https://github.com/blockscout/blockscout/pull/4544) - Indexer performance update: Add skip_metadata flag for token if indexer failed to get any of [name, symbol, decimals, totalSupply]
- [#4542](https://github.com/blockscout/blockscout/pull/4542) - Indexer performance update: Deduplicate tokens in the indexer token transfers transformer
- [#4535](https://github.com/blockscout/blockscout/pull/4535) - Indexer performance update:: Eliminate multiple updates of the same token while parsing mint/burn token transfers batch
- [#4527](https://github.com/blockscout/blockscout/pull/4527) - Indexer performance update: refactor coin balance daily fetcher
- [#4525](https://github.com/blockscout/blockscout/pull/4525) - Uncataloged token transfers query performance improvement
- [#4513](https://github.com/blockscout/blockscout/pull/4513) - Fix installation with custom default path: add NETWORK_PATH variable to the current_path
- [#4500](https://github.com/blockscout/blockscout/pull/4500) - `/tokens/{addressHash}/instance/{id}/token-transfers`: fix incorrect next page url
- [#4493](https://github.com/blockscout/blockscout/pull/4493) - Contract's code page: handle null contracts_creation_transaction
- [#4488](https://github.com/blockscout/blockscout/pull/4488) - Tx page: handle empty to_address
- [#4483](https://github.com/blockscout/blockscout/pull/4483) - Fix copy-paste typo in `token_transfers_counter.ex`
- [#4473](https://github.com/blockscout/blockscout/pull/4473), [#4481](https://github.com/blockscout/blockscout/pull/4481) - Search autocomplete: fix for address/block/tx hash
- [#4472](https://github.com/blockscout/blockscout/pull/4472) - Search autocomplete: fix Cannot read property toLowerCase of undefined
- [#4456](https://github.com/blockscout/blockscout/pull/4456) - URL encoding for NFT media files URLs
- [#4453](https://github.com/blockscout/blockscout/pull/4453) - Unescape characters for string output type in the contract response
- [#4401](https://github.com/blockscout/blockscout/pull/4401) - Fix displaying of token holders with the same amount

### Chore

- [#4550](https://github.com/blockscout/blockscout/pull/4550) - Update con_cache package to 1.0
- [#4523](https://github.com/blockscout/blockscout/pull/4523) - Change order of transactions in block's view
- [#4521](https://github.com/blockscout/blockscout/pull/4521) - Rewrite transaction page tooltips
- [#4516](https://github.com/blockscout/blockscout/pull/4516) - Add DB migrations step into Docker start script
- [#4497](https://github.com/blockscout/blockscout/pull/4497) - Handle error in fetch_validators_list method
- [#4444](https://github.com/blockscout/blockscout/pull/4444) - Main page performance cumulative update
- [#4439](https://github.com/blockscout/blockscout/pull/4439), - [#4465](https://github.com/blockscout/blockscout/pull/4465) - Fix revert response in contract's output

## 3.7.2-beta

### Features

- [#4424](https://github.com/blockscout/blockscout/pull/4424) - Display search results categories
- [#4423](https://github.com/blockscout/blockscout/pull/4423) - Add creation time of contract in the results of the search
- [#4391](https://github.com/blockscout/blockscout/pull/4391) - Add batched transactions on the `address/{addressHash}/transactions` page
- [#4353](https://github.com/blockscout/blockscout/pull/4353) - Added live-reload on the token holders page

### Fixes

- [#4437](https://github.com/blockscout/blockscout/pull/4437) - Fix `PendingTransactionsSanitizer` for non-consensus blocks
- [#4430](https://github.com/blockscout/blockscout/pull/4430) - Fix current token balance on-demand fetcher
- [#4429](https://github.com/blockscout/blockscout/pull/4429), [#4431](https://github.com/blockscout/blockscout/pull/4431) - Fix 500 response on `/tokens/{addressHash}/token-holders?type=JSON` when total supply is zero
- [#4419](https://github.com/blockscout/blockscout/pull/4419) - Order contracts in the search by inserted_at in descending order
- [#4418](https://github.com/blockscout/blockscout/pull/4418) - Fix empty search results for the full-word search criteria
- [#4406](https://github.com/blockscout/blockscout/pull/4406) - Fix internal server error on the validator's txs page
- [#4360](https://github.com/blockscout/blockscout/pull/4360) - Fix false-pending transactions in reorg blocks
- [#4388](https://github.com/blockscout/blockscout/pull/4388) - Fix internal server error on contract page for instances without sourcify envs
- [#4385](https://github.com/blockscout/blockscout/pull/4385) - Fix html template for transaction's input; Add copy text for tuples

### Chore

- [#4400](https://github.com/blockscout/blockscout/pull/4400) - Add "Token ID" label onto `tokens/.../instance/.../token-transfers` page
- [#4398](https://github.com/blockscout/blockscout/pull/4398) - Speed up the transactions loading on the front-end
- [#4384](https://github.com/blockscout/blockscout/pull/4384) - Fix Elixir version in `.tool-versions`
- [#4382](https://github.com/blockscout/blockscout/pull/4382) - Replace awesomplete with autocomplete.js
- [#4371](https://github.com/blockscout/blockscout/pull/4371) - Place search outside of burger in mobile view
- [#4355](https://github.com/blockscout/blockscout/pull/4355) - Do not redirect to 404 page with empty string in the search field

## 3.7.1-beta

### Features

- [#4331](https://github.com/blockscout/blockscout/pull/4331) - Added support for partially verified contracts via [Sourcify](https://sourcify.dev)
- [#4323](https://github.com/blockscout/blockscout/pull/4323) - Renamed Contract Byte Code, add Contract Creation Code on contract's page
- [#4312](https://github.com/blockscout/blockscout/pull/4312) - Display pending transactions on address page
- [#4299](https://github.com/blockscout/blockscout/pull/4299) - Added [Sourcify](https://sourcify.dev) verification API endpoint
- [#4267](https://github.com/blockscout/blockscout/pull/4267) - Extend verification through [Sourcify](https://sourcify.dev) smart-contract verification: fetch smart contract metadata from Sourcify repo if it has been already verified there
- [#4241](https://github.com/blockscout/blockscout/pull/4241) - Reload transactions on the main page without reloading of the whole page
- [#4218](https://github.com/blockscout/blockscout/pull/4218) - Hide long arrays in smart-contracts
- [#4205](https://github.com/blockscout/blockscout/pull/4205) - Total transactions fees per day API endpoint
- [#4158](https://github.com/blockscout/blockscout/pull/4158) - Calculate total fee per day
- [#4067](https://github.com/blockscout/blockscout/pull/4067) - Display LP tokens USD value and custom metadata in tokens dropdown at address page

### Fixes

- [#4351](https://github.com/blockscout/blockscout/pull/4351) - Support effectiveGasPrice property in tx receipt (Geth specific)
- [#4346](https://github.com/blockscout/blockscout/pull/4346) - Fix internal server error on raw-trace transaction page
- [#4345](https://github.com/blockscout/blockscout/pull/4345) - Fix bug on validator's address transactions page(Support effectiveGasPrice property in receipt (geth specific))
- [#4342](https://github.com/blockscout/blockscout/pull/4342) - Remove dropped/replaced txs from address transactions page
- [#4320](https://github.com/blockscout/blockscout/pull/4320) - Fix absence of imported smart-contracts' source code in `getsourcecode` API method
- [#4274](https://github.com/blockscout/blockscout/pull/4302) - Fix search token-autocomplete
- [#4316](https://github.com/blockscout/blockscout/pull/4316) - Fix `/decompiled-contracts` bug
- [#4310](https://github.com/blockscout/blockscout/pull/4310) - Fix logo URL redirection, set font-family defaults for chart.js
- [#4308](https://github.com/blockscout/blockscout/pull/4308) - Fix internal server error on contract verification options page
- [#4307](https://github.com/blockscout/blockscout/pull/4307) - Fix for composing IPFS URLs for NFTs images
- [#4306](https://github.com/blockscout/blockscout/pull/4306) - Check token instance images MIME types
- [#4295](https://github.com/blockscout/blockscout/pull/4295) - Mobile view fix: transaction tile tx hash overflow
- [#4294](https://github.com/blockscout/blockscout/pull/4294) - User wont be able to open verification pages for verified smart-contract
- [#4240](https://github.com/blockscout/blockscout/pull/4240) - `[]` is accepted in write contract page
- [#4236](https://github.com/blockscout/blockscout/pull/4236), [#4242](https://github.com/blockscout/blockscout/pull/4242) - Fix typo, constructor instead of constructor
- [#4167](https://github.com/blockscout/blockscout/pull/4167) - Deduplicate block numbers in acquire_blocks function
- [#4149](https://github.com/blockscout/blockscout/pull/4149) - Exclude smart_contract_additional_sources from JSON encoding in address schema
- [#4137](https://github.com/blockscout/blockscout/pull/4137) - Get token balance query improvement
- [#4129](https://github.com/blockscout/blockscout/pull/4129) - Speedup procedure of finding missing block numbers for catchup fetcher
- [#4038](https://github.com/blockscout/blockscout/pull/4038) - Add clause for abi_decode_address_output/1 when is_nil(address)
- [#3989](https://github.com/blockscout/blockscout/pull/3989), [4061](https://github.com/blockscout/blockscout/pull/4061) - Fixed bug that sometimes lead to incorrect ordering of token transfers
- [#3946](https://github.com/blockscout/blockscout/pull/3946) - Get NFT metadata from URIs with status_code 301
- [#3888](https://github.com/blockscout/blockscout/pull/3888) - EIP-1967 contract proxy pattern detection fix

### Chore

- [#4315](https://github.com/blockscout/blockscout/pull/4315) - Replace node_modules/ with ~ in app.scss
- [#4314](https://github.com/blockscout/blockscout/pull/4314) - Set infinite timeout for fetch_min_missing_block_cache method DB query
- [#4300](https://github.com/blockscout/blockscout/pull/4300) - Remove clear_build.sh script
- [#4268](https://github.com/blockscout/blockscout/pull/4268) - Migration to Chart.js 3.0
- [#4253](https://github.com/blockscout/blockscout/pull/4253) - Elixir 1.11.4, npm audit fix
- [#4231](https://github.com/blockscout/blockscout/pull/4231) - Transactions stats: get min/max blocks in one query
- [#4157](https://github.com/blockscout/blockscout/pull/4157) - Fix internal docs generation
- [#4127](https://github.com/blockscout/blockscout/pull/4127) - Update ex_keccak package
- [#4063](https://github.com/blockscout/blockscout/pull/4063) - Do not display 4bytes signature in the tx tile for contract creation
- [#3934](https://github.com/blockscout/blockscout/pull/3934) - Update nimble_csv package
- [#3902](https://github.com/blockscout/blockscout/pull/3902) - Increase number of left symbols in short address view
- [#3894](https://github.com/blockscout/blockscout/pull/3894) - Refactoring: replace inline style display: none with d-none class
- [#3893](https://github.com/blockscout/blockscout/pull/3893) - Add left/right paddings in tx tile
- [#3870](https://github.com/blockscout/blockscout/pull/3870) - Manage token balance on-demand fetcher threshold via env var

## 3.7.0-beta

### Features

- [#3858](https://github.com/blockscout/blockscout/pull/3858) - Integration with Sourcify
- [#3834](https://github.com/blockscout/blockscout/pull/3834) - Method name in tx tile
- [#3792](https://github.com/blockscout/blockscout/pull/3792) - Cancel pending transaction
- [#3786](https://github.com/blockscout/blockscout/pull/3786) - Read contract: enable methods with StateMutability: pure
- [#3758](https://github.com/blockscout/blockscout/pull/3758) - Add pool metadata display/change to Staking DApp
- [#3750](https://github.com/blockscout/blockscout/pull/3750) - getblocknobytime block module API endpoint

### Fixes

- [#3835](https://github.com/blockscout/blockscout/pull/3835) - Fix getTokenHolders API endpoint pagination
- [#3787](https://github.com/blockscout/blockscout/pull/3787) - Improve tokens list elements display
- [#3785](https://github.com/blockscout/blockscout/pull/3785) - Fix for write contract functionality: false and 0 boolean inputs are parsed as true
- [#3783](https://github.com/blockscout/blockscout/pull/3783) - Fix number of block confirmations
- [#3773](https://github.com/blockscout/blockscout/pull/3773) - Inventory pagination query performance improvement
- [#3767](https://github.com/blockscout/blockscout/pull/3767) - Decoded contract method input tuple reader fix
- [#3748](https://github.com/blockscout/blockscout/pull/3748) - Skip null topics in eth_getLogs API endpoint

### Chore

- [#3831](https://github.com/blockscout/blockscout/pull/3831) - Process type field in eth_getTransactionReceipt response
- [#3802](https://github.com/blockscout/blockscout/pull/3802) - Extend Become a Candidate popup in Staking DApp
- [#3801](https://github.com/blockscout/blockscout/pull/3801) - Poison package update
- [#3799](https://github.com/blockscout/blockscout/pull/3799) - Update credo, dialyxir mix packages
- [#3789](https://github.com/blockscout/blockscout/pull/3789) - Update repo organization
- [#3788](https://github.com/blockscout/blockscout/pull/3788) - Update fontawesome NPM package

## 3.6.0-beta

### Features

- [#3743](https://github.com/blockscout/blockscout/pull/3743) - Minimal proxy pattern support (EIP-1167)
- [#3722](https://github.com/blockscout/blockscout/pull/3722) - Allow double quotes for (u)int arrays inputs during contract interaction
- [#3694](https://github.com/blockscout/blockscout/pull/3694) - LP tokens total liquidity
- [#3676](https://github.com/blockscout/blockscout/pull/3676) - Bridged tokens TLV in USD
- [#3674](https://github.com/blockscout/blockscout/pull/3674) - Display Sushiswap pools data
- [#3637](https://github.com/blockscout/blockscout/pull/3637) - getsourcecode API endpoint: show data for unverified contract from verified contract with the same bytecode
- [#3631](https://github.com/blockscout/blockscout/pull/3631) - Tokens search
- [#3631](https://github.com/blockscout/blockscout/pull/3631) - BSC OMNI bridge support
- [#3603](https://github.com/blockscout/blockscout/pull/3603) - Display method output parameter name at contract read page
- [#3597](https://github.com/blockscout/blockscout/pull/3597) - Show APY for delegators in Staking DApp
- [#3584](https://github.com/blockscout/blockscout/pull/3584) - Token holders API endpoint
- [#3564](https://github.com/blockscout/blockscout/pull/3564) - Staking welcome message

### Fixes

- [#3742](https://github.com/blockscout/blockscout/pull/3742) - Fix Sushiswap LP tokens custom metadata fetcher: bytes(n) symbol and name support
- [#3741](https://github.com/blockscout/blockscout/pull/3741) - Contract reader fix when there are multiple input params including an array type
- [#3735](https://github.com/blockscout/blockscout/pull/3735) - Token balance on demand fetcher memory leak fix
- [#3732](https://github.com/blockscout/blockscout/pull/3732) - POSDAO: fix snapshotting and remove temporary code
- [#3731](https://github.com/blockscout/blockscout/pull/3731) - Handle bad gateway at pending transactions fetcher
- [#3730](https://github.com/blockscout/blockscout/pull/3730) - Set default period for average block time counter refresh interval
- [#3729](https://github.com/blockscout/blockscout/pull/3729) - Token on-demand balance fetcher: handle nil balance
- [#3728](https://github.com/blockscout/blockscout/pull/3728) - Coinprice api endpoint: handle nil rates
- [#3723](https://github.com/blockscout/blockscout/pull/3723) - Fix losing digits at value conversion back from WEI
- [#3715](https://github.com/blockscout/blockscout/pull/3715) - Pending transactions sanitizer process
- [#3710](https://github.com/blockscout/blockscout/pull/3710) - Missing @destination in bridged-tokens template
- [#3707](https://github.com/blockscout/blockscout/pull/3707) - Fetch bridged token price by address of foreign token, not by symbol
- [#3686](https://github.com/blockscout/blockscout/pull/3686) - BSC bridged tokens detection fix
- [#3683](https://github.com/blockscout/blockscout/pull/3683) - Token instance image IPFS link display fix
- [#3655](https://github.com/blockscout/blockscout/pull/3655) - Handle absence of readAll function in some old/legacy browsers
- [#3634](https://github.com/blockscout/blockscout/pull/3634) - Fix transaction decoding view: support tuple types
- [#3623](https://github.com/blockscout/blockscout/pull/3623) - Ignore unrecognized messages in bridge counter processes
- [#3622](https://github.com/blockscout/blockscout/pull/3622) - Contract reader: fix int type output Ignore unrecognized messages in bridge counter processes
- [#3621](https://github.com/blockscout/blockscout/pull/3621) - Contract reader: :binary input/output fix
- [#3620](https://github.com/blockscout/blockscout/pull/3620) - Ignore unfamiliar messages by Explorer.Staking.ContractState module
- [#3611](https://github.com/blockscout/blockscout/pull/3611) - Fix logo size
- [#3600](https://github.com/blockscout/blockscout/pull/3600) - Prevent update validator metadata with empty name from contract
- [#3592](https://github.com/blockscout/blockscout/pull/3592), [#3601](https://github.com/blockscout/blockscout/pull/3601), [#3607](https://github.com/blockscout/blockscout/pull/3607) - Contract interaction: fix nested tuples in the output view, add formatting
- [#3583](https://github.com/blockscout/blockscout/pull/3583) - Reduce RPC requests and DB changes by Staking DApp
- [#3577](https://github.com/blockscout/blockscout/pull/3577) - Eliminate GraphiQL page XSS attack

### Chore

- [#3745](https://github.com/blockscout/blockscout/pull/3745) - Refactor and optimize Staking DApp
- [#3744](https://github.com/blockscout/blockscout/pull/3744) - Update Mix packages: timex, hackney, tzdata certifi
- [#3736](https://github.com/blockscout/blockscout/pull/3736), [#3739](https://github.com/blockscout/blockscout/pull/3739) - Contract writer: Fix sending a transaction with tuple input type
- [#3719](https://github.com/blockscout/blockscout/pull/3719) - Rename ethprice API endpoint
- [#3717](https://github.com/blockscout/blockscout/pull/3717) - Update alpine-elixir-phoenix 1.11.3
- [#3714](https://github.com/blockscout/blockscout/pull/3714) - Application announcements management: whole explorer, staking dapp
- [#3712](https://github.com/blockscout/blockscout/pull/3712) - POSDAO refactoring: use pool ID instead of staking address
- [#3709](https://github.com/blockscout/blockscout/pull/3709) - Fix 413 Request Entity Too Large returned from single request batch
- [#3708](https://github.com/blockscout/blockscout/pull/3708) - NPM 6 -> 7
- [#3701](https://github.com/blockscout/blockscout/pull/3701) - Increase LP tokens calc process re-check interval
- [#3700](https://github.com/blockscout/blockscout/pull/3700) - Update tool versions
- [#3697](https://github.com/blockscout/blockscout/pull/3697) - Update hackney dependency
- [#3696](https://github.com/blockscout/blockscout/pull/3696) - Table loader fix
- [#3688](https://github.com/blockscout/blockscout/pull/3688) - Reorganize staking buttons
- [#3687](https://github.com/blockscout/blockscout/pull/3687) - Miscellaneous minor fixes
- [#3667](https://github.com/blockscout/blockscout/pull/3667) - Store bridged token price in the DB
- [#3662](https://github.com/blockscout/blockscout/pull/3662) - Order bridged tokens in descending order by tokens holder for Omni bridge cap calculation
- [#3659](https://github.com/blockscout/blockscout/pull/3659) - Staking Dapp new buttons: swap, bridge
- [#3645](https://github.com/blockscout/blockscout/pull/3645) - Change Twitter handle
- [#3644](https://github.com/blockscout/blockscout/pull/3644) - Correct exchange rate for SURF.finance token
- [#3618](https://github.com/blockscout/blockscout/pull/3618) - Contracts verification up to 10 libraries
- [#3616](https://github.com/blockscout/blockscout/pull/3616) - POSDAO refactoring: use zero address instead of staker address for certain cases
- [#3612](https://github.com/blockscout/blockscout/pull/3612) - POSDAO refactoring: use 'getDelegatorPools' getter instead of 'getStakerPools' in Staking DApp
- [#3585](https://github.com/blockscout/blockscout/pull/3585) - Add autoswitching from eth_subscribe to eth_blockNumber in Staking DApp
- [#3574](https://github.com/blockscout/blockscout/pull/3574) - Correct UNI token price
- [#3569](https://github.com/blockscout/blockscout/pull/3569) - Allow re-define cache period vars at runtime
- [#3567](https://github.com/blockscout/blockscout/pull/3567) - Force to show filter at the page where filtered items list is empty
- [#3565](https://github.com/blockscout/blockscout/pull/3565) - Staking dapp: unhealthy state alert message

## 3.5.1-beta

### Features

- [#3558](https://github.com/blockscout/blockscout/pull/3558) - Focus to search field with a forward slash key
- [#3541](https://github.com/blockscout/blockscout/pull/3541) - Staking dapp stats: total number of delegators, total staked amount
- [#3540](https://github.com/blockscout/blockscout/pull/3540) - Apply DarkForest custom theme to NFT instances

### Fixes

- [#3551](https://github.com/blockscout/blockscout/pull/3551) - Fix contract's method's output of tuple type

### Chore

- [#3557](https://github.com/blockscout/blockscout/pull/3557) - Single Staking menu
- [#3540](https://github.com/blockscout/blockscout/pull/3540), [#3545](https://github.com/blockscout/blockscout/pull/3545) - Support different versions of DarkForest (0.4 - 0.5)

## 3.5.0-beta

### Features

- [#3536](https://github.com/blockscout/blockscout/pull/3536) - Revert reason in the result of contract's method call
- [#3532](https://github.com/blockscout/blockscout/pull/3532) - Contract interaction: an easy setting of precision for integer input
- [#3531](https://github.com/blockscout/blockscout/pull/3531) - Allow double quotes in input data of contract methods
- [#3515](https://github.com/blockscout/blockscout/pull/3515) - CRC total balance
- [#3513](https://github.com/blockscout/blockscout/pull/3513) - Allow square brackets for an array input data in contracts interaction
- [#3480](https://github.com/blockscout/blockscout/pull/3480) - Add support of Autonity client
- [#3470](https://github.com/blockscout/blockscout/pull/3470) - Display sum of tokens' USD value at tokens holder's address page
- [#3462](https://github.com/blockscout/blockscout/pull/3462) - Display price for bridged tokens

### Fixes

- [#3535](https://github.com/blockscout/blockscout/pull/3535) - Improve speed of tokens dropdown loading at owner address page
- [#3530](https://github.com/blockscout/blockscout/pull/3530) - Allow trailing/leading whitespaces for inputs for contract read methods
- [#3526](https://github.com/blockscout/blockscout/pull/3526) - Order staking pools
- [#3525](https://github.com/blockscout/blockscout/pull/3525), [#3533](https://github.com/blockscout/blockscout/pull/3533) - Address token balance on demand fetcher
- [#3514](https://github.com/blockscout/blockscout/pull/3514) - Read contract: fix internal server error
- [#3513](https://github.com/blockscout/blockscout/pull/3513) - Fix input data processing for method call (array type of data)
- [#3509](https://github.com/blockscout/blockscout/pull/3509) - Fix QR code tooltip appearance in mobile view
- [#3507](https://github.com/blockscout/blockscout/pull/3507), [#3510](https://github.com/blockscout/blockscout/pull/3510) - Fix left margin of balance card in mobile view
- [#3506](https://github.com/blockscout/blockscout/pull/3506) - Fix token transfer's tile styles: prevent overlapping of long names
- [#3505](https://github.com/blockscout/blockscout/pull/3505) - Fix Staking DApp first loading
- [#3433](https://github.com/blockscout/blockscout/pull/3433) - Token balances and rewards tables deadlocks elimination
- [#3494](https://github.com/blockscout/blockscout/pull/3494), [#3497](https://github.com/blockscout/blockscout/pull/3497), [#3504](https://github.com/blockscout/blockscout/pull/3504), [#3517](https://github.com/blockscout/blockscout/pull/3517) - Contracts interaction: fix method call with array[] inputs
- [#3494](https://github.com/blockscout/blockscout/pull/3494), [#3495](https://github.com/blockscout/blockscout/pull/3495) - Contracts interaction: fix tuple output display
- [#3479](https://github.com/blockscout/blockscout/pull/3479) - Fix working with big numbers in Staking DApp
- [#3477](https://github.com/blockscout/blockscout/pull/3477) - Contracts interaction: fix broken call of GnosisProxy contract methods with parameters
- [#3477](https://github.com/blockscout/blockscout/pull/3477) - Contracts interaction: fix broken call of fallback function
- [#3476](https://github.com/blockscout/blockscout/pull/3476) - Fix contract verification of precompiled contracts
- [#3467](https://github.com/blockscout/blockscout/pull/3467) - Fix Firefox styles
- [#3464](https://github.com/blockscout/blockscout/pull/3464) - Fix display of token transfers list at token page (fix unique identifier of a tile)

- [#3457](https://github.com/blockscout/blockscout/pull/3457) - Fix endless block invalidation issue
- [#3457](https://github.com/blockscout/blockscout/pull/3457) - Fix doubled total transferred/minted/burnt tokens on transaction's page if block has reorg
- [#3457](https://github.com/blockscout/blockscout/pull/3457) - Fix doubled token transfer on block's page if block has reorg

### Chore

- [#3500](https://github.com/blockscout/blockscout/pull/3500) - Update solc version in explorer folder
- [#3498](https://github.com/blockscout/blockscout/pull/3498) - Make Staking DApp work with transferAndCall function
- [#3496](https://github.com/blockscout/blockscout/pull/3496) - Rollback websocket_client module to 1.3.0
- [#3489](https://github.com/blockscout/blockscout/pull/3489) - Migrate to Webpack@5
- [#3487](https://github.com/blockscout/blockscout/pull/3487) - Docker setup update to be compatible with Erlang OTP 23
- [#3484](https://github.com/blockscout/blockscout/pull/3484) - Elixir upgrade to 11.2
- [#3483](https://github.com/blockscout/blockscout/pull/3483) - Update outdated dependencies
- [#3483](https://github.com/blockscout/blockscout/pull/3483) - Migrate to Erlang/OTP 23
- [#3468](https://github.com/blockscout/blockscout/pull/3468) - Do not check supported networks on application loading page
- [#3467](https://github.com/blockscout/blockscout/pull/3467) - NodeJS engine upgrade up to 14
- [#3460](https://github.com/blockscout/blockscout/pull/3460) - Update Staking DApp scripts due to MetaMask breaking changes

## 3.4.0-beta

### Features

- [#3442](https://github.com/blockscout/blockscout/pull/3442) - Constructor arguments autodetection in API verify endpoint
- [#3435](https://github.com/blockscout/blockscout/pull/3435) - Token transfers counter cache
- [#3420](https://github.com/blockscout/blockscout/pull/3420) - Enable read/write proxy tabs for Gnosis safe proxy contract
- [#3411](https://github.com/blockscout/blockscout/pull/3411) - Circles UBI theme
- [#3406](https://github.com/blockscout/blockscout/pull/3406), [#3409](https://github.com/blockscout/blockscout/pull/3409) - Adding mp4 files support for NFTs
- [#3398](https://github.com/blockscout/blockscout/pull/3398) - Collect and display gas usage per day at the main page
- [#3385](https://github.com/blockscout/blockscout/pull/3385), [#3397](https://github.com/blockscout/blockscout/pull/3397) - Total gas usage at the main page
- [#3384](https://github.com/blockscout/blockscout/pull/3384), [#3386](https://github.com/blockscout/blockscout/pull/3386) - Address total gas usage
- [#3377](https://github.com/blockscout/blockscout/pull/3377) - Add links to contract libraries
- [#2292](https://github.com/blockscout/blockscout/pull/2292), [#3356](https://github.com/blockscout/blockscout/pull/3356), [#3359](https://github.com/blockscout/blockscout/pull/3359), [#3360](https://github.com/blockscout/blockscout/pull/3360), [#3365](https://github.com/blockscout/blockscout/pull/3365) - Add Web UI for POSDAO Staking DApp
- [#3354](https://github.com/blockscout/blockscout/pull/3354) - Tx hash in EOA coin balance history
- [#3333](https://github.com/blockscout/blockscout/pull/3333), [#3337](https://github.com/blockscout/blockscout/pull/3337), [#3393](https://github.com/blockscout/blockscout/pull/3393) - Dark forest contract custom theme
- [#3330](https://github.com/blockscout/blockscout/pull/3330) - Caching of address transactions counter, remove query 10_000 rows limit

### Fixes

- [#3449](https://github.com/blockscout/blockscout/pull/3449) - Correct avg time calculation
- [#3443](https://github.com/blockscout/blockscout/pull/3443) - Improve blocks handling in Staking DApp
- [#3440](https://github.com/blockscout/blockscout/pull/3440) - Rewrite missing blocks range query
- [#3439](https://github.com/blockscout/blockscout/pull/3439) - Dark mode color fixes (search, charts)
- [#3437](https://github.com/blockscout/blockscout/pull/3437) - Fix Postgres Docker container
- [#3428](https://github.com/blockscout/blockscout/pull/3428) - Fix address tokens search
- [#3424](https://github.com/blockscout/blockscout/pull/3424) - Fix display of long NFT IDs
- [#3422](https://github.com/blockscout/blockscout/pull/3422) - Fix contract reader: tuple type
- [#3408](https://github.com/blockscout/blockscout/pull/3408) - Fix (total) difficulty display
- [#3401](https://github.com/blockscout/blockscout/pull/3401), [#3432](https://github.com/blockscout/blockscout/pull/3432) - Fix procedure of marking internal transactions as failed
- [#3400](https://github.com/blockscout/blockscout/pull/3400) - Add :last_block_number realtime chain event
- [#3399](https://github.com/blockscout/blockscout/pull/3399) - Fix Token transfers CSV export
- [#3396](https://github.com/blockscout/blockscout/pull/3396) - Handle exchange rates request throttled
- [#3382](https://github.com/blockscout/blockscout/pull/3382) - Check ets table exists for known tokens
- [#3376](https://github.com/blockscout/blockscout/pull/3376) - Fix contract nested inputs
- [#3375](https://github.com/blockscout/blockscout/pull/3375) - Prevent terminating of tokens/contracts process
- [#3374](https://github.com/blockscout/blockscout/pull/3374) - Fix find block timestamp query
- [#3373](https://github.com/blockscout/blockscout/pull/3373) - Fix horizontal scroll in Tokens table
- [#3370](https://github.com/blockscout/blockscout/pull/3370) - Improve contracts verification: refine constructor arguments extractor
- [#3368](https://github.com/blockscout/blockscout/pull/3368) - Fix Verify contract loading button width
- [#3357](https://github.com/blockscout/blockscout/pull/3357) - Fix token transfer realtime fetcher
- [#3353](https://github.com/blockscout/blockscout/pull/3353) - Fix xDai buttons hover color
- [#3352](https://github.com/blockscout/blockscout/pull/3352) - Fix dark body background
- [#3350](https://github.com/blockscout/blockscout/pull/3350) - Fix tokens list pagination
- [#3347](https://github.com/blockscout/blockscout/pull/3347) - Contract interaction: fix encoding of bytes output
- [#3346](https://github.com/blockscout/blockscout/pull/3346), [#3351](https://github.com/blockscout/blockscout/pull/3351) - Fix inventory tab pagination
- [#3344](https://github.com/blockscout/blockscout/pull/3344) - Fix logs search on address page
- [#3342](https://github.com/blockscout/blockscout/pull/3342) - Fix mobile styles for contract code tab
- [#3341](https://github.com/blockscout/blockscout/pull/3341) - Change Solc binary downloader path to official primary supported path
- [#3339](https://github.com/blockscout/blockscout/pull/3339) - Repair websocket subscription
- [#3329](https://github.com/blockscout/blockscout/pull/3329) - Fix pagination for bridged tokens list page
- [#3335](https://github.com/blockscout/blockscout/pull/3335) - MarketCap calculation: check that ETS tables exist before inserting new data or lookup from the table

### Chore

- [#5240](https://github.com/blockscout/blockscout/pull/5240) - Managing invalidation of address coin balance cache
- [#3450](https://github.com/blockscout/blockscout/pull/3450) - Replace window.web3 with window.ethereum
- [#3446](https://github.com/blockscout/blockscout/pull/3446), [#3448](https://github.com/blockscout/blockscout/pull/3448) - Set infinity timeout and increase cache invalidation period for counters
- [#3431](https://github.com/blockscout/blockscout/pull/3431) - Standardize token name definition, if name is empty
- [#3421](https://github.com/blockscout/blockscout/pull/3421) - Functions to enable GnosisSafe app link
- [#3414](https://github.com/blockscout/blockscout/pull/3414) - Manage lis of other explorers in the footer via env var
- [#3407](https://github.com/blockscout/blockscout/pull/3407) - Add EthereumJSONRPC.HTTP.HTTPoison.json_rpc function clause when URL is null
- [#3405](https://github.com/blockscout/blockscout/pull/3405) - N/A instead of 0 for market cap if it is not fetched
- [#3404](https://github.com/blockscout/blockscout/pull/3404) - DISABLE_KNOWN_TOKENS env var
- [#3403](https://github.com/blockscout/blockscout/pull/3403) - Refactor Coingecko interaction
- [#3394](https://github.com/blockscout/blockscout/pull/3394) - Actualize docker vars list
- [#3372](https://github.com/blockscout/blockscout/pull/3372), [#3380](https://github.com/blockscout/blockscout/pull/3380) - Improve all lists header container
- [#3371](https://github.com/blockscout/blockscout/pull/3371) - Eliminate dark background except Dark forest theme
- [#3366](https://github.com/blockscout/blockscout/pull/3366) - Stabilize tests execution in Github Actions CI
- [#3343](https://github.com/blockscout/blockscout/pull/3343) - Make (Bridged) Tokens' list page's header more compact

## 3.3.3-beta

### Features

- [#3320](https://github.com/blockscout/blockscout/pull/3320) - Bridged tokens from AMB extensions support
- [#3311](https://github.com/blockscout/blockscout/pull/3311) - List of addresses with restricted access option
- [#3293](https://github.com/blockscout/blockscout/pull/3293) - Composite market cap for xDai: TokenBridge + OmniBridge
- [#3282](https://github.com/blockscout/blockscout/pull/3282), [#3318](https://github.com/blockscout/blockscout/pull/3318) - Import bridged tokens custom metadata
- [#3281](https://github.com/blockscout/blockscout/pull/3281) - Write contract: display currently connected address
- [#3279](https://github.com/blockscout/blockscout/pull/3279) - NFT instance: link to the app
- [#3278](https://github.com/blockscout/blockscout/pull/3278) - Support of fetching of NFT metadata from IPFS
- [#3273](https://github.com/blockscout/blockscout/pull/3273) - Update token metadata at burn/mint events
- [#3268](https://github.com/blockscout/blockscout/pull/3268) - Token total supply on-demand fetcher
- [#3261](https://github.com/blockscout/blockscout/pull/3261) - Bridged tokens table

### Fixes

- [#3323](https://github.com/blockscout/blockscout/pull/3323) - Fix logs list API endpoint response
- [#3319](https://github.com/blockscout/blockscout/pull/3319) - Eliminate horizontal scroll
- [#3314](https://github.com/blockscout/blockscout/pull/3314) - Handle nil values from response of CoinGecko price API
- [#3313](https://github.com/blockscout/blockscout/pull/3313) - Fix xDai styles: invisible tokens on address
- [#3312](https://github.com/blockscout/blockscout/pull/3312) - Replace symbol for some tokens to be able to find price in CoinGecko for OmniBridge balance
- [#3307](https://github.com/blockscout/blockscout/pull/3307) - Replace "latest" compiler version with the actual one
- [#3303](https://github.com/blockscout/blockscout/pull/3303) - Address contract twins feature performance
- [#3295](https://github.com/blockscout/blockscout/pull/3295) - Token instance: check if external_url is not null before trimming
- [#3291](https://github.com/blockscout/blockscout/pull/3291) - Support unlimited number of external rewards in block
- [#3290](https://github.com/blockscout/blockscout/pull/3290) - Eliminate protocol Jason.Encoder not implemented for... error
- [#3284](https://github.com/blockscout/blockscout/pull/3284) - Fix fetch_coin_balance query: coin balance delta
- [#3276](https://github.com/blockscout/blockscout/pull/3276) - Bridged tokens status/metadata fetcher refactoring
- [#3264](https://github.com/blockscout/blockscout/pull/3264) - Fix encoding of address output if function input exists
- [#3259](https://github.com/blockscout/blockscout/pull/3259), [#3269](https://github.com/blockscout/blockscout/pull/3269) - Contract interaction: array input type parsing fix
- [#3257](https://github.com/blockscout/blockscout/pull/3257) - Contracts read/write: method_id instead function_name as a key
- [#3256](https://github.com/blockscout/blockscout/pull/3256) - Fix for invisible validator address at block page and wrong alert text color at xDai

### Chore

- [#3327](https://github.com/blockscout/blockscout/pull/3327) - Handle various indexer fetchers errors in setup with non-archive node
- [#3325](https://github.com/blockscout/blockscout/pull/3325) - Dark theme improvements
- [#3316](https://github.com/blockscout/blockscout/pull/3316), [#3317](https://github.com/blockscout/blockscout/pull/3317) - xDai smile logo
- [#3315](https://github.com/blockscout/blockscout/pull/3315) - Environment variable to disable Bridge market cap updater
- [#3308](https://github.com/blockscout/blockscout/pull/3308) - Fixate latest stable release of Elixir, Node, Postgres
- [#3297](https://github.com/blockscout/blockscout/pull/3297) - Actualize names of default chains
- [#3285](https://github.com/blockscout/blockscout/pull/3285) - Switch to RPC endpoint polling if ETHEREUM_JSONRPC_WS_URL is an empty string
- [#3274](https://github.com/blockscout/blockscout/pull/3274) - Replace underscore with hyphen in routes
- [#3260](https://github.com/blockscout/blockscout/pull/3260) - Update NPM dependencies to fix known vulnerabilities
- [#3258](https://github.com/blockscout/blockscout/pull/3258) - Token transfer: check that block exists before retrieving timestamp

## 3.3.2-beta

### Features

- [#3252](https://github.com/blockscout/blockscout/pull/3252) - Gas price at the main page
- [#3239](https://github.com/blockscout/blockscout/pull/3239) - Hide address page tabs if no items
- [#3236](https://github.com/blockscout/blockscout/pull/3236) - Easy verification of contracts which has verified twins (the same bytecode)
- [#3227](https://github.com/blockscout/blockscout/pull/3227) - Distinguishing of bridged tokens
- [#3224](https://github.com/blockscout/blockscout/pull/3224) - Top tokens page

### Fixes

- [#3249](https://github.com/blockscout/blockscout/pull/3249) - Fix incorrect ABI decoding of address in tuple output
- [#3237](https://github.com/blockscout/blockscout/pull/3237) - Refine contract method signature detection for read/write feature
- [#3235](https://github.com/blockscout/blockscout/pull/3235) - Fix coin supply api edpoint
- [#3233](https://github.com/blockscout/blockscout/pull/3233) - Fix for the contract verifiaction for solc 0.5 family with experimental features enabled
- [#3231](https://github.com/blockscout/blockscout/pull/3231) - Improve search: unlimited number of searching results
- [#3231](https://github.com/blockscout/blockscout/pull/3231) - Improve search: allow search with space
- [#3231](https://github.com/blockscout/blockscout/pull/3231) - Improve search: order by token holders in descending order and token/contract name is ascending order
- [#3226](https://github.com/blockscout/blockscout/pull/3226) - Fix notifier query for live update of token transfers
- [#3220](https://github.com/blockscout/blockscout/pull/3220) - Allow interaction with navbar menu at block-not-found page

### Chore

- [#3326](https://github.com/blockscout/blockscout/pull/3326) - Chart smooth lines
- [#3250](https://github.com/blockscout/blockscout/pull/3250) - Eliminate occurrences of obsolete env variable ETHEREUM_JSONRPC_JSON_RPC_TRANSPORT
- [#3240](https://github.com/blockscout/blockscout/pull/3240), [#3251](https://github.com/blockscout/blockscout/pull/3251) - various CSS imroving
- [f3a720](https://github.com/blockscout/blockscout/commit/2dd909c10a79b0bf4b7541a486be114152f3a720) - Make wobserver optional

## 3.3.1-beta

### Features

- [#3216](https://github.com/blockscout/blockscout/pull/3216) - Display new token transfers at token page and address page without refreshing the page
- [#3199](https://github.com/blockscout/blockscout/pull/3199) - Show compilation error at contract verification
- [#3193](https://github.com/blockscout/blockscout/pull/3193) - Raw trace copy button
- [#3184](https://github.com/blockscout/blockscout/pull/3184) - Apps navbar menu item
- [#3145](https://github.com/blockscout/blockscout/pull/3145) - Pending txs per address API endpoint

### Fixes

- [#3219](https://github.com/blockscout/blockscout/pull/3219) - Fix revert reason message detection
- [#3215](https://github.com/blockscout/blockscout/pull/3215) - Coveralls in CI through Github Actions
- [#3214](https://github.com/blockscout/blockscout/pull/3214) - Fix current token balances fetcher
- [#3143](https://github.com/blockscout/blockscout/pull/3143) - Fix "Connection lost..." error at address page
- [#3209](https://github.com/blockscout/blockscout/pull/3209) - GraphQL: fix internal server error at request of internal transactions at address
- [#3207](https://github.com/blockscout/blockscout/pull/3207) - Fix read contract bytes array type output
- [#3203](https://github.com/blockscout/blockscout/pull/3203) - Improve "get mined blocks" query performance
- [#3202](https://github.com/blockscout/blockscout/pull/3202) - Fix contracts verification with experimental features enabled
- [#3201](https://github.com/blockscout/blockscout/pull/3201) - Connect to Metamask button
- [#3192](https://github.com/blockscout/blockscout/pull/3192) - Dropdown menu doesn't open at "not found" page
- [#3190](https://github.com/blockscout/blockscout/pull/3190) - Contract log/method decoded view improvements: eliminate horizontal scroll, remove excess borders, whitespaces
- [#3185](https://github.com/blockscout/blockscout/pull/3185) - Transaction page: decoding logs from nested contracts calls
- [#3182](https://github.com/blockscout/blockscout/pull/3182) - Besu: support revertReason key in eth_getTransactionReceipt endpoint
- [#3178](https://github.com/blockscout/blockscout/pull/3178) - Fix permanent fetching tokens...  when read/write proxy tab is active
- [#3178](https://github.com/blockscout/blockscout/pull/3178) - Fix unavailable navbar menu when read/write proxy tab is active

### Chore

- [#3212](https://github.com/blockscout/blockscout/pull/3212) - GitHub actions CI config
- [#3210](https://github.com/blockscout/blockscout/pull/3210) - Update Phoenix up to 1.4.17
- [#3206](https://github.com/blockscout/blockscout/pull/3206) - Update Elixir version: 1.10.2 -> 1.10.3
- [#3204](https://github.com/blockscout/blockscout/pull/3204) - GraphQL Absinthe related packages update up to stable versions
- [#3180](https://github.com/blockscout/blockscout/pull/3180) - Return correct status in verify API endpoint if contract verified
- [#3180](https://github.com/blockscout/blockscout/pull/3180) - Remove Kovan from the list of default chains

## 3.3.0-beta

### Features

- [#3174](https://github.com/blockscout/blockscout/pull/3174) - EIP-1967 support: transparent proxy pattern
- [#3173](https://github.com/blockscout/blockscout/pull/3173) - Display implementation address at read/write proxy tabs
- [#3171](https://github.com/blockscout/blockscout/pull/3171) - Import accounts/contracts/balances from Geth genesis.json
- [#3161](https://github.com/blockscout/blockscout/pull/3161) - Write proxy contracts feature
- [#3160](https://github.com/blockscout/blockscout/pull/3160) - Write contracts feature
- [#3157](https://github.com/blockscout/blockscout/pull/3157) - Read methods of implementation on proxy contract

### Fixes

- [#3168](https://github.com/blockscout/blockscout/pull/3168) - Eliminate internal server error at /accounts page with token-bridge type of supply and inexistent bridge contracts
- [#3169](https://github.com/blockscout/blockscout/pull/3169) - Fix for verification of contracts defined in genesis block

### Chore

## 3.2.0-beta

### Features

- [#3154](https://github.com/blockscout/blockscout/pull/3154) - Support of Hyperledger Besu client
- [#3153](https://github.com/blockscout/blockscout/pull/3153) - Proxy contracts: logs decoding using implementation ABI
- [#3153](https://github.com/blockscout/blockscout/pull/3153) - Proxy contracts: methods decoding using implementation ABI
- [#3149](https://github.com/blockscout/blockscout/pull/3149) - Display and store revert reason of tx on demand at transaction details page and at gettxinfo API endpoint.

### Fixes

### Chore

- [#3152](https://github.com/blockscout/blockscout/pull/3152) - Fix contract compilation tests for old versions of compiler

## 3.1.3-beta

### Features

- [#3125](https://github.com/blockscout/blockscout/pull/3125)  - Availability to configure a number of days to consider at coin balance history chart via environment variable

### Fixes

- [#3146](https://github.com/blockscout/blockscout/pull/3146) - Fix coin balance history page: order of items, fix if no balance changes
- [#3142](https://github.com/blockscout/blockscout/pull/3142) - Speed-up last coin balance timestamp query (coin balance history page performance improvement)
- [#3140](https://github.com/blockscout/blockscout/pull/3140) - Fix performance of the balance changing history list loading
- [#3133](https://github.com/blockscout/blockscout/pull/3133) - Take into account FIRST_BLOCK in trace_ReplayBlockTransactions requests
- [#3132](https://github.com/blockscout/blockscout/pull/3132) - Fix performance of coin supply API endpoints
- [#3130](https://github.com/blockscout/blockscout/pull/3130) - Take into account FIRST_BLOCK for block rewards fetching
- [#3128](https://github.com/blockscout/blockscout/pull/3128) - Token instance metadata retriever refinement: add processing of token metadata if only image URL is passed to token URI
- [#3126](https://github.com/blockscout/blockscout/pull/3126) - Fetch balance only for blocks which are greater or equal block with FIRST_BLOCK number
- [#3125](https://github.com/blockscout/blockscout/pull/3125) - Fix performance of coin balance history chart
- [#3122](https://github.com/blockscout/blockscout/pull/3122) - Exclude balance percentage calculation for burn address on accounts page
- [#3121](https://github.com/blockscout/blockscout/pull/3121) - Geth: handle response from eth_getblockbyhash JSON RPC method without totalDifficulty (uncle blocks)
- [#3119](https://github.com/blockscout/blockscout/pull/3119), [#3120](https://github.com/blockscout/blockscout/pull/3120) - Fix performance of Inventory tab loading for ERC-721 tokens
- [#3114](https://github.com/blockscout/blockscout/pull/3114) - Fix performance of "Blocks validated" page
- [#3112](https://github.com/blockscout/blockscout/pull/3112) - Fix verification of contracts, compiled with nightly builds of solc compiler
- [#3112](https://github.com/blockscout/blockscout/pull/3112) - Check compiler version at contract verification
- [#3106](https://github.com/blockscout/blockscout/pull/3106) - Fix verification of contracts with `immutable` declaration
- [#3106](https://github.com/blockscout/blockscout/pull/3106), [#3115](https://github.com/blockscout/blockscout/pull/3115) - Fix verification of contracts, created from factory (from internal transaction)

### Chore

- [#3137](https://github.com/blockscout/blockscout/pull/3137) - RSK Papyrus Release v2.0.1 hardfork: cumulativeDifficulty
- [#3134](https://github.com/blockscout/blockscout/pull/3134) - Get last value of fetched coinsupply API endpoint from DB if cache is empty
- [#3124](https://github.com/blockscout/blockscout/pull/3124) - Display upper border for tx speed if the value cannot be calculated

## 3.1.2-beta

### Features

- [#3089](https://github.com/blockscout/blockscout/pull/3089) - CoinGecko API coin id environment variable
- [#3069](https://github.com/blockscout/blockscout/pull/3069) - Make a link to address page on decoded constructor argument of address type
- [#3067](https://github.com/blockscout/blockscout/pull/3067) - Show proper title of the tile or container for token burnings/mintings instead of "Token Transfer"
- [#3066](https://github.com/blockscout/blockscout/pull/3066) - ERC-721 token instance page: link to token added
- [#3065](https://github.com/blockscout/blockscout/pull/3065) - Transactions history chart

### Fixes

- [#3097](https://github.com/blockscout/blockscout/pull/3097) - Fix contract reader decoding
- [#3095](https://github.com/blockscout/blockscout/pull/3095) - Fix constructor arguments decoding
- [#3092](https://github.com/blockscout/blockscout/pull/3092) - Contract verification: constructor arguments search search refinement
- [#3077](https://github.com/blockscout/blockscout/pull/3077) - Finally speedup pending tx list
- [#3076](https://github.com/blockscout/blockscout/pull/3076) - Speedup tx list query on address page: check if an address has a reward, check if this is actual payout key of the validator - beneficiary, return only mined txs in tx list query
- [#3071](https://github.com/blockscout/blockscout/pull/3071) - Speedup list of token transfers per token query
- [#3070](https://github.com/blockscout/blockscout/pull/3070) - Index creation to blazingly speedup token holders query
- [#3064](https://github.com/blockscout/blockscout/pull/3064) - Automatically define Block reward contract address in TokenBridge supply module
- [#3061](https://github.com/blockscout/blockscout/pull/3061) - Fix verification of contracts with error messages in require in parent contract
- [#2756](https://github.com/blockscout/blockscout/pull/2756) - Improve subquery joins

### Chore

- [#3100](https://github.com/blockscout/blockscout/pull/3100) - Update npm packages
- [#3099](https://github.com/blockscout/blockscout/pull/3099) - Remove pending txs cache
- [#3093](https://github.com/blockscout/blockscout/pull/3093) - Extend list of env vars for Docker setup
- [#3084](https://github.com/blockscout/blockscout/pull/3084) - Bump Elixir version 1.10.2
- [#3079](https://github.com/blockscout/blockscout/pull/3079) - Extend optionality of websockets to Geth

## 3.1.1-beta

### Features

- [#3058](https://github.com/blockscout/blockscout/pull/3058) - Searching by verified contract name

### Fixes

- [#3053](https://github.com/blockscout/blockscout/pull/3053) - Fix ABI decoding in contracts methods, logs (migrate to ex_abi 0.3.0)
- [#3044](https://github.com/blockscout/blockscout/pull/3044) - Prevent division by zero on /accounts page
- [#3043](https://github.com/blockscout/blockscout/pull/3043) - Extract host name for split couple of indexer and web app
- [#3042](https://github.com/blockscout/blockscout/pull/3042) - Speedup pending txs list query
- [#2944](https://github.com/blockscout/blockscout/pull/2944), [#3046](https://github.com/blockscout/blockscout/pull/3046) - Split js logic into multiple files

## 3.1.0-beta

### Features

- [#3013](https://github.com/blockscout/blockscout/pull/3013), [#3026](https://github.com/blockscout/blockscout/pull/3026), [#3031](https://github.com/blockscout/blockscout/pull/3031) - Raw trace of transaction on-demand
- [#3000](https://github.com/blockscout/blockscout/pull/3000) - Get rid of storing of first trace for all types of transactions for Parity variant
- [#2875](https://github.com/blockscout/blockscout/pull/2875) - Save contract code from Parity genesis file
- [#2834](https://github.com/blockscout/blockscout/pull/2834), [#3009](https://github.com/blockscout/blockscout/pull/3009), [#3014](https://github.com/blockscout/blockscout/pull/3014), [#3033](https://github.com/blockscout/blockscout/pull/3033) - always redirect to checksummed hash

### Fixes

- [#3037](https://github.com/blockscout/blockscout/pull/3037) - Make buttons color at verification page consistent
- [#3034](https://github.com/blockscout/blockscout/pull/3034) - Support stateMutability=view to define reading functions in smart-contracts
- [#3029](https://github.com/blockscout/blockscout/pull/3029) - Fix transactions and blocks appearance on the main page
- [#3028](https://github.com/blockscout/blockscout/pull/3028) - Decrease polling period value for realtime fetcher
- [#3027](https://github.com/blockscout/blockscout/pull/3027) - Rescue for SUPPORTED_CHAINS env var parsing
- [#3025](https://github.com/blockscout/blockscout/pull/3025) - Fix splitting of indexer/web components setup
- [#3024](https://github.com/blockscout/blockscout/pull/3024) - Fix pool size default value in config
- [#3021](https://github.com/blockscout/blockscout/pull/3021), [#3022](https://github.com/blockscout/blockscout/pull/3022) - Refine dev/test config
- [#3016](https://github.com/blockscout/blockscout/pull/3016), [#3017](https://github.com/blockscout/blockscout/pull/3017) - Fix token instance QR code data
- [#3012](https://github.com/blockscout/blockscout/pull/3012) - Speedup token transfers list query
- [#3011](https://github.com/blockscout/blockscout/pull/3011) - Revert realtime fetcher small skips feature
- [#3007](https://github.com/blockscout/blockscout/pull/3007) - Fix copy UTF8 tx input action
- [#2996](https://github.com/blockscout/blockscout/pull/2996) - Fix awesomplete lib loading in Firefox
- [#2993](https://github.com/blockscout/blockscout/pull/2993) - Fix path definition for contract verification endpoint
- [#2990](https://github.com/blockscout/blockscout/pull/2990) - Fix import of Parity spec file
- [#2989](https://github.com/blockscout/blockscout/pull/2989) - Introduce API_PATH env var
- [#2988](https://github.com/blockscout/blockscout/pull/2988) - Fix web manifest accessibility
- [#2967](https://github.com/blockscout/blockscout/pull/2967) - Fix styles loading for firefox
- [#2950](https://github.com/blockscout/blockscout/pull/2950) - Add `creationMethod` to `EthereumJSONRPC.Parity.Trace.Action.entry_to_elixir`
- [#2897](https://github.com/blockscout/blockscout/pull/2897) - remove duplicate indexes
- [#2883](https://github.com/blockscout/blockscout/pull/2883) - Fix long contracts names

### Chore

- [#3032](https://github.com/blockscout/blockscout/pull/3032) - Remove indexing status alert for Ganache variant
- [#3030](https://github.com/blockscout/blockscout/pull/3030) - Remove default websockets URL from config
- [#2995](https://github.com/blockscout/blockscout/pull/2995) - Support API_PATH env var in Docker file

## 3.0.0-beta

### Features

- [#2835](https://github.com/blockscout/blockscout/pull/2835), [#2871](https://github.com/blockscout/blockscout/pull/2871), [#2872](https://github.com/blockscout/blockscout/pull/2872), [#2886](https://github.com/blockscout/blockscout/pull/2886), [#2925](https://github.com/blockscout/blockscout/pull/2925), [#2936](https://github.com/blockscout/blockscout/pull/2936), [#2949](https://github.com/blockscout/blockscout/pull/2949), [#2940](https://github.com/blockscout/blockscout/pull/2940), [#2958](https://github.com/blockscout/blockscout/pull/2958) - Add "block_hash" to logs, token_transfers and internal transactions and "pending blocks operations" approach
- [#2975](https://github.com/blockscout/blockscout/pull/2975) - Refine UX of contracts verification
- [#2926](https://github.com/blockscout/blockscout/pull/2926) - API endpoint: sum balances except burnt address
- [#2918](https://github.com/blockscout/blockscout/pull/2918) - Add tokenID for tokentx API action explicitly

### Fixes

- [#2969](https://github.com/blockscout/blockscout/pull/2969) - Fix contract constructor require msg appearance in constructor arguments encoded view
- [#2964](https://github.com/blockscout/blockscout/pull/2964) - Fix bug in skipping of constructor arguments in contract verification
- [#2961](https://github.com/blockscout/blockscout/pull/2961) - Add a guard that addresses is enum in `values` function in `read contract` page
- [#2960](https://github.com/blockscout/blockscout/pull/2960) - Add BLOCKSCOUT_HOST to docker setup
- [#2956](https://github.com/blockscout/blockscout/pull/2956) - Add support of 0.6.x version of compiler
- [#2955](https://github.com/blockscout/blockscout/pull/2955) - Move socket path to env
- [#2938](https://github.com/blockscout/blockscout/pull/2938) - utf8 copy tx input tooltip
- [#2934](https://github.com/blockscout/blockscout/pull/2934) - RSK release 1.2.0 breaking changes support
- [#2933](https://github.com/blockscout/blockscout/pull/2933) - Get rid of deadlock in the query to address_current_token_balance table
- [#2932](https://github.com/blockscout/blockscout/pull/2932) - fix duplicate websocket connection
- [#2928](https://github.com/blockscout/blockscout/pull/2928) - Speedup pending block ops int txs to fetch query
- [#2924](https://github.com/blockscout/blockscout/pull/2924) - Speedup address to logs query
- [#2915](https://github.com/blockscout/blockscout/pull/2915) - Speedup of blocks_without_reward_query
- [#2914](https://github.com/blockscout/blockscout/pull/2914) - Reduce execution time of stream_unfetched_token_instances query
- [#2910](https://github.com/blockscout/blockscout/pull/2910) - Reorganize queries and indexes for internal_transactions table
- [#2908](https://github.com/blockscout/blockscout/pull/2908) - Fix performance of address page
- [#2906](https://github.com/blockscout/blockscout/pull/2906) - fix address sum cache
- [#2902](https://github.com/blockscout/blockscout/pull/2902) - Offset in blocks retrieval for average block time
- [#2900](https://github.com/blockscout/blockscout/pull/2900) - check fetched instance metadata in multiple places
- [#2899](https://github.com/blockscout/blockscout/pull/2899) - fix empty buffered task
- [#2887](https://github.com/blockscout/blockscout/pull/2887) - increase chart loading speed

### Chore

- [#2959](https://github.com/blockscout/blockscout/pull/2959) - Remove logs from test folder too in the cleaning script
- [#2954](https://github.com/blockscout/blockscout/pull/2954) - Upgrade absinthe and ecto deps
- [#2947](https://github.com/blockscout/blockscout/pull/2947) - Upgrade Circle CI postgres Docker image
- [#2946](https://github.com/blockscout/blockscout/pull/2946) - Fix vulnerable NPM deps
- [#2942](https://github.com/blockscout/blockscout/pull/2942) - Actualize Docker setup
- [#2896](https://github.com/blockscout/blockscout/pull/2896) - Disable Parity websockets tests
- [#2873](https://github.com/blockscout/blockscout/pull/2873) - bump elixir to 1.9.4

## 2.1.1-beta

### Features

- [#2862](https://github.com/blockscout/blockscout/pull/2862) - Coin total supply from DB API endpoint
- [#2857](https://github.com/blockscout/blockscout/pull/2857) - Extend getsourcecode API view with new output fields
- [#2822](https://github.com/blockscout/blockscout/pull/2822) - Estimated address count on the main page, if cache is empty
- [#2821](https://github.com/blockscout/blockscout/pull/2821) - add autodetection of constructor arguments
- [#2825](https://github.com/blockscout/blockscout/pull/2825) - separate token transfers and transactions
- [#2787](https://github.com/blockscout/blockscout/pull/2787) - async fetching of address counters
- [#2791](https://github.com/blockscout/blockscout/pull/2791) - add ipc client
- [#2449](https://github.com/blockscout/blockscout/pull/2449) - add ability to send notification events through postgres notify

### Fixes

- [#2864](https://github.com/blockscout/blockscout/pull/2864) - add token instance metadata type check
- [#2855](https://github.com/blockscout/blockscout/pull/2855) - Fix favicons load
- [#2854](https://github.com/blockscout/blockscout/pull/2854) - Fix all npm vulnerabilities
- [#2851](https://github.com/blockscout/blockscout/pull/2851) - Fix paths for front assets
- [#2843](https://github.com/blockscout/blockscout/pull/2843) - fix realtime fetcher small skips feature
- [#2841](https://github.com/blockscout/blockscout/pull/2841) - LUKSO dashboard height fix
- [#2837](https://github.com/blockscout/blockscout/pull/2837) - fix txlist ordering issue
- [#2830](https://github.com/blockscout/blockscout/pull/2830) - Fix wrong color of contract icon on xDai chain
- [#2829](https://github.com/blockscout/blockscout/pull/2829) - Fix for stuck gas limit label and value
- [#2828](https://github.com/blockscout/blockscout/pull/2828) - Fix for script that clears compilation/launching assets
- [#2800](https://github.com/blockscout/blockscout/pull/2800) - return not found for not verified contract for token read_contract
- [#2806](https://github.com/blockscout/blockscout/pull/2806) - Fix blocks fetching on the main page
- [#2803](https://github.com/blockscout/blockscout/pull/2803) - Fix block validator custom tooltip
- [#2748](https://github.com/blockscout/blockscout/pull/2748) - Rewrite token updater
- [#2704](https://github.com/blockscout/blockscout/pull/2704) - refetch null values in token balances
- [#2690](https://github.com/blockscout/blockscout/pull/2690) - do not stich json rpc config into module for net version cache

### Chore

- [#2878](https://github.com/blockscout/blockscout/pull/2878) - Decrease loaders showing delay on the main page
- [#2859](https://github.com/blockscout/blockscout/pull/2859) - Add eth_blockNumber API endpoint to eth_rpc section
- [#2846](https://github.com/blockscout/blockscout/pull/2846) - Remove networks images preload
- [#2845](https://github.com/blockscout/blockscout/pull/2845) - Set outline none for nav dropdown item in mobile view (fix for Safari)
- [#2844](https://github.com/blockscout/blockscout/pull/2844) - Extend external reward types up to 20
- [#2827](https://github.com/blockscout/blockscout/pull/2827) - Node js 12.13.0 (latest LTS release) support
- [#2818](https://github.com/blockscout/blockscout/pull/2818) - allow hiding marketcap percentage
- [#2817](https://github.com/blockscout/blockscout/pull/2817) - move docker integration documentation to blockscout docs
- [#2808](https://github.com/blockscout/blockscout/pull/2808) - Add tooltip for tx input
- [#2807](https://github.com/blockscout/blockscout/pull/2807) - 422 page
- [#2805](https://github.com/blockscout/blockscout/pull/2805) - Update supported chains default option
- [#2801](https://github.com/blockscout/blockscout/pull/2801) - remove unused clause in address_to_unique_tokens query

## 2.1.0-beta

### Features

- [#2776](https://github.com/blockscout/blockscout/pull/2776) - fetch token counters async
- [#2772](https://github.com/blockscout/blockscout/pull/2772) - add token instance images to the token inventory tab
- [#2733](https://github.com/blockscout/blockscout/pull/2733) - Add cache for first page of uncles
- [#2735](https://github.com/blockscout/blockscout/pull/2735) - Add pending transactions cache
- [#2726](https://github.com/blockscout/blockscout/pull/2726) - Remove internal_transaction block_number setting from blocks runner
- [#2717](https://github.com/blockscout/blockscout/pull/2717) - Improve speed of nonconsensus data removal
- [#2679](https://github.com/blockscout/blockscout/pull/2679) - added fixed height for card chain blocks and card chain transactions
- [#2678](https://github.com/blockscout/blockscout/pull/2678) - fixed dashboard banner height bug
- [#2672](https://github.com/blockscout/blockscout/pull/2672) - added new theme for xUSDT
- [#2667](https://github.com/blockscout/blockscout/pull/2667) - Add ETS-based cache for accounts page
- [#2666](https://github.com/blockscout/blockscout/pull/2666) - fetch token counters in parallel
- [#2665](https://github.com/blockscout/blockscout/pull/2665) - new menu layout for mobile devices
- [#2663](https://github.com/blockscout/blockscout/pull/2663) - Fetch address counters in parallel
- [#2642](https://github.com/blockscout/blockscout/pull/2642) - add ERC721 coin instance page
- [#2762](https://github.com/blockscout/blockscout/pull/2762) - on-fly fetching of token instances
- [#2470](https://github.com/blockscout/blockscout/pull/2470) - Allow Realtime Fetcher to wait for small skips

### Fixes

- [#4325](https://github.com/blockscout/blockscout/pull/4325) - Fix search on `/tokens` page
- [#2793](https://github.com/blockscout/blockscout/pull/2793) - Hide "We are indexing this chain right now. Some of the counts may be inaccurate" banner if no txs in blockchain
- [#2779](https://github.com/blockscout/blockscout/pull/2779) - fix fetching `latin1` encoded data
- [#2799](https://github.com/blockscout/blockscout/pull/2799) - fix catchup fetcher for empty node and db
- [#2783](https://github.com/blockscout/blockscout/pull/2783) - Fix stuck value and ticker on the token page
- [#2781](https://github.com/blockscout/blockscout/pull/2781) - optimize txlist json rpc
- [#2777](https://github.com/blockscout/blockscout/pull/2777) - Remove duplicate blocks from changes_list before import
- [#2770](https://github.com/blockscout/blockscout/pull/2770) - do not re-fetch token instances without uris
- [#2769](https://github.com/blockscout/blockscout/pull/2769) - optimize token token transfers query
- [#2768](https://github.com/blockscout/blockscout/pull/2768) - Remove nonconsensus blocks from cache after internal transactions importing
- [#2761](https://github.com/blockscout/blockscout/pull/2761) - add indexes for token instances fetching queries
- [#2767](https://github.com/blockscout/blockscout/pull/2767) - fix websocket subscriptions with token instances
- [#2765](https://github.com/blockscout/blockscout/pull/2765) - fixed width issue for cards in mobile view for Transaction Details page
- [#2755](https://github.com/blockscout/blockscout/pull/2755) - various token instance fetcher fixes
- [#2753](https://github.com/blockscout/blockscout/pull/2753) - fix nft token instance images
- [#2750](https://github.com/blockscout/blockscout/pull/2750) - fixed contract buttons color for NFT token instance on each theme
- [#2746](https://github.com/blockscout/blockscout/pull/2746) - fixed wrong alignment in logs decoded view
- [#2745](https://github.com/blockscout/blockscout/pull/2745) - optimize addresses page
- [#2742](https://github.com/blockscout/blockscout/pull/2742) -
fixed menu hovers in dark mode desktop view
- [#2737](https://github.com/blockscout/blockscout/pull/2737) - switched hardcoded subnetwork value to elixir expression for mobile menu
- [#2736](https://github.com/blockscout/blockscout/pull/2736) - do not update cache if no blocks were inserted
- [#2731](https://github.com/blockscout/blockscout/pull/2731) - fix library verification
- [#2718](https://github.com/blockscout/blockscout/pull/2718) - Include all addresses taking part in transactions in wallets' addresses counter
- [#2709](https://github.com/blockscout/blockscout/pull/2709) - Fix stuck label and value for uncle block height
- [#2707](https://github.com/blockscout/blockscout/pull/2707) - fix for dashboard banner chart legend items
- [#2706](https://github.com/blockscout/blockscout/pull/2706) - fix empty total_supply in coin gecko response
- [#2701](https://github.com/blockscout/blockscout/pull/2701) - Exclude nonconsensus blocks from avg block time calculation by default
- [#2696](https://github.com/blockscout/blockscout/pull/2696) - do not update fetched_coin_balance with nil
- [#2693](https://github.com/blockscout/blockscout/pull/2693) - remove non consensus internal transactions
- [#2691](https://github.com/blockscout/blockscout/pull/2691) - fix exchange rate websocket update for Rootstock
- [#2688](https://github.com/blockscout/blockscout/pull/2688) - fix try it out section
- [#2687](https://github.com/blockscout/blockscout/pull/2687) - remove non-consensus token transfers, logs when inserting new consensus blocks
- [#2684](https://github.com/blockscout/blockscout/pull/2684) - do not filter pending logs
- [#2682](https://github.com/blockscout/blockscout/pull/2682) - Use Task.start instead of Task.async in caches
- [#2671](https://github.com/blockscout/blockscout/pull/2671) - fixed buttons color at smart contract section
- [#2660](https://github.com/blockscout/blockscout/pull/2660) - set correct last value for coin balances chart data
- [#2619](https://github.com/blockscout/blockscout/pull/2619) - Enforce DB transaction's order to prevent deadlocks
- [#2738](https://github.com/blockscout/blockscout/pull/2738) - do not fail block `internal_transactions_indexed_at` field update

### Chore

- [#2797](https://github.com/blockscout/blockscout/pull/2797) - Return old style menu
- [#2796](https://github.com/blockscout/blockscout/pull/2796) - Optimize all images with ImageOptim
- [#2794](https://github.com/blockscout/blockscout/pull/2786) - update hosted versions in readme
- [#2789](https://github.com/blockscout/blockscout/pull/2786) - remove projects table in readme, link to docs version
- [#2786](https://github.com/blockscout/blockscout/pull/2786) - updated docs links, removed docs folder
- [#2752](https://github.com/blockscout/blockscout/pull/2752) - allow enabling internal transactions for simple token transfers txs
- [#2749](https://github.com/blockscout/blockscout/pull/2749) - fix opt 22.1 support
- [#2744](https://github.com/blockscout/blockscout/pull/2744) - Disable Geth tests in CI
- [#2724](https://github.com/blockscout/blockscout/pull/2724) - fix ci by commenting a line in hackney library
- [#2708](https://github.com/blockscout/blockscout/pull/2708) - add log index to logs view
- [#2723](https://github.com/blockscout/blockscout/pull/2723) - get rid of ex_json_schema warnings
- [#2740](https://github.com/blockscout/blockscout/pull/2740) - add verify contract rpc doc

## 2.0.4-beta

### Features

- [#2636](https://github.com/blockscout/blockscout/pull/2636) - Execute all address' transactions page queries in parallel
- [#2596](https://github.com/blockscout/blockscout/pull/2596) - support AuRa's empty step reward type
- [#2588](https://github.com/blockscout/blockscout/pull/2588) - add verification submission comment
- [#2505](https://github.com/blockscout/blockscout/pull/2505) - support POA Network emission rewards
- [#2581](https://github.com/blockscout/blockscout/pull/2581) - Add generic Map-like Cache behaviour and implementation
- [#2561](https://github.com/blockscout/blockscout/pull/2561) - Add token's type to the response of tokenlist method
- [#2555](https://github.com/blockscout/blockscout/pull/2555) - find and show decoding candidates for logs
- [#2499](https://github.com/blockscout/blockscout/pull/2499) - import emission reward ranges
- [#2497](https://github.com/blockscout/blockscout/pull/2497) - Add generic Ordered Cache behaviour and implementation

### Fixes

- [#2659](https://github.com/blockscout/blockscout/pull/2659) - Multipurpose front-end part update
- [#2640](https://github.com/blockscout/blockscout/pull/2640) - SVG network icons
- [#2635](https://github.com/blockscout/blockscout/pull/2635) - optimize ERC721 inventory query
- [#2626](https://github.com/blockscout/blockscout/pull/2626) - Fixing 2 Mobile UI Issues
- [#2623](https://github.com/blockscout/blockscout/pull/2623) - fix a blinking test
- [#2616](https://github.com/blockscout/blockscout/pull/2616) - deduplicate coin history records by delta
- [#2613](https://github.com/blockscout/blockscout/pull/2613) - fix getminedblocks rpc endpoint
- [#2612](https://github.com/blockscout/blockscout/pull/2612) - Add cache updating independently from Indexer
- [#2610](https://github.com/blockscout/blockscout/pull/2610) - use CoinGecko instead of CoinMarketcap for exchange rates
- [#2592](https://github.com/blockscout/blockscout/pull/2592) - process new metadata format for whisper
- [#2591](https://github.com/blockscout/blockscout/pull/2591) - Fix url error in API page
- [#2572](https://github.com/blockscout/blockscout/pull/2572) - Ease non-critical css
- [#2570](https://github.com/blockscout/blockscout/pull/2570) - Network icons preload
- [#2569](https://github.com/blockscout/blockscout/pull/2569) - do not fetch emission rewards for transactions csv exporter
- [#2568](https://github.com/blockscout/blockscout/pull/2568) - filter pending token transfers
- [#2564](https://github.com/blockscout/blockscout/pull/2564) - fix first page button for uncles and reorgs
- [#2563](https://github.com/blockscout/blockscout/pull/2563) - Fix view less transfers button
- [#2538](https://github.com/blockscout/blockscout/pull/2538) - fetch the last not empty coin balance records
- [#2468](https://github.com/blockscout/blockscout/pull/2468) - fix confirmations for non consensus blocks

### Chore

- [#2662](https://github.com/blockscout/blockscout/pull/2662) - fetch coin gecko id based on the coin symbol
- [#2646](https://github.com/blockscout/blockscout/pull/2646) - Added Xerom to list of Additional Chains using BlockScout
- [#2634](https://github.com/blockscout/blockscout/pull/2634) - add Lukso to networks dropdown
- [#2617](https://github.com/blockscout/blockscout/pull/2617) - skip cache update if there are no blocks inserted
- [#2611](https://github.com/blockscout/blockscout/pull/2611) - fix js dependency vulnerabilities
- [#2594](https://github.com/blockscout/blockscout/pull/2594) - do not start genesis data fetching periodically
- [#2590](https://github.com/blockscout/blockscout/pull/2590) - restore backward compatablity with old releases
- [#2577](https://github.com/blockscout/blockscout/pull/2577) - Need recompile column in the env vars table
- [#2574](https://github.com/blockscout/blockscout/pull/2574) - limit request body in json rpc error
- [#2566](https://github.com/blockscout/blockscout/pull/2566) - upgrade absinthe phoenix

## 2.0.3-beta

### Features

- [#2433](https://github.com/blockscout/blockscout/pull/2433) - Add a functionality to try Eth RPC methods in the documentation
- [#2529](https://github.com/blockscout/blockscout/pull/2529) - show both eth value and token transfers on transaction overview page
- [#2376](https://github.com/blockscout/blockscout/pull/2376) - Split API and WebApp routes
- [#2477](https://github.com/blockscout/blockscout/pull/2477) - aggregate token transfers on transaction page
- [#2458](https://github.com/blockscout/blockscout/pull/2458) - Add LAST_BLOCK var to add ability indexing in the range of blocks
- [#2456](https://github.com/blockscout/blockscout/pull/2456) - fetch pending transactions for geth
- [#2403](https://github.com/blockscout/blockscout/pull/2403) - Return gasPrice field at the result of gettxinfo method

### Fixes

- [#2562](https://github.com/blockscout/blockscout/pull/2562) - Fix dark theme flickering
- [#2560](https://github.com/blockscout/blockscout/pull/2560) - fix slash before not empty path in docs
- [#2559](https://github.com/blockscout/blockscout/pull/2559) - fix rsk total supply for empty exchange rate
- [#2553](https://github.com/blockscout/blockscout/pull/2553) - Dark theme import to the end of sass
- [#2550](https://github.com/blockscout/blockscout/pull/2550) - correctly encode decimal values for frontend
- [#2549](https://github.com/blockscout/blockscout/pull/2549) - Fix wrong colour of tooltip
- [#2548](https://github.com/blockscout/blockscout/pull/2548) - CSS preload support in Firefox
- [#2547](https://github.com/blockscout/blockscout/pull/2547) - do not show eth value if it's zero on the transaction overview page
- [#2543](https://github.com/blockscout/blockscout/pull/2543) - do not hide search input during logs search
- [#2524](https://github.com/blockscout/blockscout/pull/2524) - fix dark theme validator data styles
- [#2532](https://github.com/blockscout/blockscout/pull/2532) - don't show empty token transfers on the transaction overview page
- [#2528](https://github.com/blockscout/blockscout/pull/2528) - fix coin history chart data
- [#2520](https://github.com/blockscout/blockscout/pull/2520) - Hide loading message when fetching is failed
- [#2523](https://github.com/blockscout/blockscout/pull/2523) - Avoid importing internal_transactions of pending transactions
- [#2519](https://github.com/blockscout/blockscout/pull/2519) - enable `First` page button in pagination
- [#2518](https://github.com/blockscout/blockscout/pull/2518) - create suggested indexes
- [#2517](https://github.com/blockscout/blockscout/pull/2517) - remove duplicate indexes
- [#2515](https://github.com/blockscout/blockscout/pull/2515) - do not aggregate NFT token transfers
- [#2514](https://github.com/blockscout/blockscout/pull/2514) - Isolating of staking dapp css && extracting of non-critical css
- [#2512](https://github.com/blockscout/blockscout/pull/2512) - alert link fix
- [#2509](https://github.com/blockscout/blockscout/pull/2509) - value-ticker gaps fix
- [#2508](https://github.com/blockscout/blockscout/pull/2508) - logs view columns fix
- [#2506](https://github.com/blockscout/blockscout/pull/2506) - fix two active tab in the top menu
- [#2503](https://github.com/blockscout/blockscout/pull/2503) - Mitigate autocompletion library influence to page loading performance
- [#2502](https://github.com/blockscout/blockscout/pull/2502) - increase reward task timeout
- [#2463](https://github.com/blockscout/blockscout/pull/2463) - dark theme fixes
- [#2496](https://github.com/blockscout/blockscout/pull/2496) - fix docker build
- [#2495](https://github.com/blockscout/blockscout/pull/2495) - fix logs for indexed chain
- [#2459](https://github.com/blockscout/blockscout/pull/2459) - fix top addresses query
- [#2425](https://github.com/blockscout/blockscout/pull/2425) - Force to show address view for checksummed address even if it is not in DB
- [#2551](https://github.com/blockscout/blockscout/pull/2551) - Correctly handle dynamically created Bootstrap tooltips

### Chore

- [#2554](https://github.com/blockscout/blockscout/pull/2554) - remove extra slash for endpoint url in docs
- [#2552](https://github.com/blockscout/blockscout/pull/2552) - remove brackets for token holders percentage
- [#2507](https://github.com/blockscout/blockscout/pull/2507) - update minor version of ecto, ex_machina, phoenix_live_reload
- [#2516](https://github.com/blockscout/blockscout/pull/2516) - update absinthe plug from fork
- [#2473](https://github.com/blockscout/blockscout/pull/2473) - get rid of cldr warnings
- [#2402](https://github.com/blockscout/blockscout/pull/2402) - bump otp version to 22.0
- [#2492](https://github.com/blockscout/blockscout/pull/2492) - hide decoded row if event is not decoded
- [#2490](https://github.com/blockscout/blockscout/pull/2490) - enable credo duplicated code check
- [#2432](https://github.com/blockscout/blockscout/pull/2432) - bump credo version
- [#2457](https://github.com/blockscout/blockscout/pull/2457) - update mix.lock
- [#2435](https://github.com/blockscout/blockscout/pull/2435) - Replace deprecated extract-text-webpack-plugin with mini-css-extract-plugin
- [#2450](https://github.com/blockscout/blockscout/pull/2450) - Fix clearance of logs and node_modules folders in clearing script
- [#2434](https://github.com/blockscout/blockscout/pull/2434) - get rid of timex warnings
- [#2402](https://github.com/blockscout/blockscout/pull/2402) - bump otp version to 22.0
- [#2373](https://github.com/blockscout/blockscout/pull/2373) - Add script to validate internal_transactions constraint for large DBs

## 2.0.2-beta

### Features

- [#2412](https://github.com/blockscout/blockscout/pull/2412) - dark theme
- [#2399](https://github.com/blockscout/blockscout/pull/2399) - decode verified smart contract's logs
- [#2391](https://github.com/blockscout/blockscout/pull/2391) - Controllers Improvements
- [#2379](https://github.com/blockscout/blockscout/pull/2379) - Disable network selector when is empty
- [#2374](https://github.com/blockscout/blockscout/pull/2374) - decode constructor arguments for verified smart contracts
- [#2366](https://github.com/blockscout/blockscout/pull/2366) - paginate eth logs
- [#2360](https://github.com/blockscout/blockscout/pull/2360) - add default evm version to smart contract verification
- [#2352](https://github.com/blockscout/blockscout/pull/2352) - Fetch rewards in parallel with transactions
- [#2294](https://github.com/blockscout/blockscout/pull/2294) - add healthy block period checking endpoint
- [#2324](https://github.com/blockscout/blockscout/pull/2324) - set timeout for loading message on the main page

### Fixes

- [#2421](https://github.com/blockscout/blockscout/pull/2421) - Fix hiding of loader for txs on the main page
- [#2420](https://github.com/blockscout/blockscout/pull/2420) - fetch data from cache in healthy endpoint
- [#2416](https://github.com/blockscout/blockscout/pull/2416) - Fix "page not found" handling in the router
- [#2413](https://github.com/blockscout/blockscout/pull/2413) - remove outer tables for decoded data
- [#2410](https://github.com/blockscout/blockscout/pull/2410) - preload smart contract for logs decoding
- [#2405](https://github.com/blockscout/blockscout/pull/2405) - added templates for table loader and tile loader
- [#2398](https://github.com/blockscout/blockscout/pull/2398) - show only one decoded candidate
- [#2389](https://github.com/blockscout/blockscout/pull/2389) - Reduce Lodash lib size (86% of lib methods are not used)
- [#2388](https://github.com/blockscout/blockscout/pull/2388) - add create2 support to geth's js tracer
- [#2387](https://github.com/blockscout/blockscout/pull/2387) - fix not existing keys in transaction json rpc
- [#2378](https://github.com/blockscout/blockscout/pull/2378) - Page performance: exclude moment.js localization files except EN, remove unused css
- [#2368](https://github.com/blockscout/blockscout/pull/2368) - add two columns of smart contract info
- [#2375](https://github.com/blockscout/blockscout/pull/2375) - Update created_contract_code_indexed_at on transaction import conflict
- [#2346](https://github.com/blockscout/blockscout/pull/2346) - Avoid fetching internal transactions of blocks that still need refetching
- [#2350](https://github.com/blockscout/blockscout/pull/2350) - fix invalid User agent headers
- [#2345](https://github.com/blockscout/blockscout/pull/2345) - do not override existing market records
- [#2337](https://github.com/blockscout/blockscout/pull/2337) - set url params for prod explicitly
- [#2341](https://github.com/blockscout/blockscout/pull/2341) - fix transaction input json encoding
- [#2311](https://github.com/blockscout/blockscout/pull/2311) - fix market history overriding with zeroes
- [#2310](https://github.com/blockscout/blockscout/pull/2310) - parse url for api docs
- [#2299](https://github.com/blockscout/blockscout/pull/2299) - fix interpolation in error message
- [#2303](https://github.com/blockscout/blockscout/pull/2303) - fix transaction csv download link
- [#2304](https://github.com/blockscout/blockscout/pull/2304) - footer grid fix for md resolution
- [#2291](https://github.com/blockscout/blockscout/pull/2291) - dashboard fix for md resolution, transactions load fix, block info row fix, addresses page issue, check mark issue
- [#2326](https://github.com/blockscout/blockscout/pull/2326) - fix nested constructor arguments

### Chore

- [#2422](https://github.com/blockscout/blockscout/pull/2422) - check if address_id is binary in token_transfers_csv endpoint
- [#2418](https://github.com/blockscout/blockscout/pull/2418) - Remove parentheses in market cap percentage
- [#2401](https://github.com/blockscout/blockscout/pull/2401) - add ENV vars to manage updating period of average block time and market history cache
- [#2363](https://github.com/blockscout/blockscout/pull/2363) - add parameters example for eth rpc
- [#2342](https://github.com/blockscout/blockscout/pull/2342) - Upgrade Postgres image version in Docker setup
- [#2325](https://github.com/blockscout/blockscout/pull/2325) - Reduce function input to address' hash only where possible
- [#2323](https://github.com/blockscout/blockscout/pull/2323) - Group Explorer caches
- [#2305](https://github.com/blockscout/blockscout/pull/2305) - Improve Address controllers
- [#2302](https://github.com/blockscout/blockscout/pull/2302) - fix names for xDai source
- [#2289](https://github.com/blockscout/blockscout/pull/2289) - Optional websockets for dev environment
- [#2307](https://github.com/blockscout/blockscout/pull/2307) - add GoJoy to README
- [#2293](https://github.com/blockscout/blockscout/pull/2293) - remove request idle timeout configuration
- [#2255](https://github.com/blockscout/blockscout/pull/2255) - bump elixir version to 1.9.0

## 2.0.1-beta

### Features

- [#2283](https://github.com/blockscout/blockscout/pull/2283) - Add transactions cache
- [#2182](https://github.com/blockscout/blockscout/pull/2182) - add market history cache
- [#2109](https://github.com/blockscout/blockscout/pull/2109) - use bigger updates instead of `Multi` transactions in BlocksTransactionsMismatch
- [#2075](https://github.com/blockscout/blockscout/pull/2075) - add blocks cache
- [#2151](https://github.com/blockscout/blockscout/pull/2151) - hide dropdown menu then other networks list is empty
- [#2191](https://github.com/blockscout/blockscout/pull/2191) - allow to configure token metadata update interval
- [#2146](https://github.com/blockscout/blockscout/pull/2146) - feat: add eth_getLogs rpc endpoint
- [#2216](https://github.com/blockscout/blockscout/pull/2216) - Improve token's controllers by avoiding unnecessary preloads
- [#2235](https://github.com/blockscout/blockscout/pull/2235) - save and show additional validation fields to smart contract
- [#2190](https://github.com/blockscout/blockscout/pull/2190) - show all token transfers
- [#2193](https://github.com/blockscout/blockscout/pull/2193) - feat: add BLOCKSCOUT_HOST, and use it in API docs
- [#2266](https://github.com/blockscout/blockscout/pull/2266) - allow excluding uncles from average block time calculation

### Fixes

- [#2290](https://github.com/blockscout/blockscout/pull/2290) - Add eth_get_balance.json to AddressView's render
- [#2286](https://github.com/blockscout/blockscout/pull/2286) - banner stats issues on sm resolutions, transactions title issue
- [#2284](https://github.com/blockscout/blockscout/pull/2284) - add 404 status for not existing pages
- [#2244](https://github.com/blockscout/blockscout/pull/2244) - fix internal transactions failing to be indexed because of constraint
- [#2281](https://github.com/blockscout/blockscout/pull/2281) - typo issues, dropdown issues
- [#2278](https://github.com/blockscout/blockscout/pull/2278) - increase threshold for scientific notation
- [#2275](https://github.com/blockscout/blockscout/pull/2275) - Description for networks selector
- [#2263](https://github.com/blockscout/blockscout/pull/2263) - added an ability to close network selector on outside click
- [#2257](https://github.com/blockscout/blockscout/pull/2257) - 'download csv' button added to different tabs
- [#2242](https://github.com/blockscout/blockscout/pull/2242) - added styles for 'download csv' button
- [#2261](https://github.com/blockscout/blockscout/pull/2261) - header logo aligned to the center properly
- [#2254](https://github.com/blockscout/blockscout/pull/2254) - search length issue, tile link wrapping issue
- [#2238](https://github.com/blockscout/blockscout/pull/2238) - header content alignment issue, hide navbar on outside click
- [#2229](https://github.com/blockscout/blockscout/pull/2229) - gap issue between qr and copy button in token transfers, top cards width and height issue
- [#2201](https://github.com/blockscout/blockscout/pull/2201) - footer columns fix
- [#2179](https://github.com/blockscout/blockscout/pull/2179) - fix docker build error
- [#2165](https://github.com/blockscout/blockscout/pull/2165) - sort blocks by timestamp when calculating average block time
- [#2175](https://github.com/blockscout/blockscout/pull/2175) - fix coinmarketcap response errors
- [#2164](https://github.com/blockscout/blockscout/pull/2164) - fix large numbers in balance view card
- [#2155](https://github.com/blockscout/blockscout/pull/2155) - fix pending transaction query
- [#2183](https://github.com/blockscout/blockscout/pull/2183) - tile content aligning for mobile resolution fix, dai logo fix
- [#2162](https://github.com/blockscout/blockscout/pull/2162) - contract creation tile color changed
- [#2144](https://github.com/blockscout/blockscout/pull/2144) - 'page not found' images path fixed for goerli
- [#2142](https://github.com/blockscout/blockscout/pull/2142) - Removed posdao theme and logo, added 'page not found' image for goerli
- [#2138](https://github.com/blockscout/blockscout/pull/2138) - badge colors issue, api titles issue
- [#2129](https://github.com/blockscout/blockscout/pull/2129) - Fix for width of explorer elements
- [#2121](https://github.com/blockscout/blockscout/pull/2121) - Binding of 404 page
- [#2120](https://github.com/blockscout/blockscout/pull/2120) - footer links and socials focus color issue
- [#2113](https://github.com/blockscout/blockscout/pull/2113) - renewed logos for rsk, dai, blockscout; themes color changes for lukso; error images for lukso
- [#2112](https://github.com/blockscout/blockscout/pull/2112) - themes color improvements, dropdown color issue
- [#2110](https://github.com/blockscout/blockscout/pull/2110) - themes colors issues, ui issues
- [#2103](https://github.com/blockscout/blockscout/pull/2103) - ui issues for all themes
- [#2090](https://github.com/blockscout/blockscout/pull/2090) - updated some ETC theme colors
- [#2096](https://github.com/blockscout/blockscout/pull/2096) - RSK theme fixes
- [#2093](https://github.com/blockscout/blockscout/pull/2093) - detect token transfer type for deprecated erc721 spec
- [#2111](https://github.com/blockscout/blockscout/pull/2111) - improve address transaction controller
- [#2108](https://github.com/blockscout/blockscout/pull/2108) - fix uncle fetching without full transactions
- [#2128](https://github.com/blockscout/blockscout/pull/2128) - add new function clause for uncle errors
- [#2123](https://github.com/blockscout/blockscout/pull/2123) - fix coins percentage view
- [#2119](https://github.com/blockscout/blockscout/pull/2119) - fix map logging
- [#2130](https://github.com/blockscout/blockscout/pull/2130) - fix navigation
- [#2148](https://github.com/blockscout/blockscout/pull/2148) - filter pending logs
- [#2147](https://github.com/blockscout/blockscout/pull/2147) - add rsk format of checksum
- [#2149](https://github.com/blockscout/blockscout/pull/2149) - remove pending transaction count
- [#2177](https://github.com/blockscout/blockscout/pull/2177) - remove duplicate entries from UncleBlock's Fetcher
- [#2169](https://github.com/blockscout/blockscout/pull/2169) - add more validator reward types for xDai
- [#2173](https://github.com/blockscout/blockscout/pull/2173) - handle correctly empty transactions
- [#2174](https://github.com/blockscout/blockscout/pull/2174) - fix reward channel joining
- [#2186](https://github.com/blockscout/blockscout/pull/2186) - fix net version test
- [#2196](https://github.com/blockscout/blockscout/pull/2196) - Nethermind client fixes
- [#2237](https://github.com/blockscout/blockscout/pull/2237) - fix rsk total_supply
- [#2198](https://github.com/blockscout/blockscout/pull/2198) - reduce transaction status and error constraint
- [#2167](https://github.com/blockscout/blockscout/pull/2167) - feat: document eth rpc api mimicking endpoints
- [#2225](https://github.com/blockscout/blockscout/pull/2225) - fix metadata decoding in Solidity 0.5.9 smart contract verification
- [#2204](https://github.com/blockscout/blockscout/pull/2204) - fix large contract verification
- [#2258](https://github.com/blockscout/blockscout/pull/2258) - reduce BlocksTransactionsMismatch memory footprint
- [#2247](https://github.com/blockscout/blockscout/pull/2247) - hide logs search if there are no logs
- [#2248](https://github.com/blockscout/blockscout/pull/2248) - sort block after query execution for average block time
- [#2249](https://github.com/blockscout/blockscout/pull/2249) - More transaction controllers improvements
- [#2267](https://github.com/blockscout/blockscout/pull/2267) - Modify implementation of `where_transaction_has_multiple_internal_transactions`
- [#2270](https://github.com/blockscout/blockscout/pull/2270) - Remove duplicate params in `Indexer.Fetcher.TokenBalance`
- [#2268](https://github.com/blockscout/blockscout/pull/2268) - remove not existing assigns in html code
- [#2276](https://github.com/blockscout/blockscout/pull/2276) - remove port in docs

### Chore

- [#2127](https://github.com/blockscout/blockscout/pull/2127) - use previouse chromedriver version
- [#2118](https://github.com/blockscout/blockscout/pull/2118) - show only the last decompiled contract
- [#2255](https://github.com/blockscout/blockscout/pull/2255) - upgrade elixir version to 1.9.0
- [#2256](https://github.com/blockscout/blockscout/pull/2256) - use the latest version of chromedriver

## 2.0.0-beta

### Features

- [#2044](https://github.com/blockscout/blockscout/pull/2044) - New network selector.
- [#2091](https://github.com/blockscout/blockscout/pull/2091) - Added "Question" modal.
- [#1963](https://github.com/blockscout/blockscout/pull/1963), [#1959](https://github.com/blockscout/blockscout/pull/1959), [#1948](https://github.com/blockscout/blockscout/pull/1948), [#1936](https://github.com/blockscout/blockscout/pull/1936), [#1925](https://github.com/blockscout/blockscout/pull/1925), [#1922](https://github.com/blockscout/blockscout/pull/1922), [#1903](https://github.com/blockscout/blockscout/pull/1903), [#1874](https://github.com/blockscout/blockscout/pull/1874), [#1895](https://github.com/blockscout/blockscout/pull/1895), [#2031](https://github.com/blockscout/blockscout/pull/2031), [#2073](https://github.com/blockscout/blockscout/pull/2073), [#2074](https://github.com/blockscout/blockscout/pull/2074),  - added new themes and logos for poa, eth, rinkeby, goerli, ropsten, kovan, sokol, xdai, etc, rsk and default theme
- [#1726](https://github.com/blockscout/blockscout/pull/2071) - Updated styles for the new smart contract page.
- [#2081](https://github.com/blockscout/blockscout/pull/2081) - Tooltip for 'more' button, explorers logos added
- [#2010](https://github.com/blockscout/blockscout/pull/2010) - added "block not found" and "tx not found pages"
- [#1928](https://github.com/blockscout/blockscout/pull/1928) - pagination styles were updated
- [#1940](https://github.com/blockscout/blockscout/pull/1940) - qr modal button and background issue
- [#1907](https://github.com/blockscout/blockscout/pull/1907) - dropdown color bug fix (lukso theme) and tooltip color bug fix
- [#1859](https://github.com/blockscout/blockscout/pull/1859) - feat: show raw transaction traces
- [#1941](https://github.com/blockscout/blockscout/pull/1941) - feat: add on demand fetching and stale attr to rpc
- [#1957](https://github.com/blockscout/blockscout/pull/1957) - Calculate stakes ratio before insert pools
- [#1956](https://github.com/blockscout/blockscout/pull/1956) - add logs tab to address
- [#1952](https://github.com/blockscout/blockscout/pull/1952) - feat: exclude empty contracts by default
- [#1954](https://github.com/blockscout/blockscout/pull/1954) - feat: use creation init on self destruct
- [#2036](https://github.com/blockscout/blockscout/pull/2036) - New tables for staking pools and delegators
- [#1974](https://github.com/blockscout/blockscout/pull/1974) - feat: previous page button logic
- [#1999](https://github.com/blockscout/blockscout/pull/1999) - load data async on addresses page
- [#1807](https://github.com/blockscout/blockscout/pull/1807) - New theming capabilities.
- [#2040](https://github.com/blockscout/blockscout/pull/2040) - Verification links to other explorers for ETH
- [#2037](https://github.com/blockscout/blockscout/pull/2037) - add address logs search functionality
- [#2012](https://github.com/blockscout/blockscout/pull/2012) - make all pages pagination async
- [#2064](https://github.com/blockscout/blockscout/pull/2064) - feat: add fields to tx apis, small cleanups
- [#2100](https://github.com/blockscout/blockscout/pull/2100) - feat: eth_get_balance rpc endpoint

### Fixes

- [#2228](https://github.com/blockscout/blockscout/pull/2228) - favorites duplication issues, active radio issue
- [#2207](https://github.com/blockscout/blockscout/pull/2207) - new 'download csv' button design
- [#2206](https://github.com/blockscout/blockscout/pull/2206) - added styles for 'Download All Transactions as CSV' button
- [#2099](https://github.com/blockscout/blockscout/pull/2099) - logs search input width
- [#2098](https://github.com/blockscout/blockscout/pull/2098) - nav dropdown issue, logo size issue
- [#2082](https://github.com/blockscout/blockscout/pull/2082) - dropdown styles, tooltip gap fix, 404 page added
- [#2077](https://github.com/blockscout/blockscout/pull/2077) - ui issues
- [#2072](https://github.com/blockscout/blockscout/pull/2072) - Fixed checkmarks not showing correctly in tabs.
- [#2066](https://github.com/blockscout/blockscout/pull/2066) - fixed length of logs search input
- [#2056](https://github.com/blockscout/blockscout/pull/2056) - log search form styles added
- [#2043](https://github.com/blockscout/blockscout/pull/2043) - Fixed modal dialog width for 'verify other explorers'
- [#2025](https://github.com/blockscout/blockscout/pull/2025) - Added a new color to display transactions' errors.
- [#2033](https://github.com/blockscout/blockscout/pull/2033) - Header nav. dropdown active element color issue
- [#2019](https://github.com/blockscout/blockscout/pull/2019) - Fixed the missing tx hashes.
- [#2020](https://github.com/blockscout/blockscout/pull/2020) - Fixed a bug triggered when a second click to a selected tab caused the other tabs to hide.
- [#1944](https://github.com/blockscout/blockscout/pull/1944) - fixed styles for token's dropdown.
- [#1926](https://github.com/blockscout/blockscout/pull/1926) - status label alignment
- [#1849](https://github.com/blockscout/blockscout/pull/1849) - Improve chains menu
- [#1868](https://github.com/blockscout/blockscout/pull/1868) - fix: logs list endpoint performance
- [#1822](https://github.com/blockscout/blockscout/pull/1822) - Fix style breaks in decompiled contract code view
- [#1885](https://github.com/blockscout/blockscout/pull/1885) - highlight reserved words in decompiled code
- [#1896](https://github.com/blockscout/blockscout/pull/1896) - re-query tokens in top nav automplete
- [#1905](https://github.com/blockscout/blockscout/pull/1905) - fix reorgs, uncles pagination
- [#1904](https://github.com/blockscout/blockscout/pull/1904) - fix `BLOCK_COUNT_CACHE_TTL` env var type
- [#1915](https://github.com/blockscout/blockscout/pull/1915) - fallback to 2 latest evm versions
- [#1937](https://github.com/blockscout/blockscout/pull/1937) - Check the presence of overlap[i] object before retrieving properties from it
- [#1960](https://github.com/blockscout/blockscout/pull/1960) - do not remove bold text in decompiled contacts
- [#1966](https://github.com/blockscout/blockscout/pull/1966) - fix: add fields for contract filter performance
- [#2017](https://github.com/blockscout/blockscout/pull/2017) - fix: fix to/from filters on tx list pages
- [#2008](https://github.com/blockscout/blockscout/pull/2008) - add new function clause for xDai network beneficiaries
- [#2009](https://github.com/blockscout/blockscout/pull/2009) - addresses page improvements
- [#2027](https://github.com/blockscout/blockscout/pull/2027) - fix: `BlocksTransactionsMismatch` ignoring blocks without transactions
- [#2062](https://github.com/blockscout/blockscout/pull/2062) - fix: uniq by hash, instead of transaction
- [#2052](https://github.com/blockscout/blockscout/pull/2052) - allow bytes32 for name and symbol
- [#2047](https://github.com/blockscout/blockscout/pull/2047) - fix: show creating internal transactions
- [#2014](https://github.com/blockscout/blockscout/pull/2014) - fix: use better queries for listLogs endpoint
- [#2027](https://github.com/blockscout/blockscout/pull/2027) - fix: `BlocksTransactionsMismatch` ignoring blocks without transactions
- [#2070](https://github.com/blockscout/blockscout/pull/2070) - reduce `max_concurrency` of `BlocksTransactionsMismatch` fetcher
- [#2083](https://github.com/blockscout/blockscout/pull/2083) - allow total_difficulty to be nil
- [#2086](https://github.com/blockscout/blockscout/pull/2086) - fix geth's staticcall without output

### Chore

- [#1900](https://github.com/blockscout/blockscout/pull/1900) - SUPPORTED_CHAINS ENV var
- [#1958](https://github.com/blockscout/blockscout/pull/1958) - Default value for release link env var
- [#1964](https://github.com/blockscout/blockscout/pull/1964) - ALLOWED_EVM_VERSIONS env var
- [#1975](https://github.com/blockscout/blockscout/pull/1975) - add log index to transaction view
- [#1988](https://github.com/blockscout/blockscout/pull/1988) - Fix wrong parity tasks names in Circle CI
- [#2000](https://github.com/blockscout/blockscout/pull/2000) - docker/Makefile: always set a container name
- [#2018](https://github.com/blockscout/blockscout/pull/2018) - Use PORT env variable in dev config
- [#2055](https://github.com/blockscout/blockscout/pull/2055) - Increase timeout for geth indexers
- [#2069](https://github.com/blockscout/blockscout/pull/2069) - Docsify integration: static docs page generation

## 1.3.15-beta

### Features

- [#1857](https://github.com/blockscout/blockscout/pull/1857) - Re-implement Geth JS internal transaction tracer in Elixir
- [#1989](https://github.com/blockscout/blockscout/pull/1989) - fix: consolidate address w/ balance one at a time
- [#2002](https://github.com/blockscout/blockscout/pull/2002) - Get estimated count of blocks when cache is empty

### Fixes

- [#1869](https://github.com/blockscout/blockscout/pull/1869) - Fix output and gas extraction in JS tracer for Geth
- [#1992](https://github.com/blockscout/blockscout/pull/1992) - fix: support https for wobserver polling
- [#2027](https://github.com/blockscout/blockscout/pull/2027) - fix: `BlocksTransactionsMismatch` ignoring blocks without transactions

## 1.3.14-beta

- [#1812](https://github.com/blockscout/blockscout/pull/1812) - add pagination to addresses page
- [#1920](https://github.com/blockscout/blockscout/pull/1920) - fix: remove source code fields from list endpoint
- [#1876](https://github.com/blockscout/blockscout/pull/1876) - async calculate a count of blocks

### Fixes

- [#1917](https://github.com/blockscout/blockscout/pull/1917) - Force block refetch if transaction is re-collated in a different block

### Chore

- [#1892](https://github.com/blockscout/blockscout/pull/1892) - Remove temporary worker modules

## 1.3.13-beta

### Features

- [#1933](https://github.com/blockscout/blockscout/pull/1933) - add eth_BlockNumber json rpc method

### Fixes

- [#1875](https://github.com/blockscout/blockscout/pull/1875) - fix: resolve false positive constructor arguments
- [#1881](https://github.com/blockscout/blockscout/pull/1881) - fix: store solc versions locally for performance
- [#1898](https://github.com/blockscout/blockscout/pull/1898) - check if the constructor has arguments before verifying constructor arguments

## 1.3.12-beta

Reverting of synchronous block counter, implemented in #1848

## 1.3.11-beta

### Features

- [#1815](https://github.com/blockscout/blockscout/pull/1815) - Be able to search without prefix "0x"
- [#1813](https://github.com/blockscout/blockscout/pull/1813) - Add total blocks counter to the main page
- [#1806](https://github.com/blockscout/blockscout/pull/1806) - Verify contracts with a post request
- [#1848](https://github.com/blockscout/blockscout/pull/1848) - Add cache for block counter

### Fixes

- [#1829](https://github.com/blockscout/blockscout/pull/1829) - Handle nil quantities in block decoding routine
- [#1830](https://github.com/blockscout/blockscout/pull/1830) - Make block size field nullable
- [#1840](https://github.com/blockscout/blockscout/pull/1840) - Handle case when total supply is nil
- [#1838](https://github.com/blockscout/blockscout/pull/1838) - Block counter calculates only consensus blocks

### Chore

- [#1814](https://github.com/blockscout/blockscout/pull/1814) - Clear build artifacts script
- [#1837](https://github.com/blockscout/blockscout/pull/1837) - Add -f flag to clear_build.sh script delete static folder

## 1.3.10-beta

### Features

- [#1739](https://github.com/blockscout/blockscout/pull/1739) - highlight decompiled source code
- [#1696](https://github.com/blockscout/blockscout/pull/1696) - full-text search by tokens
- [#1742](https://github.com/blockscout/blockscout/pull/1742) - Support RSK
- [#1777](https://github.com/blockscout/blockscout/pull/1777) - show ERC-20 token transfer info on transaction page
- [#1770](https://github.com/blockscout/blockscout/pull/1770) - set a websocket keepalive from config
- [#1789](https://github.com/blockscout/blockscout/pull/1789) - add ERC-721 info to transaction overview page
- [#1801](https://github.com/blockscout/blockscout/pull/1801) - Staking pools fetching

### Fixes

- [#1724](https://github.com/blockscout/blockscout/pull/1724) - Remove internal tx and token balance fetching from realtime fetcher
- [#1727](https://github.com/blockscout/blockscout/pull/1727) - add logs pagination in rpc api
- [#1740](https://github.com/blockscout/blockscout/pull/1740) - fix empty block time
- [#1743](https://github.com/blockscout/blockscout/pull/1743) - sort decompiled smart contracts in lexicographical order
- [#1756](https://github.com/blockscout/blockscout/pull/1756) - add today's token balance from the previous value
- [#1769](https://github.com/blockscout/blockscout/pull/1769) - add timestamp to block overview
- [#1768](https://github.com/blockscout/blockscout/pull/1768) - fix first block parameter
- [#1778](https://github.com/blockscout/blockscout/pull/1778) - Make websocket optional for realtime fetcher
- [#1790](https://github.com/blockscout/blockscout/pull/1790) - fix constructor arguments verification
- [#1793](https://github.com/blockscout/blockscout/pull/1793) - fix top nav autocomplete
- [#1795](https://github.com/blockscout/blockscout/pull/1795) - fix line numbers for decompiled contracts
- [#1803](https://github.com/blockscout/blockscout/pull/1803) - use coinmarketcap for total_supply by default
- [#1802](https://github.com/blockscout/blockscout/pull/1802) - make coinmarketcap's number of pages configurable
- [#1799](https://github.com/blockscout/blockscout/pull/1799) - Use eth_getUncleByBlockHashAndIndex for uncle block fetching
- [#1531](https://github.com/blockscout/blockscout/pull/1531) - docker: fix dockerFile for secp256k1 building
- [#1835](https://github.com/blockscout/blockscout/pull/1835) - fix: ignore `pong` messages without error

### Chore

- [#1804](https://github.com/blockscout/blockscout/pull/1804) - (Chore) Divide chains by Mainnet/Testnet in menu
- [#1783](https://github.com/blockscout/blockscout/pull/1783) - Update README with the chains that use Blockscout
- [#1780](https://github.com/blockscout/blockscout/pull/1780) - Update link to the Github repo in the footer
- [#1757](https://github.com/blockscout/blockscout/pull/1757) - Change twitter acc link to official Blockscout acc twitter
- [#1749](https://github.com/blockscout/blockscout/pull/1749) - Replace the link in the footer with the official POA announcements tg channel link
- [#1718](https://github.com/blockscout/blockscout/pull/1718) - Flatten indexer module hierarchy and supervisor tree
- [#1753](https://github.com/blockscout/blockscout/pull/1753) - Add a check mark to decompiled contract tab
- [#1744](https://github.com/blockscout/blockscout/pull/1744) - remove `0x0..0` from tests
- [#1763](https://github.com/blockscout/blockscout/pull/1763) - Describe indexer structure and list existing fetchers
- [#1800](https://github.com/blockscout/blockscout/pull/1800) - Disable lazy logging check in Credo

## 1.3.9-beta

### Features

- [#1662](https://github.com/blockscout/blockscout/pull/1662) - allow specifying number of optimization runs
- [#1654](https://github.com/blockscout/blockscout/pull/1654) - add decompiled code tab
- [#1661](https://github.com/blockscout/blockscout/pull/1661) - try to compile smart contract with the latest evm version
- [#1665](https://github.com/blockscout/blockscout/pull/1665) - Add contract verification RPC endpoint.
- [#1706](https://github.com/blockscout/blockscout/pull/1706) - allow setting update interval for addresses with b

### Fixes

- [#1669](https://github.com/blockscout/blockscout/pull/1669) - do not fail if multiple matching tokens are found
- [#1691](https://github.com/blockscout/blockscout/pull/1691) - decrease token metadata update interval
- [#1688](https://github.com/blockscout/blockscout/pull/1688) - do not fail if failure reason is atom
- [#1692](https://github.com/blockscout/blockscout/pull/1692) - exclude decompiled smart contract from encoding
- [#1684](https://github.com/blockscout/blockscout/pull/1684) - Discard child block with parent_hash not matching hash of imported block
- [#1699](https://github.com/blockscout/blockscout/pull/1699) - use seconds as transaction cache period measure
- [#1697](https://github.com/blockscout/blockscout/pull/1697) - fix failing in rpc if balance is empty
- [#1711](https://github.com/blockscout/blockscout/pull/1711) - rescue failing repo in block number cache update
- [#1712](https://github.com/blockscout/blockscout/pull/1712) - do not set contract code from transaction input
- [#1714](https://github.com/blockscout/blockscout/pull/1714) - fix average block time calculation

### Chore

- [#1693](https://github.com/blockscout/blockscout/pull/1693) - Add a checklist to the PR template

## 1.3.8-beta

### Features

- [#1611](https://github.com/blockscout/blockscout/pull/1611) - allow setting the first indexing block
- [#1596](https://github.com/blockscout/blockscout/pull/1596) - add endpoint to create decompiled contracts
- [#1634](https://github.com/blockscout/blockscout/pull/1634) - add transaction count cache

### Fixes

- [#1630](https://github.com/blockscout/blockscout/pull/1630) - (Fix) colour for release link in the footer
- [#1621](https://github.com/blockscout/blockscout/pull/1621) - Modify query to fetch failed contract creations
- [#1614](https://github.com/blockscout/blockscout/pull/1614) - Do not fetch burn address token balance
- [#1639](https://github.com/blockscout/blockscout/pull/1614) - Optimize token holder count updates when importing address current balances
- [#1643](https://github.com/blockscout/blockscout/pull/1643) - Set internal_transactions_indexed_at for empty blocks
- [#1647](https://github.com/blockscout/blockscout/pull/1647) - Fix typo in view
- [#1650](https://github.com/blockscout/blockscout/pull/1650) - Add petersburg evm version to smart contract verifier
- [#1657](https://github.com/blockscout/blockscout/pull/1657) - Force consensus loss for parent block if its hash mismatches parent_hash

### Chore

## 1.3.7-beta

### Features

### Fixes

- [#1615](https://github.com/blockscout/blockscout/pull/1615) - Add more logging to code fixer process
- [#1613](https://github.com/blockscout/blockscout/pull/1613) - Fix USD fee value
- [#1577](https://github.com/blockscout/blockscout/pull/1577) - Add process to fix contract with code
- [#1583](https://github.com/blockscout/blockscout/pull/1583) - Chunk JSON-RPC batches in case connection times out

### Chore

- [#1610](https://github.com/blockscout/blockscout/pull/1610) - Add PIRL to Readme

## 1.3.6-beta

### Features

- [#1589](https://github.com/blockscout/blockscout/pull/1589) - RPC endpoint to list addresses
- [#1567](https://github.com/blockscout/blockscout/pull/1567) - Allow setting different configuration just for realtime fetcher
- [#1562](https://github.com/blockscout/blockscout/pull/1562) - Add incoming transactions count to contract view
- [#1608](https://github.com/blockscout/blockscout/pull/1608) - Add listcontracts RPC Endpoint

### Fixes

- [#1595](https://github.com/blockscout/blockscout/pull/1595) - Reduce block_rewards in the catchup fetcher
- [#1590](https://github.com/blockscout/blockscout/pull/1590) - Added guard for fetching blocks with invalid number
- [#1588](https://github.com/blockscout/blockscout/pull/1588) - Fix usd value on address page
- [#1586](https://github.com/blockscout/blockscout/pull/1586) - Exact timestamp display
- [#1581](https://github.com/blockscout/blockscout/pull/1581) - Consider `creates` param when fetching transactions
- [#1559](https://github.com/blockscout/blockscout/pull/1559) - Change v column type for Transactions table

### Chore

- [#1579](https://github.com/blockscout/blockscout/pull/1579) - Add SpringChain to the list of Additional Chains Utilizing BlockScout
- [#1578](https://github.com/blockscout/blockscout/pull/1578) - Refine contributing procedure
- [#1572](https://github.com/blockscout/blockscout/pull/1572) - Add option to disable block rewards in indexer config

## 1.3.5-beta

### Features

- [#1560](https://github.com/blockscout/blockscout/pull/1560) - Allow executing smart contract functions in arbitrarily sized batches
- [#1543](https://github.com/blockscout/blockscout/pull/1543) - Use trace_replayBlockTransactions API for faster tracing
- [#1558](https://github.com/blockscout/blockscout/pull/1558) - Allow searching by token symbol
- [#1551](https://github.com/blockscout/blockscout/pull/1551) Exact date and time for Transaction details page
- [#1547](https://github.com/blockscout/blockscout/pull/1547) - Verify smart contracts with evm versions
- [#1540](https://github.com/blockscout/blockscout/pull/1540) - Fetch ERC721 token balances if sender is '0x0..0'
- [#1539](https://github.com/blockscout/blockscout/pull/1539) - Add the link to release in the footer
- [#1519](https://github.com/blockscout/blockscout/pull/1519) - Create contract methods
- [#1496](https://github.com/blockscout/blockscout/pull/1496) - Remove dropped/replaced transactions in pending transactions list
- [#1492](https://github.com/blockscout/blockscout/pull/1492) - Disable usd value for an empty exchange rate
- [#1466](https://github.com/blockscout/blockscout/pull/1466) - Decoding candidates for unverified contracts

### Fixes

- [#1545](https://github.com/blockscout/blockscout/pull/1545) - Fix scheduling of latest block polling in Realtime Fetcher
- [#1554](https://github.com/blockscout/blockscout/pull/1554) - Encode integer parameters when calling smart contract functions
- [#1537](https://github.com/blockscout/blockscout/pull/1537) - Fix test that depended on date
- [#1534](https://github.com/blockscout/blockscout/pull/1534) - Render a nicer error when creator cannot be determined
- [#1527](https://github.com/blockscout/blockscout/pull/1527) - Add index to value_fetched_at
- [#1518](https://github.com/blockscout/blockscout/pull/1518) - Select only distinct failed transactions
- [#1516](https://github.com/blockscout/blockscout/pull/1516) - Fix coin balance params reducer for pending transaction
- [#1511](https://github.com/blockscout/blockscout/pull/1511) - Set correct log level for production
- [#1510](https://github.com/blockscout/blockscout/pull/1510) - Fix test that fails every 1st day of the month
- [#1509](https://github.com/blockscout/blockscout/pull/1509) - Add index to blocks' consensus
- [#1508](https://github.com/blockscout/blockscout/pull/1508) - Remove duplicated indexes
- [#1505](https://github.com/blockscout/blockscout/pull/1505) - Use https instead of ssh for absinthe libs
- [#1501](https://github.com/blockscout/blockscout/pull/1501) - Constructor_arguments must be type `text`
- [#1498](https://github.com/blockscout/blockscout/pull/1498) - Add index for created_contract_address_hash in transactions
- [#1493](https://github.com/blockscout/blockscout/pull/1493) - Do not do work in process initialization
- [#1487](https://github.com/blockscout/blockscout/pull/1487) - Limit geth sync to 128 blocks
- [#1484](https://github.com/blockscout/blockscout/pull/1484) - Allow decoding input as utf-8
- [#1479](https://github.com/blockscout/blockscout/pull/1479) - Remove smoothing from coin balance chart

### Chore

- [https://github.com/blockscout/blockscout/pull/1532](https://github.com/blockscout/blockscout/pull/1532) - Upgrade elixir to 1.8.1
- [https://github.com/blockscout/blockscout/pull/1553](https://github.com/blockscout/blockscout/pull/1553) - Dockerfile: remove 1.7.1 version pin FROM bitwalker/alpine-elixir-phoenix
- [https://github.com/blockscout/blockscout/pull/1465](https://github.com/blockscout/blockscout/pull/1465) - Resolve lodash security alert<|MERGE_RESOLUTION|>--- conflicted
+++ resolved
@@ -6,11 +6,8 @@
 
 ### Fixes
 
-<<<<<<< HEAD
 - [#9275](https://github.com/blockscout/blockscout/pull/9275) - Tx summary endpoint fixes
 
-=======
->>>>>>> 77d984d9
 ### Chore
 
 <details>
