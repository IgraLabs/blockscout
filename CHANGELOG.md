## Current

### Features

<<<<<<< HEAD
 - [#1812](https://github.com/poanetwork/blockscout/pull/1812) - add pagination to addresses page
 - [#1806](https://github.com/poanetwork/blockscout/pull/1806) - verify contracts with a post request
=======
- [#1815](https://github.com/poanetwork/blockscout/pull/1815) - able to search without prefix "0x"
- [#1806](https://github.com/poanetwork/blockscout/pull/1806) - verify contracts with a post request
>>>>>>> b87ec4ab

### Fixes

### Chore

- [#1814](https://github.com/poanetwork/blockscout/pull/1814) - Clear build artefacts script

## 1.3.10-beta

### Features

- [#1739](https://github.com/poanetwork/blockscout/pull/1739) - highlight decompiled source code
- [#1696](https://github.com/poanetwork/blockscout/pull/1696) - full-text search by tokens
- [#1742](https://github.com/poanetwork/blockscout/pull/1742) - Support RSK
- [#1777](https://github.com/poanetwork/blockscout/pull/1777) - show ERC-20 token transfer info on transaction page
- [#1770](https://github.com/poanetwork/blockscout/pull/1770) - set a websocket keepalive from config
- [#1789](https://github.com/poanetwork/blockscout/pull/1789) - add ERC-721 info to transaction overview page

### Fixes

 - [#1724](https://github.com/poanetwork/blockscout/pull/1724) - Remove internal tx and token balance fetching from realtime fetcher
 - [#1727](https://github.com/poanetwork/blockscout/pull/1727) - add logs pagination in rpc api
 - [#1740](https://github.com/poanetwork/blockscout/pull/1740) - fix empty block time
 - [#1743](https://github.com/poanetwork/blockscout/pull/1743) - sort decompiled smart contracts in lexicographical order
 - [#1756](https://github.com/poanetwork/blockscout/pull/1756) - add today's token balance from the previous value
 - [#1769](https://github.com/poanetwork/blockscout/pull/1769) - add timestamp to block overview
 - [#1768](https://github.com/poanetwork/blockscout/pull/1768) - fix first block parameter
 - [#1778](https://github.com/poanetwork/blockscout/pull/1778) - Make websocket optional for realtime fetcher
 - [#1790](https://github.com/poanetwork/blockscout/pull/1790) - fix constructor arguments verification
 - [#1793](https://github.com/poanetwork/blockscout/pull/1793) - fix top nav autocomplete
 - [#1795](https://github.com/poanetwork/blockscout/pull/1795) - fix line numbers for decompiled contracts
 - [#1803](https://github.com/poanetwork/blockscout/pull/1803) - use coinmarketcap for total_supply by default
 - [#1802](https://github.com/poanetwork/blockscout/pull/1802) - make coinmarketcap's number of pages configurable
 - [#1799](https://github.com/poanetwork/blockscout/pull/1799) - Use eth_getUncleByBlockHashAndIndex for uncle block fetching
 - [#1531](https://github.com/poanetwork/blockscout/pull/1531) - docker: fix dockerFile for secp256k1 building

### Chore

 - [#1804](https://github.com/poanetwork/blockscout/pull/1804) - (Chore) Divide chains by Mainnet/Testnet in menu
 - [#1783](https://github.com/poanetwork/blockscout/pull/1783) - Update README with the chains that use Blockscout
 - [#1780](https://github.com/poanetwork/blockscout/pull/1780) - Update link to the Github repo in the footer
 - [#1757](https://github.com/poanetwork/blockscout/pull/1757) - Change twitter acc link to official Blockscout acc twitter
 - [#1749](https://github.com/poanetwork/blockscout/pull/1749) - Replace the link in the footer with the official POA announcements tg channel link
 - [#1718](https://github.com/poanetwork/blockscout/pull/1718) - Flatten indexer module hierarchy and supervisor tree
 - [#1753](https://github.com/poanetwork/blockscout/pull/1753) - Add a check mark to decompiled contract tab
 - [#1744](https://github.com/poanetwork/blockscout/pull/1744) - remove `0x0..0` from tests
 - [#1763](https://github.com/poanetwork/blockscout/pull/1763) - Describe indexer structure and list existing fetchers
 - [#1800](https://github.com/poanetwork/blockscout/pull/1800) - Disable lazy logging check in Credo


## 1.3.9-beta

### Features

 - [#1662](https://github.com/poanetwork/blockscout/pull/1662) - allow specifying number of optimization runs
 - [#1654](https://github.com/poanetwork/blockscout/pull/1654) - add decompiled code tab
 - [#1661](https://github.com/poanetwork/blockscout/pull/1661) - try to compile smart contract with the latest evm version
 - [#1665](https://github.com/poanetwork/blockscout/pull/1665) - Add contract verification RPC endpoint.
 - [#1706](https://github.com/poanetwork/blockscout/pull/1706) - allow setting update interval for addresses with b

### Fixes

 - [#1669](https://github.com/poanetwork/blockscout/pull/1669) - do not fail if multiple matching tokens are found
 - [#1691](https://github.com/poanetwork/blockscout/pull/1691) - decrease token metadata update interval
 - [#1688](https://github.com/poanetwork/blockscout/pull/1688) - do not fail if failure reason is atom
 - [#1692](https://github.com/poanetwork/blockscout/pull/1692) - exclude decompiled smart contract from encoding
 - [#1684](https://github.com/poanetwork/blockscout/pull/1684) - Discard child block with parent_hash not matching hash of imported block
 - [#1699](https://github.com/poanetwork/blockscout/pull/1699) - use seconds as transaction cache period measure
 - [#1697](https://github.com/poanetwork/blockscout/pull/1697) - fix failing in rpc if balance is empty
 - [#1711](https://github.com/poanetwork/blockscout/pull/1711) - rescue failing repo in block number cache update
 - [#1712](https://github.com/poanetwork/blockscout/pull/1712) - do not set contract code from transaction input
 - [#1714](https://github.com/poanetwork/blockscout/pull/1714) - fix average block time calculation

### Chore

 - [#1693](https://github.com/poanetwork/blockscout/pull/1693) - Add a checklist to the PR template


## 1.3.8-beta

### Features

 - [#1611](https://github.com/poanetwork/blockscout/pull/1611) - allow setting the first indexing block
 - [#1596](https://github.com/poanetwork/blockscout/pull/1596) - add endpoint to create decompiled contracts
 - [#1634](https://github.com/poanetwork/blockscout/pull/1634) - add transaction count cache

### Fixes

 - [#1630](https://github.com/poanetwork/blockscout/pull/1630) - (Fix) colour for release link in the footer
 - [#1621](https://github.com/poanetwork/blockscout/pull/1621) - Modify query to fetch failed contract creations
 - [#1614](https://github.com/poanetwork/blockscout/pull/1614) - Do not fetch burn address token balance
 - [#1639](https://github.com/poanetwork/blockscout/pull/1614) - Optimize token holder count updates when importing address current balances
 - [#1643](https://github.com/poanetwork/blockscout/pull/1643) - Set internal_transactions_indexed_at for empty blocks
 - [#1647](https://github.com/poanetwork/blockscout/pull/1647) - Fix typo in view
 - [#1650](https://github.com/poanetwork/blockscout/pull/1650) - Add petersburg evm version to smart contract verifier
 - [#1657](https://github.com/poanetwork/blockscout/pull/1657) - Force consensus loss for parent block if its hash mismatches parent_hash

### Chore


## 1.3.7-beta

### Features

### Fixes

 - [#1615](https://github.com/poanetwork/blockscout/pull/1615) - Add more logging to code fixer process
 - [#1613](https://github.com/poanetwork/blockscout/pull/1613) - Fix USD fee value
 - [#1577](https://github.com/poanetwork/blockscout/pull/1577) - Add process to fix contract with code
 - [#1583](https://github.com/poanetwork/blockscout/pull/1583) - Chunk JSON-RPC batches in case connection times out

### Chore

 - [#1610](https://github.com/poanetwork/blockscout/pull/1610) - Add PIRL to Readme

## 1.3.6-beta

### Features

 - [#1589](https://github.com/poanetwork/blockscout/pull/1589) - RPC endpoint to list addresses
 - [#1567](https://github.com/poanetwork/blockscout/pull/1567) - Allow setting different configuration just for realtime fetcher
 - [#1562](https://github.com/poanetwork/blockscout/pull/1562) - Add incoming transactions count to contract view
 - [#1608](https://github.com/poanetwork/blockscout/pull/1608) - Add listcontracts RPC Endpoint

### Fixes

 - [#1595](https://github.com/poanetwork/blockscout/pull/1595) - Reduce block_rewards in the catchup fetcher
 - [#1590](https://github.com/poanetwork/blockscout/pull/1590) - Added guard for fetching blocks with invalid number
 - [#1588](https://github.com/poanetwork/blockscout/pull/1588) - Fix usd value on address page
 - [#1586](https://github.com/poanetwork/blockscout/pull/1586) - Exact timestamp display
 - [#1581](https://github.com/poanetwork/blockscout/pull/1581) - Consider `creates` param when fetching transactions
 - [#1559](https://github.com/poanetwork/blockscout/pull/1559) - Change v column type for Transactions table

### Chore

 - [#1579](https://github.com/poanetwork/blockscout/pull/1579) - Add SpringChain to the list of Additional Chains Utilizing BlockScout
 - [#1578](https://github.com/poanetwork/blockscout/pull/1578) - Refine contributing procedure
 - [#1572](https://github.com/poanetwork/blockscout/pull/1572) - Add option to disable block rewards in indexer config


## 1.3.5-beta

### Features

 - [#1560](https://github.com/poanetwork/blockscout/pull/1560) - Allow executing smart contract functions in arbitrarily sized batches
 - [#1543](https://github.com/poanetwork/blockscout/pull/1543) - Use trace_replayBlockTransactions API for faster tracing
 - [#1558](https://github.com/poanetwork/blockscout/pull/1558) - Allow searching by token symbol
 - [#1551](https://github.com/poanetwork/blockscout/pull/1551) Exact date and time for Transaction details page
 - [#1547](https://github.com/poanetwork/blockscout/pull/1547) - Verify smart contracts with evm versions
 - [#1540](https://github.com/poanetwork/blockscout/pull/1540) - Fetch ERC721 token balances if sender is '0x0..0'
 - [#1539](https://github.com/poanetwork/blockscout/pull/1539) - Add the link to release in the footer
 - [#1519](https://github.com/poanetwork/blockscout/pull/1519) - Create contract methods
 - [#1496](https://github.com/poanetwork/blockscout/pull/1496) - Remove dropped/replaced transactions in pending transactions list
 - [#1492](https://github.com/poanetwork/blockscout/pull/1492) - Disable usd value for an empty exchange rate
 - [#1466](https://github.com/poanetwork/blockscout/pull/1466) - Decoding candidates for unverified contracts

### Fixes
 - [#1545](https://github.com/poanetwork/blockscout/pull/1545) - Fix scheduling of latest block polling in Realtime Fetcher
 - [#1554](https://github.com/poanetwork/blockscout/pull/1554) - Encode integer parameters when calling smart contract functions
 - [#1537](https://github.com/poanetwork/blockscout/pull/1537) - Fix test that depended on date
 - [#1534](https://github.com/poanetwork/blockscout/pull/1534) - Render a nicer error when creator cannot be determined
 - [#1527](https://github.com/poanetwork/blockscout/pull/1527) - Add index to value_fetched_at
 - [#1518](https://github.com/poanetwork/blockscout/pull/1518) - Select only distinct failed transactions
 - [#1516](https://github.com/poanetwork/blockscout/pull/1516) - Fix coin balance params reducer for pending transaction
 - [#1511](https://github.com/poanetwork/blockscout/pull/1511) - Set correct log level for production
 - [#1510](https://github.com/poanetwork/blockscout/pull/1510) - Fix test that fails every 1st day of the month
 - [#1509](https://github.com/poanetwork/blockscout/pull/1509) - Add index to blocks' consensus
 - [#1508](https://github.com/poanetwork/blockscout/pull/1508) - Remove duplicated indexes
 - [#1505](https://github.com/poanetwork/blockscout/pull/1505) - Use https instead of ssh for absinthe libs
 - [#1501](https://github.com/poanetwork/blockscout/pull/1501) - Constructor_arguments must be type `text`
 - [#1498](https://github.com/poanetwork/blockscout/pull/1498) - Add index for created_contract_address_hash in transactions
 - [#1493](https://github.com/poanetwork/blockscout/pull/1493) - Do not do work in process initialization
 - [#1487](https://github.com/poanetwork/blockscout/pull/1487) - Limit geth sync to 128 blocks
 - [#1484](https://github.com/poanetwork/blockscout/pull/1484) - Allow decoding input as utf-8
 - [#1479](https://github.com/poanetwork/blockscout/pull/1479) - Remove smoothing from coin balance chart

### Chore
 - [https://github.com/poanetwork/blockscout/pull/1532](https://github.com/poanetwork/blockscout/pull/1532) - Upgrade elixir to 1.8.1
 - [https://github.com/poanetwork/blockscout/pull/1553](https://github.com/poanetwork/blockscout/pull/1553) - Dockerfile: remove 1.7.1 version pin FROM bitwalker/alpine-elixir-phoenix
 - [https://github.com/poanetwork/blockscout/pull/1465](https://github.com/poanetwork/blockscout/pull/1465) - Resolve lodash security alert<|MERGE_RESOLUTION|>--- conflicted
+++ resolved
@@ -2,13 +2,9 @@
 
 ### Features
 
-<<<<<<< HEAD
- - [#1812](https://github.com/poanetwork/blockscout/pull/1812) - add pagination to addresses page
- - [#1806](https://github.com/poanetwork/blockscout/pull/1806) - verify contracts with a post request
-=======
+- [#1812](https://github.com/poanetwork/blockscout/pull/1812) - add pagination to addresses page
 - [#1815](https://github.com/poanetwork/blockscout/pull/1815) - able to search without prefix "0x"
 - [#1806](https://github.com/poanetwork/blockscout/pull/1806) - verify contracts with a post request
->>>>>>> b87ec4ab
 
 ### Fixes
 
