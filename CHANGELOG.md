## Current
<<<<<<< HEAD

## 1.3.13-beta

### Features

- [#1933](https://github.com/poanetwork/blockscout/pull/1933) - add eth_BlockNumber json rpc method

### Fixes

- [#1875](https://github.com/poanetwork/blockscout/pull/1875) - fix: resolve false positive constructor arguments
- [#1881](https://github.com/poanetwork/blockscout/pull/1881) - fix: store solc versions locally for performance
- [#1898](https://github.com/poanetwork/blockscout/pull/1898) - check if the constructor has arguments before verifying constructor arguments

## 1.3.12-beta

Reverting of synchronous block counter, implemented in #1848

## 1.3.11-beta

=======
>>>>>>> 0759d4db
### Features
- [#2182](https://github.com/poanetwork/blockscout/pull/2182) - add market history cache
- [#2109](https://github.com/poanetwork/blockscout/pull/2109) - use bigger updates instead of `Multi` transactions in BlocksTransactionsMismatch
- [#2075](https://github.com/poanetwork/blockscout/pull/2075) - add blocks cache
- [#2151](https://github.com/poanetwork/blockscout/pull/2151) - hide dropdown menu then other networks list is empty
- [#2191](https://github.com/poanetwork/blockscout/pull/2191) - allow to configure token metadata update interval
- [#2146](https://github.com/poanetwork/blockscout/pull/2146) - feat: add eth_getLogs rpc endpoint
- [#2216](https://github.com/poanetwork/blockscout/pull/2216) - Improve token's controllers by avoiding unnecessary preloads
- [#2235](https://github.com/poanetwork/blockscout/pull/2235) - save and show additional validation fields to smart contract
- [#2190](https://github.com/poanetwork/blockscout/pull/2190) - show all token transfers
- [#2193](https://github.com/poanetwork/blockscout/pull/2193) - feat: add BLOCKSCOUT_HOST, and use it in API docs
- [#2266](https://github.com/poanetwork/blockscout/pull/2266) - allow excluding uncles from average block time calculation

### Fixes
- [#2284](https://github.com/poanetwork/blockscout/pull/2284) - add 404 status for not existing pages
- [#2244](https://github.com/poanetwork/blockscout/pull/2244) - fix internal transactions failing to be indexed because of constraint
- [#2281](https://github.com/poanetwork/blockscout/pull/2281) - typo issues, dropdown issues
- [#2278](https://github.com/poanetwork/blockscout/pull/2278) - increase threshold for scientific notation
- [#2275](https://github.com/poanetwork/blockscout/pull/2275) - Description for networks selector
- [#2263](https://github.com/poanetwork/blockscout/pull/2263) - added an ability to close network selector on outside click
- [#2257](https://github.com/poanetwork/blockscout/pull/2257) - 'download csv' button added to different tabs
- [#2242](https://github.com/poanetwork/blockscout/pull/2242) - added styles for 'download csv' button
- [#2261](https://github.com/poanetwork/blockscout/pull/2261) - header logo aligned to the center properly
- [#2254](https://github.com/poanetwork/blockscout/pull/2254) - search length issue, tile link wrapping issue
- [#2238](https://github.com/poanetwork/blockscout/pull/2238) - header content alignment issue, hide navbar on outside click
- [#2229](https://github.com/poanetwork/blockscout/pull/2229) - gap issue between qr and copy button in token transfers, top cards width and height issue
- [#2201](https://github.com/poanetwork/blockscout/pull/2201) - footer columns fix
- [#2179](https://github.com/poanetwork/blockscout/pull/2179) - fix docker build error
- [#2165](https://github.com/poanetwork/blockscout/pull/2165) - sort blocks by timestamp when calculating average block time
- [#2175](https://github.com/poanetwork/blockscout/pull/2175) - fix coinmarketcap response errors
- [#2164](https://github.com/poanetwork/blockscout/pull/2164) - fix large numbers in balance view card
- [#2155](https://github.com/poanetwork/blockscout/pull/2155) - fix pending transaction query
- [#2183](https://github.com/poanetwork/blockscout/pull/2183) - tile content aligning for mobile resolution fix, dai logo fix
- [#2162](https://github.com/poanetwork/blockscout/pull/2162) - contract creation tile color changed
- [#2144](https://github.com/poanetwork/blockscout/pull/2144) - 'page not found' images path fixed for goerli
- [#2142](https://github.com/poanetwork/blockscout/pull/2142) - Removed posdao theme and logo, added 'page not found' image for goerli
- [#2138](https://github.com/poanetwork/blockscout/pull/2138) - badge colors issue, api titles issue
- [#2129](https://github.com/poanetwork/blockscout/pull/2129) - Fix for width of explorer elements
- [#2121](https://github.com/poanetwork/blockscout/pull/2121) - Binding of 404 page
- [#2120](https://github.com/poanetwork/blockscout/pull/2120) - footer links and socials focus color issue
- [#2113](https://github.com/poanetwork/blockscout/pull/2113) - renewed logos for rsk, dai, blockscout; themes color changes for lukso; error images for lukso
- [#2112](https://github.com/poanetwork/blockscout/pull/2112) - themes color improvements, dropdown color issue
- [#2110](https://github.com/poanetwork/blockscout/pull/2110) - themes colors issues, ui issues
- [#2103](https://github.com/poanetwork/blockscout/pull/2103) - ui issues for all themes
- [#2090](https://github.com/poanetwork/blockscout/pull/2090) - updated some ETC theme colors
- [#2096](https://github.com/poanetwork/blockscout/pull/2096) - RSK theme fixes
- [#2093](https://github.com/poanetwork/blockscout/pull/2093) - detect token transfer type for deprecated erc721 spec
- [#2111](https://github.com/poanetwork/blockscout/pull/2111) - improve address transaction controller
- [#2108](https://github.com/poanetwork/blockscout/pull/2108) - fix uncle fetching without full transactions
- [#2128](https://github.com/poanetwork/blockscout/pull/2128) - add new function clause for uncle errors
- [#2123](https://github.com/poanetwork/blockscout/pull/2123) - fix coins percentage view
- [#2119](https://github.com/poanetwork/blockscout/pull/2119) - fix map logging
- [#2130](https://github.com/poanetwork/blockscout/pull/2130) - fix navigation
- [#2148](https://github.com/poanetwork/blockscout/pull/2148) - filter pending logs
- [#2147](https://github.com/poanetwork/blockscout/pull/2147) - add rsk format of checksum
- [#2149](https://github.com/poanetwork/blockscout/pull/2149) - remove pending transaction count
- [#2177](https://github.com/poanetwork/blockscout/pull/2177) - remove duplicate entries from UncleBlock's Fetcher
- [#2169](https://github.com/poanetwork/blockscout/pull/2169) - add more validator reward types for xDai
- [#2173](https://github.com/poanetwork/blockscout/pull/2173) - handle correctly empty transactions
- [#2174](https://github.com/poanetwork/blockscout/pull/2174) - fix reward channel joining
- [#2186](https://github.com/poanetwork/blockscout/pull/2186) - fix net version test
- [#2198](https://github.com/poanetwork/blockscout/pull/2198) - reduce transaction status and error constraint
- [#2167](https://github.com/poanetwork/blockscout/pull/2167) - feat: document eth rpc api mimicking endpoints
- [#2225](https://github.com/poanetwork/blockscout/pull/2225) - fix metadata decoding in Solidity 0.5.9 smart contract verification
- [#2204](https://github.com/poanetwork/blockscout/pull/2204) - fix large contract verification
- [#2247](https://github.com/poanetwork/blockscout/pull/2247) - hide logs search if there are no logs
- [#2248](https://github.com/poanetwork/blockscout/pull/2248) - sort block after query execution for average block time
- [#2270](https://github.com/poanetwork/blockscout/pull/2270) - Remove duplicate params in `Indexer.Fetcher.TokenBalance`
- [#2268](https://github.com/poanetwork/blockscout/pull/2268) - remove not existing assigns in html code
- [#2276](https://github.com/poanetwork/blockscout/pull/2276) - remove port in docs

### Chore
- [#2127](https://github.com/poanetwork/blockscout/pull/2127) - use previouse chromedriver version
- [#2118](https://github.com/poanetwork/blockscout/pull/2118) - show only the last decompiled contract
- [#2256](https://github.com/poanetwork/blockscout/pull/2256) - use the latest version of chromedriver

### Chore

## 2.0.0-beta

### Features
- [#2044](https://github.com/poanetwork/blockscout/pull/2044) - New network selector.
- [#2091](https://github.com/poanetwork/blockscout/pull/2091) - Added "Question" modal.
- [#1963](https://github.com/poanetwork/blockscout/pull/1963), [#1959](https://github.com/poanetwork/blockscout/pull/1959), [#1948](https://github.com/poanetwork/blockscout/pull/1948), [#1936](https://github.com/poanetwork/blockscout/pull/1936), [#1925](https://github.com/poanetwork/blockscout/pull/1925), [#1922](https://github.com/poanetwork/blockscout/pull/1922), [#1903](https://github.com/poanetwork/blockscout/pull/1903), [#1874](https://github.com/poanetwork/blockscout/pull/1874), [#1895](https://github.com/poanetwork/blockscout/pull/1895), [#2031](https://github.com/poanetwork/blockscout/pull/2031), [#2073](https://github.com/poanetwork/blockscout/pull/2073), [#2074](https://github.com/poanetwork/blockscout/pull/2074),  - added new themes and logos for poa, eth, rinkeby, goerli, ropsten, kovan, sokol, xdai, etc, rsk and default theme
- [#1726](https://github.com/poanetwork/blockscout/pull/2071) - Updated styles for the new smart contract page.
- [#2081](https://github.com/poanetwork/blockscout/pull/2081) - Tooltip for 'more' button, explorers logos added
- [#2010](https://github.com/poanetwork/blockscout/pull/2010) - added "block not found" and "tx not found pages"
- [#1928](https://github.com/poanetwork/blockscout/pull/1928) - pagination styles were updated
- [#1940](https://github.com/poanetwork/blockscout/pull/1940) - qr modal button and background issue
- [#1907](https://github.com/poanetwork/blockscout/pull/1907) - dropdown color bug fix (lukso theme) and tooltip color bug fix
- [#1859](https://github.com/poanetwork/blockscout/pull/1859) - feat: show raw transaction traces
- [#1941](https://github.com/poanetwork/blockscout/pull/1941) - feat: add on demand fetching and stale attr to rpc
- [#1957](https://github.com/poanetwork/blockscout/pull/1957) - Calculate stakes ratio before insert pools
- [#1956](https://github.com/poanetwork/blockscout/pull/1956) - add logs tab to address
- [#1952](https://github.com/poanetwork/blockscout/pull/1952) - feat: exclude empty contracts by default
- [#1954](https://github.com/poanetwork/blockscout/pull/1954) - feat: use creation init on self destruct
- [#2036](https://github.com/poanetwork/blockscout/pull/2036) - New tables for staking pools and delegators
- [#1974](https://github.com/poanetwork/blockscout/pull/1974) - feat: previous page button logic
- [#1999](https://github.com/poanetwork/blockscout/pull/1999) - load data async on addresses page
- [#1807](https://github.com/poanetwork/blockscout/pull/1807) - New theming capabilites.
- [#2040](https://github.com/poanetwork/blockscout/pull/2040) - Verification links to other explorers for ETH
- [#2037](https://github.com/poanetwork/blockscout/pull/2037) - add address logs search functionality
- [#2012](https://github.com/poanetwork/blockscout/pull/2012) - make all pages pagination async
- [#2064](https://github.com/poanetwork/blockscout/pull/2064) - feat: add fields to tx apis, small cleanups
- [#2100](https://github.com/poanetwork/blockscout/pull/2100) - feat: eth_get_balance rpc endpoint

### Fixes
- [#2228](https://github.com/poanetwork/blockscout/pull/2228) - favorites duplication issues, active radio issue
- [#2207](https://github.com/poanetwork/blockscout/pull/2207) - new 'download csv' button design
- [#2206](https://github.com/poanetwork/blockscout/pull/2206) - added styles for 'Download All Transactions as CSV' button
- [#2099](https://github.com/poanetwork/blockscout/pull/2099) - logs search input width
- [#2098](https://github.com/poanetwork/blockscout/pull/2098) - nav dropdown issue, logo size issue
- [#2082](https://github.com/poanetwork/blockscout/pull/2082) - dropdown styles, tooltip gap fix, 404 page added
- [#2077](https://github.com/poanetwork/blockscout/pull/2077) - ui issues
- [#2072](https://github.com/poanetwork/blockscout/pull/2072) - Fixed checkmarks not showing correctly in tabs.
- [#2066](https://github.com/poanetwork/blockscout/pull/2066) - fixed length of logs search input
- [#2056](https://github.com/poanetwork/blockscout/pull/2056) - log search form styles added
- [#2043](https://github.com/poanetwork/blockscout/pull/2043) - Fixed modal dialog width for 'verify other explorers'
- [#2025](https://github.com/poanetwork/blockscout/pull/2025) - Added a new color to display transactions' errors.
- [#2033](https://github.com/poanetwork/blockscout/pull/2033) - Header nav. dropdown active element color issue
- [#2019](https://github.com/poanetwork/blockscout/pull/2019) - Fixed the missing tx hashes.
- [#2020](https://github.com/poanetwork/blockscout/pull/2020) - Fixed a bug triggered when a second click to a selected tab caused the other tabs to hide.
- [#1944](https://github.com/poanetwork/blockscout/pull/1944) - fixed styles for token's dropdown.
- [#1926](https://github.com/poanetwork/blockscout/pull/1926) - status label alignment
- [#1849](https://github.com/poanetwork/blockscout/pull/1849) - Improve chains menu
- [#1868](https://github.com/poanetwork/blockscout/pull/1868) - fix: logs list endpoint performance
- [#1822](https://github.com/poanetwork/blockscout/pull/1822) - Fix style breaks in decompiled contract code view
- [#1885](https://github.com/poanetwork/blockscout/pull/1885) - highlight reserved words in decompiled code
- [#1896](https://github.com/poanetwork/blockscout/pull/1896) - re-query tokens in top nav automplete
- [#1905](https://github.com/poanetwork/blockscout/pull/1905) - fix reorgs, uncles pagination
- [#1904](https://github.com/poanetwork/blockscout/pull/1904) - fix `BLOCK_COUNT_CACHE_TTL` env var type
- [#1915](https://github.com/poanetwork/blockscout/pull/1915) - fallback to 2 latest evm versions
- [#1937](https://github.com/poanetwork/blockscout/pull/1937) - Check the presence of overlap[i] object before retrieving properties from it
- [#1960](https://github.com/poanetwork/blockscout/pull/1960) - do not remove bold text in decompiled contacts
- [#1966](https://github.com/poanetwork/blockscout/pull/1966) - fix: add fields for contract filter performance
- [#2017](https://github.com/poanetwork/blockscout/pull/2017) - fix: fix to/from filters on tx list pages
- [#2008](https://github.com/poanetwork/blockscout/pull/2008) - add new function clause for xDai network beneficiaries
- [#2009](https://github.com/poanetwork/blockscout/pull/2009) - addresses page improvements
- [#2027](https://github.com/poanetwork/blockscout/pull/2027) - fix: `BlocksTransactionsMismatch` ignoring blocks without transactions
- [#2062](https://github.com/poanetwork/blockscout/pull/2062) - fix: uniq by hash, instead of transaction
- [#2052](https://github.com/poanetwork/blockscout/pull/2052) - allow bytes32 for name and symbol
- [#2047](https://github.com/poanetwork/blockscout/pull/2047) - fix: show creating internal transactions
- [#2014](https://github.com/poanetwork/blockscout/pull/2014) - fix: use better queries for listLogs endpoint
- [#2027](https://github.com/poanetwork/blockscout/pull/2027) - fix: `BlocksTransactionsMismatch` ignoring blocks without transactions
- [#2070](https://github.com/poanetwork/blockscout/pull/2070) - reduce `max_concurrency` of `BlocksTransactionsMismatch` fetcher
- [#2083](https://github.com/poanetwork/blockscout/pull/2083) - allow total_difficuly to be nil
- [#2086](https://github.com/poanetwork/blockscout/pull/2086) - fix geth's staticcall without output

### Chore

- [#1900](https://github.com/poanetwork/blockscout/pull/1900) - SUPPORTED_CHAINS ENV var
- [#1958](https://github.com/poanetwork/blockscout/pull/1958) - Default value for release link env var
- [#1964](https://github.com/poanetwork/blockscout/pull/1964) - ALLOWED_EVM_VERSIONS env var
- [#1975](https://github.com/poanetwork/blockscout/pull/1975) - add log index to transaction view
- [#1988](https://github.com/poanetwork/blockscout/pull/1988) - Fix wrong parity tasks names in Circle CI
- [#2000](https://github.com/poanetwork/blockscout/pull/2000) - docker/Makefile: always set a container name
- [#2018](https://github.com/poanetwork/blockscout/pull/2018) - Use PORT env variable in dev config
- [#2055](https://github.com/poanetwork/blockscout/pull/2055) - Increase timeout for geth indexers
- [#2069](https://github.com/poanetwork/blockscout/pull/2069) - Docsify integration: static docs page generation

## 1.3.15-beta

### Features

- [#1857](https://github.com/poanetwork/blockscout/pull/1857) - Re-implement Geth JS internal transaction tracer in Elixir
- [#1989](https://github.com/poanetwork/blockscout/pull/1989) - fix: consolidate address w/ balance one at a time
- [#2002](https://github.com/poanetwork/blockscout/pull/2002) - Get estimated count of blocks when cache is empty

### Fixes

- [#1869](https://github.com/poanetwork/blockscout/pull/1869) - Fix output and gas extraction in JS tracer for Geth
- [#1992](https://github.com/poanetwork/blockscout/pull/1992) - fix: support https for wobserver polling
- [#2027](https://github.com/poanetwork/blockscout/pull/2027) - fix: `BlocksTransactionsMismatch` ignoring blocks without transactions


## 1.3.14-beta

- [#1812](https://github.com/poanetwork/blockscout/pull/1812) - add pagination to addresses page
- [#1920](https://github.com/poanetwork/blockscout/pull/1920) - fix: remove source code fields from list endpoint
- [#1876](https://github.com/poanetwork/blockscout/pull/1876) - async calculate a count of blocks

### Fixes

- [#1917](https://github.com/poanetwork/blockscout/pull/1917) - Force block refetch if transaction is re-collated in a different block

### Chore

- [#1892](https://github.com/poanetwork/blockscout/pull/1892) - Remove temporary worker modules

## 1.3.13-beta

### Features

- [#1933](https://github.com/poanetwork/blockscout/pull/1933) - add eth_BlockNumber json rpc method

### Fixes

- [#1875](https://github.com/poanetwork/blockscout/pull/1875) - fix: resolve false positive constructor arguments
- [#1881](https://github.com/poanetwork/blockscout/pull/1881) - fix: store solc versions locally for performance
- [#1898](https://github.com/poanetwork/blockscout/pull/1898) - check if the constructor has arguments before verifying constructor arguments

## 1.3.12-beta

Reverting of synchronous block counter, implemented in #1848

## 1.3.11-beta

### Features

- [#1815](https://github.com/poanetwork/blockscout/pull/1815) - Be able to search without prefix "0x"
- [#1813](https://github.com/poanetwork/blockscout/pull/1813) - Add total blocks counter to the main page
- [#1806](https://github.com/poanetwork/blockscout/pull/1806) - Verify contracts with a post request
- [#1848](https://github.com/poanetwork/blockscout/pull/1848) - Add cache for block counter

### Fixes

- [#1829](https://github.com/poanetwork/blockscout/pull/1829) - Handle nil quantities in block decoding routine
- [#1830](https://github.com/poanetwork/blockscout/pull/1830) - Make block size field nullable
- [#1840](https://github.com/poanetwork/blockscout/pull/1840) - Handle case when total supply is nil
- [#1838](https://github.com/poanetwork/blockscout/pull/1838) - Block counter calculates only consensus blocks

### Chore

- [#1814](https://github.com/poanetwork/blockscout/pull/1814) - Clear build artefacts script
- [#1837](https://github.com/poanetwork/blockscout/pull/1837) - Add -f flag to clear_build.sh script delete static folder

## 1.3.10-beta

### Features

- [#1739](https://github.com/poanetwork/blockscout/pull/1739) - highlight decompiled source code
- [#1696](https://github.com/poanetwork/blockscout/pull/1696) - full-text search by tokens
- [#1742](https://github.com/poanetwork/blockscout/pull/1742) - Support RSK
- [#1777](https://github.com/poanetwork/blockscout/pull/1777) - show ERC-20 token transfer info on transaction page
- [#1770](https://github.com/poanetwork/blockscout/pull/1770) - set a websocket keepalive from config
- [#1789](https://github.com/poanetwork/blockscout/pull/1789) - add ERC-721 info to transaction overview page
- [#1801](https://github.com/poanetwork/blockscout/pull/1801) - Staking pools fetching

### Fixes

 - [#1724](https://github.com/poanetwork/blockscout/pull/1724) - Remove internal tx and token balance fetching from realtime fetcher
 - [#1727](https://github.com/poanetwork/blockscout/pull/1727) - add logs pagination in rpc api
 - [#1740](https://github.com/poanetwork/blockscout/pull/1740) - fix empty block time
 - [#1743](https://github.com/poanetwork/blockscout/pull/1743) - sort decompiled smart contracts in lexicographical order
 - [#1756](https://github.com/poanetwork/blockscout/pull/1756) - add today's token balance from the previous value
 - [#1769](https://github.com/poanetwork/blockscout/pull/1769) - add timestamp to block overview
 - [#1768](https://github.com/poanetwork/blockscout/pull/1768) - fix first block parameter
 - [#1778](https://github.com/poanetwork/blockscout/pull/1778) - Make websocket optional for realtime fetcher
 - [#1790](https://github.com/poanetwork/blockscout/pull/1790) - fix constructor arguments verification
 - [#1793](https://github.com/poanetwork/blockscout/pull/1793) - fix top nav autocomplete
 - [#1795](https://github.com/poanetwork/blockscout/pull/1795) - fix line numbers for decompiled contracts
 - [#1803](https://github.com/poanetwork/blockscout/pull/1803) - use coinmarketcap for total_supply by default
 - [#1802](https://github.com/poanetwork/blockscout/pull/1802) - make coinmarketcap's number of pages configurable
 - [#1799](https://github.com/poanetwork/blockscout/pull/1799) - Use eth_getUncleByBlockHashAndIndex for uncle block fetching
 - [#1531](https://github.com/poanetwork/blockscout/pull/1531) - docker: fix dockerFile for secp256k1 building
 - [#1835](https://github.com/poanetwork/blockscout/pull/1835) - fix: ignore `pong` messages without error

### Chore

 - [#1804](https://github.com/poanetwork/blockscout/pull/1804) - (Chore) Divide chains by Mainnet/Testnet in menu
 - [#1783](https://github.com/poanetwork/blockscout/pull/1783) - Update README with the chains that use Blockscout
 - [#1780](https://github.com/poanetwork/blockscout/pull/1780) - Update link to the Github repo in the footer
 - [#1757](https://github.com/poanetwork/blockscout/pull/1757) - Change twitter acc link to official Blockscout acc twitter
 - [#1749](https://github.com/poanetwork/blockscout/pull/1749) - Replace the link in the footer with the official POA announcements tg channel link
 - [#1718](https://github.com/poanetwork/blockscout/pull/1718) - Flatten indexer module hierarchy and supervisor tree
 - [#1753](https://github.com/poanetwork/blockscout/pull/1753) - Add a check mark to decompiled contract tab
 - [#1744](https://github.com/poanetwork/blockscout/pull/1744) - remove `0x0..0` from tests
 - [#1763](https://github.com/poanetwork/blockscout/pull/1763) - Describe indexer structure and list existing fetchers
 - [#1800](https://github.com/poanetwork/blockscout/pull/1800) - Disable lazy logging check in Credo


## 1.3.9-beta

### Features

 - [#1662](https://github.com/poanetwork/blockscout/pull/1662) - allow specifying number of optimization runs
 - [#1654](https://github.com/poanetwork/blockscout/pull/1654) - add decompiled code tab
 - [#1661](https://github.com/poanetwork/blockscout/pull/1661) - try to compile smart contract with the latest evm version
 - [#1665](https://github.com/poanetwork/blockscout/pull/1665) - Add contract verification RPC endpoint.
 - [#1706](https://github.com/poanetwork/blockscout/pull/1706) - allow setting update interval for addresses with b

### Fixes

 - [#1669](https://github.com/poanetwork/blockscout/pull/1669) - do not fail if multiple matching tokens are found
 - [#1691](https://github.com/poanetwork/blockscout/pull/1691) - decrease token metadata update interval
 - [#1688](https://github.com/poanetwork/blockscout/pull/1688) - do not fail if failure reason is atom
 - [#1692](https://github.com/poanetwork/blockscout/pull/1692) - exclude decompiled smart contract from encoding
 - [#1684](https://github.com/poanetwork/blockscout/pull/1684) - Discard child block with parent_hash not matching hash of imported block
 - [#1699](https://github.com/poanetwork/blockscout/pull/1699) - use seconds as transaction cache period measure
 - [#1697](https://github.com/poanetwork/blockscout/pull/1697) - fix failing in rpc if balance is empty
 - [#1711](https://github.com/poanetwork/blockscout/pull/1711) - rescue failing repo in block number cache update
 - [#1712](https://github.com/poanetwork/blockscout/pull/1712) - do not set contract code from transaction input
 - [#1714](https://github.com/poanetwork/blockscout/pull/1714) - fix average block time calculation

### Chore

 - [#1693](https://github.com/poanetwork/blockscout/pull/1693) - Add a checklist to the PR template


## 1.3.8-beta

### Features

 - [#1611](https://github.com/poanetwork/blockscout/pull/1611) - allow setting the first indexing block
 - [#1596](https://github.com/poanetwork/blockscout/pull/1596) - add endpoint to create decompiled contracts
 - [#1634](https://github.com/poanetwork/blockscout/pull/1634) - add transaction count cache

### Fixes

 - [#1630](https://github.com/poanetwork/blockscout/pull/1630) - (Fix) colour for release link in the footer
 - [#1621](https://github.com/poanetwork/blockscout/pull/1621) - Modify query to fetch failed contract creations
 - [#1614](https://github.com/poanetwork/blockscout/pull/1614) - Do not fetch burn address token balance
 - [#1639](https://github.com/poanetwork/blockscout/pull/1614) - Optimize token holder count updates when importing address current balances
 - [#1643](https://github.com/poanetwork/blockscout/pull/1643) - Set internal_transactions_indexed_at for empty blocks
 - [#1647](https://github.com/poanetwork/blockscout/pull/1647) - Fix typo in view
 - [#1650](https://github.com/poanetwork/blockscout/pull/1650) - Add petersburg evm version to smart contract verifier
 - [#1657](https://github.com/poanetwork/blockscout/pull/1657) - Force consensus loss for parent block if its hash mismatches parent_hash

### Chore


## 1.3.7-beta

### Features

### Fixes

 - [#1615](https://github.com/poanetwork/blockscout/pull/1615) - Add more logging to code fixer process
 - [#1613](https://github.com/poanetwork/blockscout/pull/1613) - Fix USD fee value
 - [#1577](https://github.com/poanetwork/blockscout/pull/1577) - Add process to fix contract with code
 - [#1583](https://github.com/poanetwork/blockscout/pull/1583) - Chunk JSON-RPC batches in case connection times out

### Chore

 - [#1610](https://github.com/poanetwork/blockscout/pull/1610) - Add PIRL to Readme

## 1.3.6-beta

### Features

 - [#1589](https://github.com/poanetwork/blockscout/pull/1589) - RPC endpoint to list addresses
 - [#1567](https://github.com/poanetwork/blockscout/pull/1567) - Allow setting different configuration just for realtime fetcher
 - [#1562](https://github.com/poanetwork/blockscout/pull/1562) - Add incoming transactions count to contract view
 - [#1608](https://github.com/poanetwork/blockscout/pull/1608) - Add listcontracts RPC Endpoint

### Fixes

 - [#1595](https://github.com/poanetwork/blockscout/pull/1595) - Reduce block_rewards in the catchup fetcher
 - [#1590](https://github.com/poanetwork/blockscout/pull/1590) - Added guard for fetching blocks with invalid number
 - [#1588](https://github.com/poanetwork/blockscout/pull/1588) - Fix usd value on address page
 - [#1586](https://github.com/poanetwork/blockscout/pull/1586) - Exact timestamp display
 - [#1581](https://github.com/poanetwork/blockscout/pull/1581) - Consider `creates` param when fetching transactions
 - [#1559](https://github.com/poanetwork/blockscout/pull/1559) - Change v column type for Transactions table

### Chore

 - [#1579](https://github.com/poanetwork/blockscout/pull/1579) - Add SpringChain to the list of Additional Chains Utilizing BlockScout
 - [#1578](https://github.com/poanetwork/blockscout/pull/1578) - Refine contributing procedure
 - [#1572](https://github.com/poanetwork/blockscout/pull/1572) - Add option to disable block rewards in indexer config


## 1.3.5-beta

### Features

 - [#1560](https://github.com/poanetwork/blockscout/pull/1560) - Allow executing smart contract functions in arbitrarily sized batches
 - [#1543](https://github.com/poanetwork/blockscout/pull/1543) - Use trace_replayBlockTransactions API for faster tracing
 - [#1558](https://github.com/poanetwork/blockscout/pull/1558) - Allow searching by token symbol
 - [#1551](https://github.com/poanetwork/blockscout/pull/1551) Exact date and time for Transaction details page
 - [#1547](https://github.com/poanetwork/blockscout/pull/1547) - Verify smart contracts with evm versions
 - [#1540](https://github.com/poanetwork/blockscout/pull/1540) - Fetch ERC721 token balances if sender is '0x0..0'
 - [#1539](https://github.com/poanetwork/blockscout/pull/1539) - Add the link to release in the footer
 - [#1519](https://github.com/poanetwork/blockscout/pull/1519) - Create contract methods
 - [#1496](https://github.com/poanetwork/blockscout/pull/1496) - Remove dropped/replaced transactions in pending transactions list
 - [#1492](https://github.com/poanetwork/blockscout/pull/1492) - Disable usd value for an empty exchange rate
 - [#1466](https://github.com/poanetwork/blockscout/pull/1466) - Decoding candidates for unverified contracts

### Fixes
 - [#1545](https://github.com/poanetwork/blockscout/pull/1545) - Fix scheduling of latest block polling in Realtime Fetcher
 - [#1554](https://github.com/poanetwork/blockscout/pull/1554) - Encode integer parameters when calling smart contract functions
 - [#1537](https://github.com/poanetwork/blockscout/pull/1537) - Fix test that depended on date
 - [#1534](https://github.com/poanetwork/blockscout/pull/1534) - Render a nicer error when creator cannot be determined
 - [#1527](https://github.com/poanetwork/blockscout/pull/1527) - Add index to value_fetched_at
 - [#1518](https://github.com/poanetwork/blockscout/pull/1518) - Select only distinct failed transactions
 - [#1516](https://github.com/poanetwork/blockscout/pull/1516) - Fix coin balance params reducer for pending transaction
 - [#1511](https://github.com/poanetwork/blockscout/pull/1511) - Set correct log level for production
 - [#1510](https://github.com/poanetwork/blockscout/pull/1510) - Fix test that fails every 1st day of the month
 - [#1509](https://github.com/poanetwork/blockscout/pull/1509) - Add index to blocks' consensus
 - [#1508](https://github.com/poanetwork/blockscout/pull/1508) - Remove duplicated indexes
 - [#1505](https://github.com/poanetwork/blockscout/pull/1505) - Use https instead of ssh for absinthe libs
 - [#1501](https://github.com/poanetwork/blockscout/pull/1501) - Constructor_arguments must be type `text`
 - [#1498](https://github.com/poanetwork/blockscout/pull/1498) - Add index for created_contract_address_hash in transactions
 - [#1493](https://github.com/poanetwork/blockscout/pull/1493) - Do not do work in process initialization
 - [#1487](https://github.com/poanetwork/blockscout/pull/1487) - Limit geth sync to 128 blocks
 - [#1484](https://github.com/poanetwork/blockscout/pull/1484) - Allow decoding input as utf-8
 - [#1479](https://github.com/poanetwork/blockscout/pull/1479) - Remove smoothing from coin balance chart

### Chore
 - [https://github.com/poanetwork/blockscout/pull/1532](https://github.com/poanetwork/blockscout/pull/1532) - Upgrade elixir to 1.8.1
 - [https://github.com/poanetwork/blockscout/pull/1553](https://github.com/poanetwork/blockscout/pull/1553) - Dockerfile: remove 1.7.1 version pin FROM bitwalker/alpine-elixir-phoenix
 - [https://github.com/poanetwork/blockscout/pull/1465](https://github.com/poanetwork/blockscout/pull/1465) - Resolve lodash security alert<|MERGE_RESOLUTION|>--- conflicted
+++ resolved
@@ -1,26 +1,5 @@
 ## Current
-<<<<<<< HEAD
-
-## 1.3.13-beta
-
-### Features
-
-- [#1933](https://github.com/poanetwork/blockscout/pull/1933) - add eth_BlockNumber json rpc method
-
-### Fixes
-
-- [#1875](https://github.com/poanetwork/blockscout/pull/1875) - fix: resolve false positive constructor arguments
-- [#1881](https://github.com/poanetwork/blockscout/pull/1881) - fix: store solc versions locally for performance
-- [#1898](https://github.com/poanetwork/blockscout/pull/1898) - check if the constructor has arguments before verifying constructor arguments
-
-## 1.3.12-beta
-
-Reverting of synchronous block counter, implemented in #1848
-
-## 1.3.11-beta
-
-=======
->>>>>>> 0759d4db
+
 ### Features
 - [#2182](https://github.com/poanetwork/blockscout/pull/2182) - add market history cache
 - [#2109](https://github.com/poanetwork/blockscout/pull/2109) - use bigger updates instead of `Multi` transactions in BlocksTransactionsMismatch
